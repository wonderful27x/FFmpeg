\input texinfo @c -*- texinfo -*-

@settitle Developer Documentation
@titlepage
@center @titlefont{Developer Documentation}
@end titlepage

@top

@contents

@chapter Developers Guide

@section API
@itemize @bullet
@item libavcodec is the library containing the codecs (both encoding and
decoding). Look at @file{libavcodec/apiexample.c} to see how to use it.

@item libavformat is the library containing the file format handling (mux and
demux code for several formats). Look at @file{ffplay.c} to use it in a
player. See @file{libavformat/output-example.c} to use it to generate
audio or video streams.

@end itemize

<<<<<<< HEAD
@section Integrating libavcodec or libavformat in your program

You can integrate all the source code of the libraries to link them
statically to avoid any version problem. All you need is to provide a
'config.mak' and a 'config.h' in the parent directory. See the defines
generated by ./configure to understand what is needed.

You can use libavcodec or libavformat in your commercial program, but
@emph{any patch you make must be published}. The best way to proceed is
to send your patches to the FFmpeg mailing list.
=======
@section Integrating libav in your program

Shared libraries should be used whenever is possible in order to reduce
the effort distributors have to pour to support programs and to ensure
only the public api is used.

You can use Libav in your commercial program, but you must abide to the
license, LGPL or GPL depending on the specific features used, please refer
to @uref{http://libav.org/legal.html, our legal page} for a quick checklist and to
the following links for the exact text of each license:
@uref{http://git.libav.org/?p=libav.git;a=blob;f=COPYING.GPLv2, GPL version 2},
@uref{http://git.libav.org/?p=libav.git;a=blob;f=COPYING.GPLv3, GPL version 3},
@uref{http://git.libav.org/?p=libav.git;a=blob;f=COPYING.LGPLv2.1, LGPL version 2.1},
@uref{http://git.libav.org/?p=libav.git;a=blob;f=COPYING.LGPLv3, LGPL version 3}.
Any modification to the source code can be suggested for inclusion.
The best way to proceed is to send your patches to the
@uref{https://lists.libav.org/mailman/listinfo/libav-devel, libav-devel}
mailing list.
>>>>>>> 2cb6dec6

@anchor{Coding Rules}
@section Coding Rules

FFmpeg is programmed in the ISO C90 language with a few additional
features from ISO C99, namely:
@itemize @bullet
@item
the @samp{inline} keyword;
@item
@samp{//} comments;
@item
designated struct initializers (@samp{struct s x = @{ .i = 17 @};})
@item
compound literals (@samp{x = (struct s) @{ 17, 23 @};})
@end itemize

These features are supported by all compilers we care about, so we will not
accept patches to remove their use unless they absolutely do not impair
clarity and performance.

All code must compile with recent versions of GCC and a number of other
currently supported compilers. To ensure compatibility, please do not use
additional C99 features or GCC extensions. Especially watch out for:
@itemize @bullet
@item
mixing statements and declarations;
@item
@samp{long long} (use @samp{int64_t} instead);
@item
@samp{__attribute__} not protected by @samp{#ifdef __GNUC__} or similar;
@item
GCC statement expressions (@samp{(x = (@{ int y = 4; y; @})}).
@end itemize

Indent size is 4.
The presentation is one inspired by 'indent -i4 -kr -nut'.
The TAB character is forbidden outside of Makefiles as is any
form of trailing whitespace. Commits containing either will be
rejected by the git repository.

The main priority in FFmpeg is simplicity and small code size in order to
minimize the bug count.

Comments: Use the JavaDoc/Doxygen
format (see examples below) so that code documentation
can be generated automatically. All nontrivial functions should have a comment
above them explaining what the function does, even if it is just one sentence.
All structures and their member variables should be documented, too.
@example
/**
 * @@file mpeg.c
 * MPEG codec.
 * @@author ...
 */

/**
 * Summary sentence.
 * more text ...
 * ...
 */
typedef struct Foobar@{
    int var1; /**< var1 description */
    int var2; ///< var2 description
    /** var3 description */
    int var3;
@} Foobar;

/**
 * Summary sentence.
 * more text ...
 * ...
 * @@param my_parameter description of my_parameter
 * @@return return value description
 */
int myfunc(int my_parameter)
...
@end example

fprintf and printf are forbidden in libavformat and libavcodec,
please use av_log() instead.

Casts should be used only when necessary. Unneeded parentheses
should also be avoided if they don't make the code easier to understand.

@section Development Policy

@enumerate
@item
   Contributions should be licensed under the LGPL 2.1, including an
   "or any later version" clause, or the MIT license.  GPL 2 including
   an "or any later version" clause is also acceptable, but LGPL is
   preferred.
@item
   You must not commit code which breaks FFmpeg! (Meaning unfinished but
   enabled code which breaks compilation or compiles but does not work or
   breaks the regression tests)
   You can commit unfinished stuff (for testing etc), but it must be disabled
   (#ifdef etc) by default so it does not interfere with other developers'
   work.
@item
   You do not have to over-test things. If it works for you, and you think it
   should work for others, then commit. If your code has problems
   (portability, triggers compiler bugs, unusual environment etc) they will be
   reported and eventually fixed.
@item
   Do not commit unrelated changes together, split them into self-contained
   pieces. Also do not forget that if part B depends on part A, but A does not
   depend on B, then A can and should be committed first and separate from B.
   Keeping changes well split into self-contained parts makes reviewing and
   understanding them on the commit log mailing list easier. This also helps
   in case of debugging later on.
   Also if you have doubts about splitting or not splitting, do not hesitate to
   ask/discuss it on the developer mailing list.
@item
   Do not change behavior of the programs (renaming options etc) or public
   API or ABI without first discussing it on the ffmpeg-devel mailing list.
   Do not remove functionality from the code. Just improve!

   Note: Redundant code can be removed.
@item
   Do not commit changes to the build system (Makefiles, configure script)
   which change behavior, defaults etc, without asking first. The same
   applies to compiler warning fixes, trivial looking fixes and to code
   maintained by other developers. We usually have a reason for doing things
   the way we do. Send your changes as patches to the ffmpeg-devel mailing
   list, and if the code maintainers say OK, you may commit. This does not
   apply to files you wrote and/or maintain.
@item
   We refuse source indentation and other cosmetic changes if they are mixed
   with functional changes, such commits will be rejected and removed. Every
   developer has his own indentation style, you should not change it. Of course
   if you (re)write something, you can use your own style, even though we would
   prefer if the indentation throughout FFmpeg was consistent (Many projects
   force a given indentation style - we do not.). If you really need to make
   indentation changes (try to avoid this), separate them strictly from real
   changes.

   NOTE: If you had to put if()@{ .. @} over a large (> 5 lines) chunk of code,
   then either do NOT change the indentation of the inner part within (do not
   move it to the right)! or do so in a separate commit
@item
   Always fill out the commit log message. Describe in a few lines what you
   changed and why. You can refer to mailing list postings if you fix a
   particular bug. Comments such as "fixed!" or "Changed it." are unacceptable.
   Recommanded format:
   area changed: Short 1 line description

   details describing what and why and giving references.
@item
   Make sure the author of the commit is set correctly. (see git commit --author)
   If you apply a patch, send an
   answer to ffmpeg-devel (or wherever you got the patch from) saying that
   you applied the patch.
@item
   When applying patches that have been discussed (at length) on the mailing
   list, reference the thread in the log message.
@item
<<<<<<< HEAD
    Do NOT commit to code actively maintained by others without permission.
    Send a patch to ffmpeg-devel instead. If no one answers within a reasonable
    timeframe (12h for build failures and security fixes, 3 days small changes,
    1 week for big patches) then commit your patch if you think it is OK.
    Also note, the maintainer can simply ask for more time to review!
@item
    Subscribe to the ffmpeg-cvslog mailing list. The diffs of all commits
    are sent there and reviewed by all the other developers. Bugs and possible
    improvements or general questions regarding commits are discussed there. We
    expect you to react if problems with your code are uncovered.
=======
    Subscribe to the
    @uref{https://lists.libav.org/mailman/listinfo/libav-devel, libav-devel} and
    @uref{https://lists.libav.org/mailman/listinfo/libav-commits, libav-commits}
    mailing lists.
    Bugs and possible improvements or general questions regarding commits
    are discussed on libav-devel. We expect you to react if problems with
    your code are uncovered.
>>>>>>> 2cb6dec6
@item
    Update the documentation if you change behavior or add features. If you are
    unsure how best to do this, send a patch to ffmpeg-devel, the documentation
    maintainer(s) will review and commit your stuff.
@item
    Try to keep important discussions and requests (also) on the public
    developer mailing list, so that all developers can benefit from them.
@item
    Never write to unallocated memory, never write over the end of arrays,
    always check values read from some untrusted source before using them
    as array index or other risky things.
@item
    Remember to check if you need to bump versions for the specific libav
    parts (libavutil, libavcodec, libavformat) you are changing. You need
    to change the version integer.
    Incrementing the first component means no backward compatibility to
    previous versions (e.g. removal of a function from the public API).
    Incrementing the second component means backward compatible change
    (e.g. addition of a function to the public API or extension of an
    existing data structure).
    Incrementing the third component means a noteworthy binary compatible
    change (e.g. encoder bug fix that matters for the decoder).
@item
    Compiler warnings indicate potential bugs or code with bad style. If a type of
    warning always points to correct and clean code, that warning should
    be disabled, not the code changed.
    Thus the remaining warnings can either be bugs or correct code.
    If it is a bug, the bug has to be fixed. If it is not, the code should
    be changed to not generate a warning unless that causes a slowdown
    or obfuscates the code.
@item
    If you add a new file, give it a proper license header. Do not copy and
    paste it from a random place, use an existing file as template.
@end enumerate

We think our rules are not too hard. If you have comments, contact us.

Note, these rules are mostly borrowed from the MPlayer project.

@section Submitting patches

First, read the @ref{Coding Rules} above if you did not yet, in particular
the rules regarding patch submission.

When you submit your patch, please use @code{git format-patch} or
@code{git send-email}. We cannot read other diffs :-)

Also please do not submit a patch which contains several unrelated changes.
Split it into separate, self-contained pieces. This does not mean splitting
file by file. Instead, make the patch as small as possible while still
keeping it as a logical unit that contains an individual change, even
if it spans multiple files. This makes reviewing your patches much easier
for us and greatly increases your chances of getting your patch applied.

Use the patcheck tool of FFmpeg to check your patch.
The tool is located in the tools directory.

Run the @ref{Regression Tests} before submitting a patch in order to verify
it does not cause unexpected problems.

Patches should be posted as base64 encoded attachments (or any other
encoding which ensures that the patch will not be trashed during
<<<<<<< HEAD
transmission) to the ffmpeg-devel mailing list, see
@url{http://lists.ffmpeg.org/mailman/listinfo/ffmpeg-devel}
=======
transmission) to the
@uref{https://lists.libav.org/mailman/listinfo/libav-devel, libav-devel}
mailing list.
>>>>>>> 2cb6dec6

It also helps quite a bit if you tell us what the patch does (for example
'replaces lrint by lrintf'), and why (for example '*BSD isn't C99 compliant
and has no lrint()')

Also please if you send several patches, send each patch as a separate mail,
do not attach several unrelated patches to the same mail.

Your patch will be reviewed on the mailing list. You will likely be asked
to make some changes and are expected to send in an improved version that
incorporates the requests from the review. This process may go through
several iterations. Once your patch is deemed good enough, some developer
will pick it up and commit it to the official FFmpeg tree.

Give us a few days to react. But if some time passes without reaction,
send a reminder by email. Your patch should eventually be dealt with.


@section New codecs or formats checklist

@enumerate
@item
    Did you use av_cold for codec initialization and close functions?
@item
    Did you add a long_name under NULL_IF_CONFIG_SMALL to the AVCodec or
    AVInputFormat/AVOutputFormat struct?
@item
    Did you bump the minor version number (and reset the micro version
    number) in @file{avcodec.h} or @file{avformat.h}?
@item
    Did you register it in @file{allcodecs.c} or @file{allformats.c}?
@item
    Did you add the CodecID to @file{avcodec.h}?
@item
    If it has a fourcc, did you add it to @file{libavformat/riff.c},
    even if it is only a decoder?
@item
    Did you add a rule to compile the appropriate files in the Makefile?
    Remember to do this even if you're just adding a format to a file that is
    already being compiled by some other rule, like a raw demuxer.
@item
    Did you add an entry to the table of supported formats or codecs in
    @file{doc/general.texi}?
@item
    Did you add an entry in the Changelog?
@item
    If it depends on a parser or a library, did you add that dependency in
    configure?
@item
    Did you @code{git add} the appropriate files before committing?
@item
    Did you make sure it compiles standalone, i.e. with
    @code{configure --disable-everything --enable-decoder=foo}
    (or @code{--enable-demuxer} or whatever your component is)?
@end enumerate


@section patch submission checklist

@enumerate
@item
    Does 'make fate' pass with the patch applied?
@item
    Was the patch generated with git format-patch or send-email?
@item
    Did you sign off your patch? (git commit -s)
    See @url{http://kerneltrap.org/files/Jeremy/DCO.txt} for the meaning
    of sign off.
@item
    Did you provide a clear git commit log message?
@item
    Is the patch against latest FFmpeg git master branch?
@item
<<<<<<< HEAD
    Are you subscribed to ffmpeg-dev?
    (the list is subscribers only due to spam)
=======
    Are you subscribed to the
    @uref{https://lists.libav.org/mailman/listinfo/libav-devel, libav-devel}
    mailing list? (Only list subscribers are allowed to post.)
>>>>>>> 2cb6dec6
@item
    Have you checked that the changes are minimal, so that the same cannot be
    achieved with a smaller patch and/or simpler final code?
@item
    If the change is to speed critical code, did you benchmark it?
@item
    If you did any benchmarks, did you provide them in the mail?
@item
    Have you checked that the patch does not introduce buffer overflows or
    other security issues?
@item
    Did you test your decoder or demuxer against damaged data? If no, see
    tools/trasher and the noise bitstream filter. Your decoder or demuxer
    should not crash or end in a (near) infinite loop when fed damaged data.
@item
    Does the patch not mix functional and cosmetic changes?
@item
    Did you add tabs or trailing whitespace to the code? Both are forbidden.
@item
    Is the patch attached to the email you send?
@item
    Is the mime type of the patch correct? It should be text/x-diff or
    text/x-patch or at least text/plain and not application/octet-stream.
@item
    If the patch fixes a bug, did you provide a verbose analysis of the bug?
@item
    If the patch fixes a bug, did you provide enough information, including
    a sample, so the bug can be reproduced and the fix can be verified?
    Note please do not attach samples >100k to mails but rather provide a
    URL, you can upload to ftp://upload.ffmpeg.org
@item
    Did you provide a verbose summary about what the patch does change?
@item
    Did you provide a verbose explanation why it changes things like it does?
@item
    Did you provide a verbose summary of the user visible advantages and
    disadvantages if the patch is applied?
@item
    Did you provide an example so we can verify the new feature added by the
    patch easily?
@item
    If you added a new file, did you insert a license header? It should be
    taken from FFmpeg, not randomly copied and pasted from somewhere else.
@item
    You should maintain alphabetical order in alphabetically ordered lists as
    long as doing so does not break API/ABI compatibility.
@item
    Lines with similar content should be aligned vertically when doing so
    improves readability.
@item
    Consider to add a regression test for your code.
@item
    If you added YASM code please check that things still work with --disable-yasm
@end enumerate

@section Patch review process

<<<<<<< HEAD
All patches posted to ffmpeg-devel will be reviewed, unless they contain a
=======
All patches posted to the
@uref{https://lists.libav.org/mailman/listinfo/libav-devel, libav-devel}
mailing list will be reviewed, unless they contain a
>>>>>>> 2cb6dec6
clear note that the patch is not for the git master branch.
Reviews and comments will be posted as replies to the patch on the
mailing list. The patch submitter then has to take care of every comment,
that can be by resubmitting a changed patch or by discussion. Resubmitted
patches will themselves be reviewed like any other patch. If at some point
a patch passes review with no comments then it is approved, that can for
simple and small patches happen immediately while large patches will generally
have to be changed and reviewed many times before they are approved.
After a patch is approved it will be committed to the repository.

We will review all submitted patches, but sometimes we are quite busy so
especially for large patches this can take several weeks.

When resubmitting patches, please do not make any significant changes
not related to the comments received during review. Such patches will
be rejected. Instead, submit  significant changes or new features as
separate patches.

@section Regression tests

Before submitting a patch (or committing to the repository), you should at least
test that you did not break anything.

The regression tests build a synthetic video stream and a synthetic
audio stream. These are then encoded and decoded with all codecs or
formats. The CRC (or MD5) of each generated file is recorded in a
result file. A 'diff' is launched to compare the reference results and
the result file. The output is checked immediately after each test
has run.

The regression tests then go on to test the FFserver code with a
limited set of streams. It is important that this step runs correctly
as well.

Run 'make test' to test all the codecs and formats. Commands like
'make regtest-mpeg2' can be used to run a single test. By default,
make will abort if any test fails. To run all tests regardless,
use make -k. To get a more verbose output, use 'make V=1 test' or
'make V=2 test'.

Run 'make fulltest' to test all the codecs, formats and FFserver.

[Of course, some patches may change the results of the regression tests. In
this case, the reference results of the regression tests shall be modified
accordingly].

@bye<|MERGE_RESOLUTION|>--- conflicted
+++ resolved
@@ -23,7 +23,6 @@
 
 @end itemize
 
-<<<<<<< HEAD
 @section Integrating libavcodec or libavformat in your program
 
 You can integrate all the source code of the libraries to link them
@@ -34,26 +33,7 @@
 You can use libavcodec or libavformat in your commercial program, but
 @emph{any patch you make must be published}. The best way to proceed is
 to send your patches to the FFmpeg mailing list.
-=======
-@section Integrating libav in your program
-
-Shared libraries should be used whenever is possible in order to reduce
-the effort distributors have to pour to support programs and to ensure
-only the public api is used.
-
-You can use Libav in your commercial program, but you must abide to the
-license, LGPL or GPL depending on the specific features used, please refer
-to @uref{http://libav.org/legal.html, our legal page} for a quick checklist and to
-the following links for the exact text of each license:
-@uref{http://git.libav.org/?p=libav.git;a=blob;f=COPYING.GPLv2, GPL version 2},
-@uref{http://git.libav.org/?p=libav.git;a=blob;f=COPYING.GPLv3, GPL version 3},
-@uref{http://git.libav.org/?p=libav.git;a=blob;f=COPYING.LGPLv2.1, LGPL version 2.1},
-@uref{http://git.libav.org/?p=libav.git;a=blob;f=COPYING.LGPLv3, LGPL version 3}.
-Any modification to the source code can be suggested for inclusion.
-The best way to proceed is to send your patches to the
-@uref{https://lists.libav.org/mailman/listinfo/libav-devel, libav-devel}
-mailing list.
->>>>>>> 2cb6dec6
+
 
 @anchor{Coding Rules}
 @section Coding Rules
@@ -212,7 +192,6 @@
    When applying patches that have been discussed (at length) on the mailing
    list, reference the thread in the log message.
 @item
-<<<<<<< HEAD
     Do NOT commit to code actively maintained by others without permission.
     Send a patch to ffmpeg-devel instead. If no one answers within a reasonable
     timeframe (12h for build failures and security fixes, 3 days small changes,
@@ -223,15 +202,6 @@
     are sent there and reviewed by all the other developers. Bugs and possible
     improvements or general questions regarding commits are discussed there. We
     expect you to react if problems with your code are uncovered.
-=======
-    Subscribe to the
-    @uref{https://lists.libav.org/mailman/listinfo/libav-devel, libav-devel} and
-    @uref{https://lists.libav.org/mailman/listinfo/libav-commits, libav-commits}
-    mailing lists.
-    Bugs and possible improvements or general questions regarding commits
-    are discussed on libav-devel. We expect you to react if problems with
-    your code are uncovered.
->>>>>>> 2cb6dec6
 @item
     Update the documentation if you change behavior or add features. If you are
     unsure how best to do this, send a patch to ffmpeg-devel, the documentation
@@ -294,14 +264,8 @@
 
 Patches should be posted as base64 encoded attachments (or any other
 encoding which ensures that the patch will not be trashed during
-<<<<<<< HEAD
 transmission) to the ffmpeg-devel mailing list, see
 @url{http://lists.ffmpeg.org/mailman/listinfo/ffmpeg-devel}
-=======
-transmission) to the
-@uref{https://lists.libav.org/mailman/listinfo/libav-devel, libav-devel}
-mailing list.
->>>>>>> 2cb6dec6
 
 It also helps quite a bit if you tell us what the patch does (for example
 'replaces lrint by lrintf'), and why (for example '*BSD isn't C99 compliant
@@ -375,14 +339,8 @@
 @item
     Is the patch against latest FFmpeg git master branch?
 @item
-<<<<<<< HEAD
     Are you subscribed to ffmpeg-dev?
     (the list is subscribers only due to spam)
-=======
-    Are you subscribed to the
-    @uref{https://lists.libav.org/mailman/listinfo/libav-devel, libav-devel}
-    mailing list? (Only list subscribers are allowed to post.)
->>>>>>> 2cb6dec6
 @item
     Have you checked that the changes are minimal, so that the same cannot be
     achieved with a smaller patch and/or simpler final code?
@@ -440,13 +398,7 @@
 
 @section Patch review process
 
-<<<<<<< HEAD
 All patches posted to ffmpeg-devel will be reviewed, unless they contain a
-=======
-All patches posted to the
-@uref{https://lists.libav.org/mailman/listinfo/libav-devel, libav-devel}
-mailing list will be reviewed, unless they contain a
->>>>>>> 2cb6dec6
 clear note that the patch is not for the git master branch.
 Reviews and comments will be posted as replies to the patch on the
 mailing list. The patch submitter then has to take care of every comment,
