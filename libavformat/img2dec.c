/*
 * Image format
 * Copyright (c) 2000, 2001, 2002 Fabrice Bellard
 * Copyright (c) 2004 Michael Niedermayer
 *
 * This file is part of FFmpeg.
 *
 * FFmpeg is free software; you can redistribute it and/or
 * modify it under the terms of the GNU Lesser General Public
 * License as published by the Free Software Foundation; either
 * version 2.1 of the License, or (at your option) any later version.
 *
 * FFmpeg is distributed in the hope that it will be useful,
 * but WITHOUT ANY WARRANTY; without even the implied warranty of
 * MERCHANTABILITY or FITNESS FOR A PARTICULAR PURPOSE.  See the GNU
 * Lesser General Public License for more details.
 *
 * You should have received a copy of the GNU Lesser General Public
 * License along with FFmpeg; if not, write to the Free Software
 * Foundation, Inc., 51 Franklin Street, Fifth Floor, Boston, MA 02110-1301 USA
 */

#include "libavutil/avstring.h"
#include "libavutil/log.h"
#include "libavutil/opt.h"
#include "libavutil/pixdesc.h"
#include "libavutil/parseutils.h"
#include "avformat.h"
#include "internal.h"
#if HAVE_GLOB
#include <glob.h>

/* Locally define as 0 (bitwise-OR no-op) any missing glob options that
   are non-posix glibc/bsd extensions. */
#ifndef GLOB_NOMAGIC
#define GLOB_NOMAGIC 0
#endif
#ifndef GLOB_BRACE
#define GLOB_BRACE 0
#endif

#endif /* HAVE_GLOB */

typedef struct {
    const AVClass *class;  /**< Class for private options. */
    int img_first;
    int img_last;
    int img_number;
    int img_count;
    int is_pipe;
    int split_planes;       /**< use independent file for each Y, U, V plane */
    char path[1024];
    char *pixel_format;     /**< Set by a private option. */
    char *video_size;       /**< Set by a private option. */
    char *framerate;        /**< Set by a private option. */
    int loop;
<<<<<<< HEAD
    int use_glob;
#if HAVE_GLOB
    glob_t globstate;
#endif
=======
>>>>>>> 145a8096
    int start_number;
} VideoDemuxData;

static const int sizes[][2] = {
    { 640, 480 },
    { 720, 480 },
    { 720, 576 },
    { 352, 288 },
    { 352, 240 },
    { 160, 128 },
    { 512, 384 },
    { 640, 352 },
    { 640, 240 },
};

static int infer_size(int *width_ptr, int *height_ptr, int size)
{
    int i;

    for(i=0;i<FF_ARRAY_ELEMS(sizes);i++) {
        if ((sizes[i][0] * sizes[i][1]) == size) {
            *width_ptr = sizes[i][0];
            *height_ptr = sizes[i][1];
            return 0;
        }
    }
    return -1;
}

static int is_glob(const char *path)
{
#if HAVE_GLOB
    size_t span = 0;
    const char *p = path;

    while (p = strchr(p, '%')) {
        if (*(++p) == '%') {
            ++p;
            continue;
        }
        if (span = strspn(p, "*?[]{}"))
            break;
    }
    /* Did we hit a glob char or get to the end? */
    return span != 0;
#else
    return 0;
#endif
}

/* return -1 if no image found */
static int find_image_range(int *pfirst_index, int *plast_index,
                            const char *path, int max_start)
{
    char buf[1024];
    int range, last_index, range1, first_index;

    /* find the first image */
<<<<<<< HEAD
    for(first_index = max_start; first_index < max_start + 5; first_index++) {
=======
    for (first_index = 0; first_index < max_start; first_index++) {
>>>>>>> 145a8096
        if (av_get_frame_filename(buf, sizeof(buf), path, first_index) < 0){
            *pfirst_index =
            *plast_index = 1;
            if (avio_check(buf, AVIO_FLAG_READ) > 0)
                return 0;
            return -1;
        }
        if (avio_check(buf, AVIO_FLAG_READ) > 0)
            break;
    }
    if (first_index == 5)
        goto fail;

    /* find the last image */
    last_index = first_index;
    for(;;) {
        range = 0;
        for(;;) {
            if (!range)
                range1 = 1;
            else
                range1 = 2 * range;
            if (av_get_frame_filename(buf, sizeof(buf), path,
                                      last_index + range1) < 0)
                goto fail;
            if (avio_check(buf, AVIO_FLAG_READ) <= 0)
                break;
            range = range1;
            /* just in case... */
            if (range >= (1 << 30))
                goto fail;
        }
        /* we are sure than image last_index + range exists */
        if (!range)
            break;
        last_index += range;
    }
    *pfirst_index = first_index;
    *plast_index = last_index;
    return 0;
 fail:
    return -1;
}


static int read_probe(AVProbeData *p)
{
    if (p->filename && ff_guess_image2_codec(p->filename)) {
        if (av_filename_number_test(p->filename))
            return AVPROBE_SCORE_MAX;
        else if (is_glob(p->filename))
            return AVPROBE_SCORE_MAX;
        else
            return AVPROBE_SCORE_MAX/2;
    }
    return 0;
}

static int read_header(AVFormatContext *s1)
{
    VideoDemuxData *s = s1->priv_data;
    int first_index, last_index, ret = 0;
    int width = 0, height = 0;
    AVStream *st;
    enum PixelFormat pix_fmt = PIX_FMT_NONE;
    AVRational framerate;

    s1->ctx_flags |= AVFMTCTX_NOHEADER;

    st = avformat_new_stream(s1, NULL);
    if (!st) {
        return AVERROR(ENOMEM);
    }

    if (s->pixel_format && (pix_fmt = av_get_pix_fmt(s->pixel_format)) == PIX_FMT_NONE) {
        av_log(s1, AV_LOG_ERROR, "No such pixel format: %s.\n", s->pixel_format);
        return AVERROR(EINVAL);
    }
    if (s->video_size && (ret = av_parse_video_size(&width, &height, s->video_size)) < 0) {
        av_log(s, AV_LOG_ERROR, "Could not parse video size: %s.\n", s->video_size);
        return ret;
    }
    if ((ret = av_parse_video_rate(&framerate, s->framerate)) < 0) {
        av_log(s, AV_LOG_ERROR, "Could not parse framerate: %s.\n", s->framerate);
        return ret;
    }

    av_strlcpy(s->path, s1->filename, sizeof(s->path));
    s->img_number = 0;
    s->img_count = 0;

    /* find format */
    if (s1->iformat->flags & AVFMT_NOFILE)
        s->is_pipe = 0;
    else{
        s->is_pipe = 1;
        st->need_parsing = AVSTREAM_PARSE_FULL;
    }

    avpriv_set_pts_info(st, 60, framerate.den, framerate.num);

    if (width && height) {
        st->codec->width  = width;
        st->codec->height = height;
    }

    if (!s->is_pipe) {
<<<<<<< HEAD
        s->use_glob = is_glob(s->path);
        if (s->use_glob) {
#if HAVE_GLOB
            char *p = s->path, *q, *dup;
            int gerr;

            dup = q = av_strdup(p);
            while (*q) {
                /* Do we have room for the next char and a \ insertion? */
                if ((p - s->path) >= (sizeof(s->path) - 2))
                  break;
                if (*q == '%' && strspn(q + 1, "%*?[]{}"))
                    ++q;
                else if (strspn(q, "\\*?[]{}"))
                    *p++ = '\\';
                *p++ = *q++;
            }
            *p = 0;
            av_free(dup);

            gerr = glob(s->path, GLOB_NOCHECK|GLOB_BRACE|GLOB_NOMAGIC, NULL, &s->globstate);
            if (gerr != 0) {
                return AVERROR(ENOENT);
            }
            first_index = 0;
            last_index = s->globstate.gl_pathc - 1;
#endif
        } else {
            if (find_image_range(&first_index, &last_index, s->path, s->start_number - 1) < 0)
                return AVERROR(ENOENT);
        }
=======
        if (find_image_range(&first_index, &last_index, s->path,
                             FFMAX(s->start_number, 5)) < 0)
            return AVERROR(ENOENT);
>>>>>>> 145a8096
        s->img_first = first_index;
        s->img_last = last_index;
        s->img_number = first_index;
        /* compute duration */
        st->start_time = 0;
        st->duration = last_index - first_index + 1;
    }

    if(s1->video_codec_id){
        st->codec->codec_type = AVMEDIA_TYPE_VIDEO;
        st->codec->codec_id = s1->video_codec_id;
    }else if(s1->audio_codec_id){
        st->codec->codec_type = AVMEDIA_TYPE_AUDIO;
        st->codec->codec_id = s1->audio_codec_id;
    }else{
        const char *str= strrchr(s->path, '.');
        s->split_planes = str && !av_strcasecmp(str + 1, "y");
        st->codec->codec_type = AVMEDIA_TYPE_VIDEO;
        st->codec->codec_id = ff_guess_image2_codec(s->path);
        if (st->codec->codec_id == CODEC_ID_LJPEG)
            st->codec->codec_id = CODEC_ID_MJPEG;
    }
    if(st->codec->codec_type == AVMEDIA_TYPE_VIDEO && pix_fmt != PIX_FMT_NONE)
        st->codec->pix_fmt = pix_fmt;

    return 0;
}

static int read_packet(AVFormatContext *s1, AVPacket *pkt)
{
    VideoDemuxData *s = s1->priv_data;
    char filename_bytes[1024];
    char *filename = filename_bytes;
    int i;
    int size[3]={0}, ret[3]={0};
    AVIOContext *f[3];
    AVCodecContext *codec= s1->streams[0]->codec;

    if (!s->is_pipe) {
        /* loop over input */
        if (s->loop && s->img_number > s->img_last) {
            s->img_number = s->img_first;
        }
        if (s->img_number > s->img_last)
            return AVERROR_EOF;
        if (s->use_glob) {
#if HAVE_GLOB
            filename = s->globstate.gl_pathv[s->img_number];
#endif
        } else {
        if (av_get_frame_filename(filename_bytes, sizeof(filename_bytes),
                                  s->path, s->img_number)<0 && s->img_number > 1)
            return AVERROR(EIO);
        }
        for(i=0; i<3; i++){
            if (avio_open2(&f[i], filename, AVIO_FLAG_READ,
                           &s1->interrupt_callback, NULL) < 0) {
                if(i==1)
                    break;
                av_log(s1, AV_LOG_ERROR, "Could not open file : %s\n",filename);
                return AVERROR(EIO);
            }
            size[i]= avio_size(f[i]);

            if(!s->split_planes)
                break;
            filename[ strlen(filename) - 1 ]= 'U' + i;
        }

        if(codec->codec_id == CODEC_ID_RAWVIDEO && !codec->width)
            infer_size(&codec->width, &codec->height, size[0]);
    } else {
        f[0] = s1->pb;
        if (url_feof(f[0]))
            return AVERROR(EIO);
        size[0]= 4096;
    }

    av_new_packet(pkt, size[0] + size[1] + size[2]);
    pkt->stream_index = 0;
    pkt->flags |= AV_PKT_FLAG_KEY;

    pkt->size= 0;
    for(i=0; i<3; i++){
        if(size[i]){
            ret[i]= avio_read(f[i], pkt->data + pkt->size, size[i]);
            if (!s->is_pipe)
                avio_close(f[i]);
            if(ret[i]>0)
                pkt->size += ret[i];
        }
    }

    if (ret[0] <= 0 || ret[1]<0 || ret[2]<0) {
        av_free_packet(pkt);
        return AVERROR(EIO); /* signal EOF */
    } else {
        s->img_count++;
        s->img_number++;
        return 0;
    }
}

static int read_close(struct AVFormatContext* s1)
{
    VideoDemuxData *s = s1->priv_data;
#if HAVE_GLOB
    if (s->use_glob) {
        globfree(&s->globstate);
    }
#endif
    return 0;
}

#define OFFSET(x) offsetof(VideoDemuxData, x)
#define DEC AV_OPT_FLAG_DECODING_PARAM
static const AVOption options[] = {
    { "pixel_format", "", OFFSET(pixel_format), AV_OPT_TYPE_STRING, {.str = NULL}, 0, 0, DEC },
    { "video_size",   "", OFFSET(video_size),   AV_OPT_TYPE_STRING, {.str = NULL}, 0, 0, DEC },
    { "framerate",    "", OFFSET(framerate),    AV_OPT_TYPE_STRING, {.str = "25"}, 0, 0, DEC },
    { "loop",         "", OFFSET(loop),         AV_OPT_TYPE_INT,    {.dbl = 0},    0, 1, DEC },
    { "start_number", "first number in the sequence", OFFSET(start_number), AV_OPT_TYPE_INT, {.dbl = 1}, 1, INT_MAX, DEC },
    { NULL },
};

#if CONFIG_IMAGE2_DEMUXER
static const AVClass img2_class = {
    .class_name = "image2 demuxer",
    .item_name  = av_default_item_name,
    .option     = options,
    .version    = LIBAVUTIL_VERSION_INT,
};
AVInputFormat ff_image2_demuxer = {
    .name           = "image2",
    .long_name      = NULL_IF_CONFIG_SMALL("image2 sequence"),
    .priv_data_size = sizeof(VideoDemuxData),
    .read_probe     = read_probe,
    .read_header    = read_header,
    .read_packet    = read_packet,
    .read_close     = read_close,
    .flags          = AVFMT_NOFILE,
    .priv_class     = &img2_class,
};
#endif
#if CONFIG_IMAGE2PIPE_DEMUXER
static const AVClass img2pipe_class = {
    .class_name = "image2pipe demuxer",
    .item_name  = av_default_item_name,
    .option     = options,
    .version    = LIBAVUTIL_VERSION_INT,
};
AVInputFormat ff_image2pipe_demuxer = {
    .name           = "image2pipe",
    .long_name      = NULL_IF_CONFIG_SMALL("piped image2 sequence"),
    .priv_data_size = sizeof(VideoDemuxData),
    .read_header    = read_header,
    .read_packet    = read_packet,
    .priv_class     = &img2pipe_class,
};
#endif<|MERGE_RESOLUTION|>--- conflicted
+++ resolved
@@ -54,13 +54,10 @@
     char *video_size;       /**< Set by a private option. */
     char *framerate;        /**< Set by a private option. */
     int loop;
-<<<<<<< HEAD
     int use_glob;
 #if HAVE_GLOB
     glob_t globstate;
 #endif
-=======
->>>>>>> 145a8096
     int start_number;
 } VideoDemuxData;
 
@@ -119,11 +116,7 @@
     int range, last_index, range1, first_index;
 
     /* find the first image */
-<<<<<<< HEAD
-    for(first_index = max_start; first_index < max_start + 5; first_index++) {
-=======
-    for (first_index = 0; first_index < max_start; first_index++) {
->>>>>>> 145a8096
+    for (first_index = max_start; first_index < max_start + 5; first_index++) {
         if (av_get_frame_filename(buf, sizeof(buf), path, first_index) < 0){
             *pfirst_index =
             *plast_index = 1;
@@ -231,7 +224,6 @@
     }
 
     if (!s->is_pipe) {
-<<<<<<< HEAD
         s->use_glob = is_glob(s->path);
         if (s->use_glob) {
 #if HAVE_GLOB
@@ -260,14 +252,10 @@
             last_index = s->globstate.gl_pathc - 1;
 #endif
         } else {
-            if (find_image_range(&first_index, &last_index, s->path, s->start_number - 1) < 0)
+            if (find_image_range(&first_index, &last_index, s->path,
+                                 s->start_number - 1) < 0)
                 return AVERROR(ENOENT);
         }
-=======
-        if (find_image_range(&first_index, &last_index, s->path,
-                             FFMAX(s->start_number, 5)) < 0)
-            return AVERROR(ENOENT);
->>>>>>> 145a8096
         s->img_first = first_index;
         s->img_last = last_index;
         s->img_number = first_index;
