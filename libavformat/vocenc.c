--- conflicted
+++ resolved
@@ -30,7 +30,7 @@
 static int voc_write_header(AVFormatContext *s)
 {
     AVIOContext *pb = s->pb;
-    AVCodecContext *enc = s->streams[0]->codec;
+    AVCodecParameters *par = s->streams[0]->codecpar;
     const int header_size = 26;
     const int version = 0x0114;
 
@@ -38,7 +38,7 @@
         || s->streams[0]->codecpar->codec_type != AVMEDIA_TYPE_AUDIO)
         return AVERROR_PATCHWELCOME;
 
-    if (!enc->codec_tag && enc->codec_id != AV_CODEC_ID_PCM_U8) {
+    if (!par->codec_tag && par->codec_id != AV_CODEC_ID_PCM_U8) {
         av_log(s, AV_LOG_ERROR, "unsupported codec\n");
         return AVERROR(EINVAL);
     }
@@ -58,11 +58,7 @@
     AVIOContext *pb = s->pb;
 
     if (!voc->param_written) {
-<<<<<<< HEAD
-        if (enc->codec_tag > 3) {
-=======
-        if (par->codec_tag > 0xFF) {
->>>>>>> 9200514a
+        if (par->codec_tag > 3) {
             avio_w8(pb, VOC_TYPE_NEW_VOICE_DATA);
             avio_wl24(pb, pkt->size + 12);
             avio_wl32(pb, par->sample_rate);
@@ -74,25 +70,14 @@
             if (s->streams[0]->codecpar->channels > 1) {
                 avio_w8(pb, VOC_TYPE_EXTENDED);
                 avio_wl24(pb, 4);
-<<<<<<< HEAD
-                avio_wl16(pb, 65536-(256000000 + enc->sample_rate*enc->channels/2)/(enc->sample_rate*enc->channels));
-                avio_w8(pb, enc->codec_tag);
-                avio_w8(pb, enc->channels - 1);
-            }
-            avio_w8(pb, VOC_TYPE_VOICE_DATA);
-            avio_wl24(pb, pkt->size + 2);
-            avio_w8(pb, 256 - (1000000 + enc->sample_rate/2) / enc->sample_rate);
-            avio_w8(pb, enc->codec_tag);
-=======
-                avio_wl16(pb, 65536-256000000/(par->sample_rate*par->channels));
+                avio_wl16(pb, 65536-(256000000 + par->sample_rate*par->channels/2)/(par->sample_rate*par->channels));
                 avio_w8(pb, par->codec_tag);
                 avio_w8(pb, par->channels - 1);
             }
             avio_w8(pb, VOC_TYPE_VOICE_DATA);
             avio_wl24(pb, pkt->size + 2);
-            avio_w8(pb, 256 - 1000000 / par->sample_rate);
+            avio_w8(pb, 256 - (1000000 + par->sample_rate/2) / par->sample_rate);
             avio_w8(pb, par->codec_tag);
->>>>>>> 9200514a
         }
         voc->param_written = 1;
     } else {
