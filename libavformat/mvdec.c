/*
 * Silicon Graphics Movie demuxer
 * Copyright (c) 2012 Peter Ross
 *
 * This file is part of FFmpeg.
 *
 * FFmpeg is free software; you can redistribute it and/or
 * modify it under the terms of the GNU Lesser General Public
 * License as published by the Free Software Foundation; either
 * version 2.1 of the License, or (at your option) any later version.
 *
 * FFmpeg is distributed in the hope that it will be useful,
 * but WITHOUT ANY WARRANTY; without even the implied warranty of
 * MERCHANTABILITY or FITNESS FOR A PARTICULAR PURPOSE.  See the GNU
 * Lesser General Public License for more details.
 *
 * You should have received a copy of the GNU Lesser General Public
 * License along with FFmpeg; if not, write to the Free Software
 * Foundation, Inc., 51 Franklin Street, Fifth Floor, Boston, MA 02110-1301 USA
 */

/**
 * @file
 * Silicon Graphics Movie demuxer
 */

#include "libavutil/channel_layout.h"
#include "libavutil/eval.h"
#include "libavutil/intreadwrite.h"
#include "libavutil/rational.h"

#include "avformat.h"
#include "internal.h"

typedef struct MvContext {
    int nb_video_tracks;
    int nb_audio_tracks;

    int eof_count;        ///< number of streams that have finished
    int stream_index;     ///< current stream index
    int frame[2];         ///< frame nb for current stream

    int acompression;     ///< compression level for audio stream
    int aformat;          ///< audio format
} MvContext;

#define AUDIO_FORMAT_SIGNED 401

static int mv_probe(AVProbeData *p)
{
    if (AV_RB32(p->buf) == MKBETAG('M', 'O', 'V', 'I') &&
        AV_RB16(p->buf + 4) < 3)
        return AVPROBE_SCORE_MAX;
    return 0;
}

static char *var_read_string(AVIOContext *pb, int size)
{
    int n;
    char *str;

    if (size < 0 || size == INT_MAX)
        return NULL;

    str = av_malloc(size + 1);
    if (!str)
        return NULL;
    n = avio_get_str(pb, size, str, size + 1);
    if (n < size)
        avio_skip(pb, size - n);
    return str;
}

static int var_read_int(AVIOContext *pb, int size)
{
    int v;
    char *s = var_read_string(pb, size);
    if (!s)
        return 0;
    v = strtol(s, NULL, 10);
    av_free(s);
    return v;
}

static AVRational var_read_float(AVIOContext *pb, int size)
{
    AVRational v;
    char *s = var_read_string(pb, size);
    if (!s)
        return (AVRational) { 0, 0 };
    v = av_d2q(av_strtod(s, NULL), INT_MAX);
    av_free(s);
    return v;
}

static void var_read_metadata(AVFormatContext *avctx, const char *tag, int size)
{
    char *value = var_read_string(avctx->pb, size);
    if (value)
        av_dict_set(&avctx->metadata, tag, value, AV_DICT_DONT_STRDUP_VAL);
}

static int set_channels(AVFormatContext *avctx, AVStream *st, int channels)
{
    if (channels <= 0) {
        av_log(avctx, AV_LOG_ERROR, "Channel count %d invalid.\n", channels);
        return AVERROR_INVALIDDATA;
    }
    st->codecpar->channels       = channels;
    st->codecpar->channel_layout = (st->codecpar->channels == 1) ? AV_CH_LAYOUT_MONO
                                                                 : AV_CH_LAYOUT_STEREO;
    return 0;
}

/**
 * Parse global variable
 * @return < 0 if unknown
 */
static int parse_global_var(AVFormatContext *avctx, AVStream *st,
                            const char *name, int size)
{
    MvContext *mv = avctx->priv_data;
    AVIOContext *pb = avctx->pb;
    if (!strcmp(name, "__NUM_I_TRACKS")) {
        mv->nb_video_tracks = var_read_int(pb, size);
    } else if (!strcmp(name, "__NUM_A_TRACKS")) {
        mv->nb_audio_tracks = var_read_int(pb, size);
    } else if (!strcmp(name, "COMMENT") || !strcmp(name, "TITLE")) {
        var_read_metadata(avctx, name, size);
    } else if (!strcmp(name, "LOOP_MODE") || !strcmp(name, "NUM_LOOPS") ||
               !strcmp(name, "OPTIMIZED")) {
        avio_skip(pb, size); // ignore
    } else
        return AVERROR_INVALIDDATA;

    return 0;
}

/**
 * Parse audio variable
 * @return < 0 if unknown
 */
static int parse_audio_var(AVFormatContext *avctx, AVStream *st,
                           const char *name, int size)
{
    MvContext *mv = avctx->priv_data;
    AVIOContext *pb = avctx->pb;
    if (!strcmp(name, "__DIR_COUNT")) {
        st->nb_frames = var_read_int(pb, size);
    } else if (!strcmp(name, "AUDIO_FORMAT")) {
        mv->aformat = var_read_int(pb, size);
    } else if (!strcmp(name, "COMPRESSION")) {
        mv->acompression = var_read_int(pb, size);
    } else if (!strcmp(name, "DEFAULT_VOL")) {
        var_read_metadata(avctx, name, size);
    } else if (!strcmp(name, "NUM_CHANNELS")) {
        return set_channels(avctx, st, var_read_int(pb, size));
    } else if (!strcmp(name, "SAMPLE_RATE")) {
        st->codecpar->sample_rate = var_read_int(pb, size);
        avpriv_set_pts_info(st, 33, 1, st->codecpar->sample_rate);
    } else if (!strcmp(name, "SAMPLE_WIDTH")) {
        st->codecpar->bits_per_coded_sample = var_read_int(pb, size) * 8;
    } else
        return AVERROR_INVALIDDATA;

    return 0;
}

/**
 * Parse video variable
 * @return < 0 if unknown
 */
static int parse_video_var(AVFormatContext *avctx, AVStream *st,
                           const char *name, int size)
{
    AVIOContext *pb = avctx->pb;
    if (!strcmp(name, "__DIR_COUNT")) {
        st->nb_frames = st->duration = var_read_int(pb, size);
    } else if (!strcmp(name, "COMPRESSION")) {
        char *str = var_read_string(pb, size);
        if (!str)
            return AVERROR_INVALIDDATA;
        if (!strcmp(str, "1")) {
            st->codecpar->codec_id = AV_CODEC_ID_MVC1;
        } else if (!strcmp(str, "2")) {
            st->codecpar->format = AV_PIX_FMT_ABGR;
            st->codecpar->codec_id = AV_CODEC_ID_RAWVIDEO;
        } else if (!strcmp(str, "3")) {
            st->codecpar->codec_id = AV_CODEC_ID_SGIRLE;
        } else if (!strcmp(str, "10")) {
            st->codecpar->codec_id = AV_CODEC_ID_MJPEG;
        } else if (!strcmp(str, "MVC2")) {
            st->codecpar->codec_id = AV_CODEC_ID_MVC2;
        } else {
            avpriv_request_sample(avctx, "Video compression %s", str);
        }
        av_free(str);
    } else if (!strcmp(name, "FPS")) {
        AVRational fps = var_read_float(pb, size);
        avpriv_set_pts_info(st, 64, fps.den, fps.num);
        st->avg_frame_rate = fps;
    } else if (!strcmp(name, "HEIGHT")) {
        st->codecpar->height = var_read_int(pb, size);
    } else if (!strcmp(name, "PIXEL_ASPECT")) {
        st->sample_aspect_ratio = var_read_float(pb, size);
        av_reduce(&st->sample_aspect_ratio.num, &st->sample_aspect_ratio.den,
                  st->sample_aspect_ratio.num, st->sample_aspect_ratio.den,
                  INT_MAX);
    } else if (!strcmp(name, "WIDTH")) {
        st->codecpar->width = var_read_int(pb, size);
    } else if (!strcmp(name, "ORIENTATION")) {
        if (var_read_int(pb, size) == 1101) {
            st->codecpar->extradata      = av_strdup("BottomUp");
            st->codecpar->extradata_size = 9;
        }
    } else if (!strcmp(name, "Q_SPATIAL") || !strcmp(name, "Q_TEMPORAL")) {
        var_read_metadata(avctx, name, size);
    } else if (!strcmp(name, "INTERLACING") || !strcmp(name, "PACKING")) {
        avio_skip(pb, size); // ignore
    } else
        return AVERROR_INVALIDDATA;

    return 0;
}

static int read_table(AVFormatContext *avctx, AVStream *st,
                       int (*parse)(AVFormatContext *avctx, AVStream *st,
                                    const char *name, int size))
{
    int count, i;
    AVIOContext *pb = avctx->pb;
    avio_skip(pb, 4);
    count = avio_rb32(pb);
    avio_skip(pb, 4);
    for (i = 0; i < count; i++) {
        char name[17];
        int size;
        avio_read(pb, name, 16);
        name[sizeof(name) - 1] = 0;
        size = avio_rb32(pb);
        if (size < 0) {
            av_log(avctx, AV_LOG_ERROR, "entry size %d is invalid\n", size);
            return AVERROR_INVALIDDATA;
        }
        if (parse(avctx, st, name, size) < 0) {
            avpriv_request_sample(avctx, "Variable %s", name);
            avio_skip(pb, size);
        }
    }
    return 0;
}

static void read_index(AVIOContext *pb, AVStream *st)
{
    uint64_t timestamp = 0;
    int i;
    for (i = 0; i < st->nb_frames; i++) {
        uint32_t pos  = avio_rb32(pb);
        uint32_t size = avio_rb32(pb);
        avio_skip(pb, 8);
        av_add_index_entry(st, pos, timestamp, size, 0, AVINDEX_KEYFRAME);
        if (st->codecpar->codec_type == AVMEDIA_TYPE_AUDIO) {
            timestamp += size / (st->codecpar->channels * 2);
        } else {
            timestamp++;
        }
    }
}

static int mv_read_header(AVFormatContext *avctx)
{
    MvContext *mv = avctx->priv_data;
    AVIOContext *pb = avctx->pb;
    AVStream *ast = NULL, *vst = NULL; //initialization to suppress warning
    int version, i;
    int ret;

    avio_skip(pb, 4);

    version = avio_rb16(pb);
    if (version == 2) {
        uint64_t timestamp;
        int v;
        avio_skip(pb, 22);

        /* allocate audio track first to prevent unnecessary seeking
         * (audio packet always precede video packet for a given frame) */
        ast = avformat_new_stream(avctx, NULL);
        if (!ast)
            return AVERROR(ENOMEM);

        vst = avformat_new_stream(avctx, NULL);
        if (!vst)
            return AVERROR(ENOMEM);
        avpriv_set_pts_info(vst, 64, 1, 15);
        vst->codecpar->codec_type = AVMEDIA_TYPE_VIDEO;
        vst->avg_frame_rate    = av_inv_q(vst->time_base);
        vst->nb_frames         = avio_rb32(pb);
        v = avio_rb32(pb);
        switch (v) {
        case 1:
            vst->codecpar->codec_id = AV_CODEC_ID_MVC1;
            break;
        case 2:
            vst->codecpar->format = AV_PIX_FMT_ARGB;
            vst->codecpar->codec_id = AV_CODEC_ID_RAWVIDEO;
            break;
        default:
            avpriv_request_sample(avctx, "Video compression %i", v);
            break;
        }
        vst->codecpar->codec_tag = 0;
        vst->codecpar->width     = avio_rb32(pb);
        vst->codecpar->height    = avio_rb32(pb);
        avio_skip(pb, 12);

        ast->codecpar->codec_type  = AVMEDIA_TYPE_AUDIO;
        ast->nb_frames          = vst->nb_frames;
        ast->codecpar->sample_rate = avio_rb32(pb);
        avpriv_set_pts_info(ast, 33, 1, ast->codecpar->sample_rate);
        if (set_channels(avctx, ast, avio_rb32(pb)) < 0)
            return AVERROR_INVALIDDATA;

        v = avio_rb32(pb);
        if (v == AUDIO_FORMAT_SIGNED) {
            ast->codecpar->codec_id = AV_CODEC_ID_PCM_S16BE;
        } else {
            avpriv_request_sample(avctx, "Audio compression (format %i)", v);
        }

        avio_skip(pb, 12);
        var_read_metadata(avctx, "title", 0x80);
        var_read_metadata(avctx, "comment", 0x100);
        avio_skip(pb, 0x80);

        timestamp = 0;
        for (i = 0; i < vst->nb_frames; i++) {
            uint32_t pos   = avio_rb32(pb);
            uint32_t asize = avio_rb32(pb);
            uint32_t vsize = avio_rb32(pb);
            avio_skip(pb, 8);
            av_add_index_entry(ast, pos, timestamp, asize, 0, AVINDEX_KEYFRAME);
            av_add_index_entry(vst, pos + asize, i, vsize, 0, AVINDEX_KEYFRAME);
            timestamp += asize / (ast->codecpar->channels * 2);
        }
    } else if (!version && avio_rb16(pb) == 3) {
        avio_skip(pb, 4);

        if ((ret = read_table(avctx, NULL, parse_global_var)) < 0)
            return ret;

        if (mv->nb_audio_tracks > 1) {
            avpriv_request_sample(avctx, "Multiple audio streams support");
            return AVERROR_PATCHWELCOME;
        } else if (mv->nb_audio_tracks) {
            ast = avformat_new_stream(avctx, NULL);
            if (!ast)
                return AVERROR(ENOMEM);
<<<<<<< HEAD
            ast->codec->codec_type = AVMEDIA_TYPE_AUDIO;
            if ((read_table(avctx, ast, parse_audio_var)) < 0)
                return ret;
=======
            ast->codecpar->codec_type = AVMEDIA_TYPE_AUDIO;
            read_table(avctx, ast, parse_audio_var);
>>>>>>> 9200514a
            if (mv->acompression == 100 &&
                mv->aformat == AUDIO_FORMAT_SIGNED &&
                ast->codecpar->bits_per_coded_sample == 16) {
                ast->codecpar->codec_id = AV_CODEC_ID_PCM_S16BE;
            } else {
                avpriv_request_sample(avctx,
                                      "Audio compression %i (format %i, sr %i)",
                                      mv->acompression, mv->aformat,
                                      ast->codecpar->bits_per_coded_sample);
                ast->codecpar->codec_id = AV_CODEC_ID_NONE;
            }
            if (ast->codecpar->channels <= 0) {
                av_log(avctx, AV_LOG_ERROR, "No valid channel count found.\n");
                return AVERROR_INVALIDDATA;
            }
        }

        if (mv->nb_video_tracks > 1) {
            avpriv_request_sample(avctx, "Multiple video streams support");
            return AVERROR_PATCHWELCOME;
        } else if (mv->nb_video_tracks) {
            vst = avformat_new_stream(avctx, NULL);
            if (!vst)
                return AVERROR(ENOMEM);
<<<<<<< HEAD
            vst->codec->codec_type = AVMEDIA_TYPE_VIDEO;
            if ((ret = read_table(avctx, vst, parse_video_var))<0)
                return ret;
=======
            vst->codecpar->codec_type = AVMEDIA_TYPE_VIDEO;
            read_table(avctx, vst, parse_video_var);
>>>>>>> 9200514a
        }

        if (mv->nb_audio_tracks)
            read_index(pb, ast);

        if (mv->nb_video_tracks)
            read_index(pb, vst);
    } else {
        avpriv_request_sample(avctx, "Version %i", version);
        return AVERROR_PATCHWELCOME;
    }

    return 0;
}

static int mv_read_packet(AVFormatContext *avctx, AVPacket *pkt)
{
    MvContext *mv = avctx->priv_data;
    AVIOContext *pb = avctx->pb;
    AVStream *st = avctx->streams[mv->stream_index];
    const AVIndexEntry *index;
    int frame = mv->frame[mv->stream_index];
    int64_t ret;
    uint64_t pos;

    if (frame < st->nb_index_entries) {
        index = &st->index_entries[frame];
        pos   = avio_tell(pb);
        if (index->pos > pos)
            avio_skip(pb, index->pos - pos);
        else if (index->pos < pos) {
            if (!pb->seekable)
                return AVERROR(EIO);
            ret = avio_seek(pb, index->pos, SEEK_SET);
            if (ret < 0)
                return ret;
        }
        ret = av_get_packet(pb, pkt, index->size);
        if (ret < 0)
            return ret;

        pkt->stream_index = mv->stream_index;
        pkt->pts          = index->timestamp;
        pkt->flags       |= AV_PKT_FLAG_KEY;

        mv->frame[mv->stream_index]++;
        mv->eof_count = 0;
    } else {
        mv->eof_count++;
        if (mv->eof_count >= avctx->nb_streams)
            return AVERROR_EOF;

        // avoid returning 0 without a packet
        return AVERROR(EAGAIN);
    }

    mv->stream_index++;
    if (mv->stream_index >= avctx->nb_streams)
        mv->stream_index = 0;

    return 0;
}

static int mv_read_seek(AVFormatContext *avctx, int stream_index,
                        int64_t timestamp, int flags)
{
    MvContext *mv = avctx->priv_data;
    AVStream *st = avctx->streams[stream_index];
    int frame, i;

    if ((flags & AVSEEK_FLAG_FRAME) || (flags & AVSEEK_FLAG_BYTE))
        return AVERROR(ENOSYS);

    if (!avctx->pb->seekable)
        return AVERROR(EIO);

    frame = av_index_search_timestamp(st, timestamp, flags);
    if (frame < 0)
        return AVERROR_INVALIDDATA;

    for (i = 0; i < avctx->nb_streams; i++)
        mv->frame[i] = frame;
    return 0;
}

AVInputFormat ff_mv_demuxer = {
    .name           = "mv",
    .long_name      = NULL_IF_CONFIG_SMALL("Silicon Graphics Movie"),
    .priv_data_size = sizeof(MvContext),
    .read_probe     = mv_probe,
    .read_header    = mv_read_header,
    .read_packet    = mv_read_packet,
    .read_seek      = mv_read_seek,
};<|MERGE_RESOLUTION|>--- conflicted
+++ resolved
@@ -356,14 +356,9 @@
             ast = avformat_new_stream(avctx, NULL);
             if (!ast)
                 return AVERROR(ENOMEM);
-<<<<<<< HEAD
-            ast->codec->codec_type = AVMEDIA_TYPE_AUDIO;
+            ast->codecpar->codec_type = AVMEDIA_TYPE_AUDIO;
             if ((read_table(avctx, ast, parse_audio_var)) < 0)
                 return ret;
-=======
-            ast->codecpar->codec_type = AVMEDIA_TYPE_AUDIO;
-            read_table(avctx, ast, parse_audio_var);
->>>>>>> 9200514a
             if (mv->acompression == 100 &&
                 mv->aformat == AUDIO_FORMAT_SIGNED &&
                 ast->codecpar->bits_per_coded_sample == 16) {
@@ -388,14 +383,9 @@
             vst = avformat_new_stream(avctx, NULL);
             if (!vst)
                 return AVERROR(ENOMEM);
-<<<<<<< HEAD
-            vst->codec->codec_type = AVMEDIA_TYPE_VIDEO;
+            vst->codecpar->codec_type = AVMEDIA_TYPE_VIDEO;
             if ((ret = read_table(avctx, vst, parse_video_var))<0)
                 return ret;
-=======
-            vst->codecpar->codec_type = AVMEDIA_TYPE_VIDEO;
-            read_table(avctx, vst, parse_video_var);
->>>>>>> 9200514a
         }
 
         if (mv->nb_audio_tracks)
