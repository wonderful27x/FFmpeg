--- conflicted
+++ resolved
@@ -319,8 +319,8 @@
             return err;
     }
 
-    if (ic->pb && !ic->data_offset)
-        ic->data_offset = avio_tell(ic->pb);
+    if (ic->pb && !ic->internal->data_offset)
+        ic->internal->data_offset = avio_tell(ic->pb);
 
     return 0;
 }
@@ -479,13 +479,8 @@
     if ((ret = avformat_queue_attached_pictures(s)) < 0)
         goto fail;
 
-<<<<<<< HEAD
-    if (!(s->flags&AVFMT_FLAG_PRIV_OPT) && s->pb && !s->data_offset)
-        s->data_offset = avio_tell(s->pb);
-=======
-    if (s->pb && !s->internal->data_offset)
+    if (!(s->flags&AVFMT_FLAG_PRIV_OPT) && s->pb && !s->internal->data_offset)
         s->internal->data_offset = avio_tell(s->pb);
->>>>>>> 9deaec78
 
     s->internal->raw_packet_buffer_remaining_size = RAW_PACKET_BUFFER_SIZE;
 
@@ -555,7 +550,7 @@
             }
         }
 
-        end=    s->raw_packet_buffer_remaining_size <= 0
+        end=    s->internal->raw_packet_buffer_remaining_size <= 0
                 || st->probe_packets<= 0;
 
         if (end || av_log2(pd->buf_size) != av_log2(pd->buf_size - pkt->size)) {
@@ -653,27 +648,12 @@
         if (pktl) {
             *pkt = pktl->pkt;
             st   = s->streams[pkt->stream_index];
-<<<<<<< HEAD
-            if (s->raw_packet_buffer_remaining_size <= 0)
+            if (s->internal->raw_packet_buffer_remaining_size <= 0)
                 if ((err = probe_codec(s, st, NULL)) < 0)
                     return err;
             if (st->request_probe <= 0) {
-                s->raw_packet_buffer                 = pktl->next;
-                s->raw_packet_buffer_remaining_size += pkt->size;
-=======
-            if (st->codec->codec_id != AV_CODEC_ID_PROBE ||
-                !st->probe_packets ||
-                s->internal->raw_packet_buffer_remaining_size < pkt->size) {
-                AVProbeData *pd;
-                if (st->probe_packets)
-                    if ((err = probe_codec(s, st, NULL)) < 0)
-                        return err;
-                pd = &st->probe_data;
-                av_freep(&pd->buf);
-                pd->buf_size = 0;
                 s->internal->raw_packet_buffer                 = pktl->next;
                 s->internal->raw_packet_buffer_remaining_size += pkt->size;
->>>>>>> 9deaec78
                 av_free(pktl);
                 return 0;
             }
@@ -848,8 +828,8 @@
 {
     if (pktl->next)
         return pktl->next;
-    if (pktl == s->packet_buffer_end)
-        return s->parse_queue;
+    if (pktl == s->internal->packet_buffer_end)
+        return s->internal->parse_queue;
     return NULL;
 }
 
@@ -899,14 +879,10 @@
                                       int64_t dts, int64_t pts, AVPacket *pkt)
 {
     AVStream *st       = s->streams[stream_index];
-<<<<<<< HEAD
-    AVPacketList *pktl = s->packet_buffer ? s->packet_buffer : s->parse_queue;
+    AVPacketList *pktl = s->internal->packet_buffer ? s->internal->packet_buffer : s->internal->parse_queue;
     int64_t pts_buffer[MAX_REORDER_DELAY+1];
     int64_t shift;
     int i, delay;
-=======
-    AVPacketList *pktl = s->internal->packet_buffer;
->>>>>>> 9deaec78
 
     if (st->first_dts != AV_NOPTS_VALUE ||
         dts           == AV_NOPTS_VALUE ||
@@ -953,13 +929,8 @@
 static void update_initial_durations(AVFormatContext *s, AVStream *st,
                                      int stream_index, int duration)
 {
-<<<<<<< HEAD
-    AVPacketList *pktl = s->packet_buffer ? s->packet_buffer : s->parse_queue;
+    AVPacketList *pktl = s->internal->packet_buffer ? s->internal->packet_buffer : s->internal->parse_queue;
     int64_t cur_dts    = RELATIVE_TS_BASE;
-=======
-    AVPacketList *pktl = s->internal->packet_buffer;
-    int64_t cur_dts    = 0;
->>>>>>> 9deaec78
 
     if (st->first_dts != AV_NOPTS_VALUE) {
         if (st->update_initial_durations_done)
@@ -975,7 +946,6 @@
                 cur_dts -= duration;
             }
         }
-<<<<<<< HEAD
         if (pktl && pktl->pkt.dts != st->first_dts) {
             av_log(s, AV_LOG_DEBUG, "first_dts %s not matching first dts %s (pts %s, duration %d) in the queue\n",
                    av_ts2str(st->first_dts), av_ts2str(pktl->pkt.dts), av_ts2str(pktl->pkt.pts), pktl->pkt.duration);
@@ -985,10 +955,7 @@
             av_log(s, AV_LOG_DEBUG, "first_dts %s but no packet with dts in the queue\n", av_ts2str(st->first_dts));
             return;
         }
-        pktl          = s->packet_buffer ? s->packet_buffer : s->parse_queue;
-=======
-        pktl          = s->internal->packet_buffer;
->>>>>>> 9deaec78
+        pktl          = s->internal->packet_buffer ? s->internal->packet_buffer : s->internal->parse_queue;
         st->first_dts = cur_dts;
     } else if (st->cur_dts != RELATIVE_TS_BASE)
         return;
@@ -1095,17 +1062,10 @@
                                            num * (int64_t) st->time_base.den,
                                            den * (int64_t) st->time_base.num,
                                            AV_ROUND_DOWN);
-<<<<<<< HEAD
-=======
-
-            if (pkt->duration != 0 && s->internal->packet_buffer)
-                update_initial_durations(s, st, pkt->stream_index,
-                                         pkt->duration);
->>>>>>> 9deaec78
-        }
-    }
-
-    if (pkt->duration != 0 && (s->packet_buffer || s->parse_queue))
+        }
+    }
+
+    if (pkt->duration != 0 && (s->internal->packet_buffer || s->internal->parse_queue))
         update_initial_durations(s, st, pkt->stream_index, pkt->duration);
 
     /* Correct timestamps with byte offset if demuxers only have timestamps
@@ -1162,7 +1122,6 @@
              * by knowing the future. */
         } else if (pkt->pts != AV_NOPTS_VALUE ||
                    pkt->dts != AV_NOPTS_VALUE ||
-<<<<<<< HEAD
                    pkt->duration                ) {
 
             /* presentation is not delayed : PTS and DTS are the same */
@@ -1175,37 +1134,6 @@
             pkt->dts = pkt->pts;
             if (pkt->pts != AV_NOPTS_VALUE)
                 st->cur_dts = av_add_stable(st->time_base, pkt->pts, duration, 1);
-=======
-                   pkt->duration              ||
-                   st->codec->codec_type == AVMEDIA_TYPE_AUDIO) {
-            int duration = pkt->duration;
-            if (!duration && st->codec->codec_type == AVMEDIA_TYPE_AUDIO) {
-                ff_compute_frame_duration(s, &num, &den, st, pc, pkt);
-                if (den && num) {
-                    duration = av_rescale_rnd(1,
-                                              num * (int64_t) st->time_base.den,
-                                              den * (int64_t) st->time_base.num,
-                                              AV_ROUND_DOWN);
-                    if (duration != 0 && s->internal->packet_buffer)
-                        update_initial_durations(s, st, pkt->stream_index,
-                                                 duration);
-                }
-            }
-
-            if (pkt->pts != AV_NOPTS_VALUE || pkt->dts != AV_NOPTS_VALUE ||
-                duration) {
-                /* presentation is not delayed : PTS and DTS are the same */
-                if (pkt->pts == AV_NOPTS_VALUE)
-                    pkt->pts = pkt->dts;
-                update_initial_timestamps(s, pkt->stream_index, pkt->pts,
-                                          pkt->pts);
-                if (pkt->pts == AV_NOPTS_VALUE)
-                    pkt->pts = st->cur_dts;
-                pkt->dts = pkt->pts;
-                if (pkt->pts != AV_NOPTS_VALUE)
-                    st->cur_dts = pkt->pts + duration;
-            }
->>>>>>> 9deaec78
         }
     }
 
@@ -1542,11 +1470,10 @@
     int ret;
     AVStream *st;
 
-<<<<<<< HEAD
     if (!genpts) {
-        ret = s->packet_buffer
-              ? read_from_packet_buffer(&s->packet_buffer,
-                                        &s->packet_buffer_end, pkt)
+        ret = s->internal->packet_buffer
+              ? read_from_packet_buffer(&s->internal->packet_buffer,
+                                        &s->internal->packet_buffer_end, pkt)
               : read_frame_internal(s, pkt);
         if (ret < 0)
             return ret;
@@ -1554,18 +1481,7 @@
     }
 
     for (;;) {
-        AVPacketList *pktl = s->packet_buffer;
-=======
-    if (!genpts)
-        return s->internal->packet_buffer
-               ? read_from_packet_buffer(&s->internal->packet_buffer,
-                                         &s->internal->packet_buffer_end, pkt)
-               : read_frame_internal(s, pkt);
-
-    for (;;) {
-        int ret;
         AVPacketList *pktl = s->internal->packet_buffer;
->>>>>>> 9deaec78
 
         if (pktl) {
             AVPacket *next_pkt = &pktl->pkt;
@@ -1589,7 +1505,6 @@
                     }
                     pktl = pktl->next;
                 }
-<<<<<<< HEAD
                 if (eof && next_pkt->pts == AV_NOPTS_VALUE && last_dts != AV_NOPTS_VALUE) {
                     // Fixing the last reference frame had none pts issue (For MXF etc).
                     // We only do this when
@@ -1598,27 +1513,17 @@
                     // 3. the packets for this stream at the end of the files had valid dts.
                     next_pkt->pts = last_dts + next_pkt->duration;
                 }
-                pktl = s->packet_buffer;
+                pktl = s->internal->packet_buffer;
             }
 
             /* read packet from packet buffer, if there is data */
             st = s->streams[next_pkt->stream_index];
             if (!(next_pkt->pts == AV_NOPTS_VALUE && st->discard < AVDISCARD_ALL &&
                   next_pkt->dts != AV_NOPTS_VALUE && !eof)) {
-                ret = read_from_packet_buffer(&s->packet_buffer,
-                                               &s->packet_buffer_end, pkt);
+                ret = read_from_packet_buffer(&s->internal->packet_buffer,
+                                               &s->internal->packet_buffer_end, pkt);
                 goto return_packet;
             }
-=======
-                pktl = s->internal->packet_buffer;
-            }
-
-            /* read packet from packet buffer, if there is data */
-            if (!(next_pkt->pts == AV_NOPTS_VALUE &&
-                  next_pkt->dts != AV_NOPTS_VALUE && !eof))
-                return read_from_packet_buffer(&s->internal->packet_buffer,
-                                               &s->internal->packet_buffer_end, pkt);
->>>>>>> 9deaec78
         }
 
         ret = read_frame_internal(s, pkt);
@@ -1654,6 +1559,8 @@
 /* XXX: suppress the packet queue */
 static void flush_packet_queue(AVFormatContext *s)
 {
+    if (!s->internal)
+        return;
     free_packet_buffer(&s->internal->parse_queue,       &s->internal->parse_queue_end);
     free_packet_buffer(&s->internal->packet_buffer,     &s->internal->packet_buffer_end);
     free_packet_buffer(&s->internal->raw_packet_buffer, &s->internal->raw_packet_buffer_end);
@@ -1996,13 +1903,8 @@
     av_dlog(s, "gen_seek: %d %s\n", stream_index, av_ts2str(target_ts));
 
     if (ts_min == AV_NOPTS_VALUE) {
-<<<<<<< HEAD
-        pos_min = s->data_offset;
+        pos_min = s->internal->data_offset;
         ts_min  = ff_read_timestamp(s, stream_index, &pos_min, INT64_MAX, read_timestamp);
-=======
-        pos_min = s->internal->data_offset;
-        ts_min  = read_timestamp(s, stream_index, &pos_min, INT64_MAX);
->>>>>>> 9deaec78
         if (ts_min == AV_NOPTS_VALUE)
             return -1;
     }
@@ -2448,8 +2350,8 @@
     if (ic->duration == AV_NOPTS_VALUE &&
         ic->bit_rate != 0) {
         filesize = ic->pb ? avio_size(ic->pb) : 0;
-        if (filesize > ic->data_offset) {
-            filesize -= ic->data_offset;
+        if (filesize > ic->internal->data_offset) {
+            filesize -= ic->internal->data_offset;
             for (i = 0; i < ic->nb_streams; i++) {
                 st      = ic->streams[i];
                 if (   st->time_base.num <= INT64_MAX / ic->bit_rate
@@ -3278,23 +3180,16 @@
             break;
         }
 
-<<<<<<< HEAD
         if (ic->flags & AVFMT_FLAG_NOBUFFER)
-            free_packet_buffer(&ic->packet_buffer, &ic->packet_buffer_end);
+            free_packet_buffer(&ic->internal->packet_buffer,
+                               &ic->internal->packet_buffer_end);
         {
-            pkt = add_to_pktbuf(&ic->packet_buffer, &pkt1,
-                                &ic->packet_buffer_end);
+            pkt = add_to_pktbuf(&ic->internal->packet_buffer, &pkt1,
+                                &ic->internal->packet_buffer_end);
             if (!pkt) {
                 ret = AVERROR(ENOMEM);
                 goto find_stream_info_err;
             }
-=======
-        if (ic->flags & AVFMT_FLAG_NOBUFFER) {
-            pkt = &pkt1;
-        } else {
-            pkt = add_to_pktbuf(&ic->internal->packet_buffer, &pkt1,
-                                &ic->internal->packet_buffer_end);
->>>>>>> 9deaec78
             if ((ret = av_dup_packet(pkt)) < 0)
                 goto find_stream_info_err;
         }
