/* Electronic Arts Multimedia File Demuxer
 * Copyright (c) 2004  The ffmpeg Project
 * Copyright (c) 2006-2008 Peter Ross
 *
 * This file is part of FFmpeg.
 *
 * FFmpeg is free software; you can redistribute it and/or
 * modify it under the terms of the GNU Lesser General Public
 * License as published by the Free Software Foundation; either
 * version 2.1 of the License, or (at your option) any later version.
 *
 * FFmpeg is distributed in the hope that it will be useful,
 * but WITHOUT ANY WARRANTY; without even the implied warranty of
 * MERCHANTABILITY or FITNESS FOR A PARTICULAR PURPOSE.  See the GNU
 * Lesser General Public License for more details.
 *
 * You should have received a copy of the GNU Lesser General Public
 * License along with FFmpeg; if not, write to the Free Software
 * Foundation, Inc., 51 Franklin Street, Fifth Floor, Boston, MA 02110-1301 USA
 */

/**
 * @file
 * Electronic Arts Multimedia file demuxer (WVE/UV2/etc.)
 * by Robin Kay (komadori at gekkou.co.uk)
 */

#include <inttypes.h>

#include "libavutil/intreadwrite.h"
#include "avformat.h"
#include "internal.h"

#define SCHl_TAG MKTAG('S', 'C', 'H', 'l')
#define SEAD_TAG MKTAG('S', 'E', 'A', 'D')  /* Sxxx header */
#define SNDC_TAG MKTAG('S', 'N', 'D', 'C')  /* Sxxx data */
#define SEND_TAG MKTAG('S', 'E', 'N', 'D')  /* Sxxx end */
#define SHEN_TAG MKTAG('S', 'H', 'E', 'N')  /* SxEN header */
#define SDEN_TAG MKTAG('S', 'D', 'E', 'N')  /* SxEN data */
#define SEEN_TAG MKTAG('S', 'E', 'E', 'N')  /* SxEN end */
#define ISNh_TAG MKTAG('1', 'S', 'N', 'h')  /* 1SNx header */
#define EACS_TAG MKTAG('E', 'A', 'C', 'S')
#define ISNd_TAG MKTAG('1', 'S', 'N', 'd')  /* 1SNx data */
#define ISNe_TAG MKTAG('1', 'S', 'N', 'e')  /* 1SNx end */
#define PT00_TAG MKTAG('P', 'T', 0x0, 0x0)
#define GSTR_TAG MKTAG('G', 'S', 'T', 'R')
#define SCDl_TAG MKTAG('S', 'C', 'D', 'l')
#define SCEl_TAG MKTAG('S', 'C', 'E', 'l')
#define kVGT_TAG MKTAG('k', 'V', 'G', 'T')  /* TGV I-frame */
#define fVGT_TAG MKTAG('f', 'V', 'G', 'T')  /* TGV P-frame */
#define mTCD_TAG MKTAG('m', 'T', 'C', 'D')  /* MDEC */
#define MADk_TAG MKTAG('M', 'A', 'D', 'k')  /* MAD I-frame */
#define MADm_TAG MKTAG('M', 'A', 'D', 'm')  /* MAD P-frame */
#define MADe_TAG MKTAG('M', 'A', 'D', 'e')  /* MAD lqp-frame */
#define MPCh_TAG MKTAG('M', 'P', 'C', 'h')  /* MPEG-2 */
#define TGQs_TAG MKTAG('T', 'G', 'Q', 's')  /* TGQ I-frame (appears in .TGQ files) */
#define pQGT_TAG MKTAG('p', 'Q', 'G', 'T')  /* TGQ I-frame (appears in .UV files) */
#define pIQT_TAG MKTAG('p', 'I', 'Q', 'T')  /* TQI/UV2 I-frame (.UV2/.WVE) */
#define MVhd_TAG MKTAG('M', 'V', 'h', 'd')
#define MV0K_TAG MKTAG('M', 'V', '0', 'K')
#define MV0F_TAG MKTAG('M', 'V', '0', 'F')
#define MVIh_TAG MKTAG('M', 'V', 'I', 'h')  /* CMV header */
#define MVIf_TAG MKTAG('M', 'V', 'I', 'f')  /* CMV I-frame */

typedef struct EaDemuxContext {
    int big_endian;

    enum AVCodecID video_codec;
    AVRational time_base;
    int width, height;
    int nb_frames;
    int video_stream_index;

    enum AVCodecID audio_codec;
    int audio_stream_index;

    int bytes;
    int sample_rate;
    int num_channels;
    int num_samples;
} EaDemuxContext;

static uint32_t read_arbitrary(AVIOContext *pb)
{
    uint8_t size, byte;
    int i;
    uint32_t word;

    size = avio_r8(pb);

    word = 0;
    for (i = 0; i < size; i++) {
        byte   = avio_r8(pb);
        word <<= 8;
        word  |= byte;
    }

    return word;
}

static int process_audio_header_elements(AVFormatContext *s)
{
    EaDemuxContext *ea = s->priv_data;
    AVIOContext    *pb = s->pb;
    int in_header = 1;
    int compression_type = -1, revision = -1, revision2 = -1;

    ea->bytes        = 2;
    ea->sample_rate  = -1;
    ea->num_channels = 1;

    while (!avio_feof(pb) && in_header) {
        int in_subheader;
        uint8_t byte;
        byte = avio_r8(pb);

        switch (byte) {
        case 0xFD:
            av_log(s, AV_LOG_DEBUG, "entered audio subheader\n");
            in_subheader = 1;
            while (!avio_feof(pb) && in_subheader) {
                uint8_t subbyte;
                subbyte = avio_r8(pb);

                switch (subbyte) {
                case 0x80:
                    revision = read_arbitrary(pb);
                    av_log(s, AV_LOG_DEBUG,
                           "revision (element 0x80) set to 0x%08x\n", revision);
                    break;
                case 0x82:
                    ea->num_channels = read_arbitrary(pb);
                    av_log(s, AV_LOG_DEBUG,
                           "num_channels (element 0x82) set to 0x%08x\n",
                           ea->num_channels);
                    break;
                case 0x83:
                    compression_type = read_arbitrary(pb);
                    av_log(s, AV_LOG_DEBUG,
                           "compression_type (element 0x83) set to 0x%08x\n",
                           compression_type);
                    break;
                case 0x84:
                    ea->sample_rate = read_arbitrary(pb);
                    av_log(s, AV_LOG_DEBUG,
                           "sample_rate (element 0x84) set to %i\n",
                           ea->sample_rate);
                    break;
                case 0x85:
                    ea->num_samples = read_arbitrary(pb);
                    av_log(s, AV_LOG_DEBUG,
                           "num_samples (element 0x85) set to 0x%08x\n",
                           ea->num_samples);
                    break;
                case 0x8A:
                    av_log(s, AV_LOG_DEBUG,
                           "element 0x%02x set to 0x%08"PRIx32"\n",
                           subbyte, read_arbitrary(pb));
                    av_log(s, AV_LOG_DEBUG, "exited audio subheader\n");
                    in_subheader = 0;
                    break;
                case 0xA0:
                    revision2 = read_arbitrary(pb);
                    av_log(s, AV_LOG_DEBUG,
                           "revision2 (element 0xA0) set to 0x%08x\n",
                           revision2);
                    break;
                case 0xFF:
                    av_log(s, AV_LOG_DEBUG,
                           "end of header block reached (within audio subheader)\n");
                    in_subheader = 0;
                    in_header    = 0;
                    break;
                default:
                    av_log(s, AV_LOG_DEBUG,
                           "element 0x%02x set to 0x%08"PRIx32"\n",
                           subbyte, read_arbitrary(pb));
                    break;
                }
            }
            break;
        case 0xFF:
            av_log(s, AV_LOG_DEBUG, "end of header block reached\n");
            in_header = 0;
            break;
        default:
            av_log(s, AV_LOG_DEBUG,
                   "header element 0x%02x set to 0x%08"PRIx32"\n",
                   byte, read_arbitrary(pb));
            break;
        }
    }

    switch (compression_type) {
    case  0:
        ea->audio_codec = AV_CODEC_ID_PCM_S16LE;
        break;
    case  7:
        ea->audio_codec = AV_CODEC_ID_ADPCM_EA;
        break;
    case -1:
        switch (revision) {
        case  1:
            ea->audio_codec = AV_CODEC_ID_ADPCM_EA_R1;
            break;
        case  2:
            ea->audio_codec = AV_CODEC_ID_ADPCM_EA_R2;
            break;
        case  3:
            ea->audio_codec = AV_CODEC_ID_ADPCM_EA_R3;
            break;
        case -1:
            break;
        default:
            avpriv_request_sample(s, "stream type; revision=%i", revision);
            return 0;
        }
        switch (revision2) {
        case  8:
            ea->audio_codec = AV_CODEC_ID_PCM_S16LE_PLANAR;
            break;
        case 10:
            switch (revision) {
            case -1:
            case  2: ea->audio_codec = AV_CODEC_ID_ADPCM_EA_R1; break;
            case  3: ea->audio_codec = AV_CODEC_ID_ADPCM_EA_R2; break;
            default:
                avpriv_request_sample(s, "stream type; revision=%i, revision2=%i", revision, revision2);
                return 0;
            }
            break;
        case 16:
            ea->audio_codec = AV_CODEC_ID_MP3;
            break;
        case -1:
            break;
        default:
            ea->audio_codec = AV_CODEC_ID_NONE;
            avpriv_request_sample(s, "stream type; revision2=%i", revision2);
            return 0;
        }
        break;
    default:
        avpriv_request_sample(s,
                              "stream type; compression_type=%i",
                              compression_type);
        return 0;
    }

    if (ea->sample_rate == -1)
        ea->sample_rate = revision == 3 ? 48000 : 22050;

    return 1;
}

static void process_audio_header_eacs(AVFormatContext *s)
{
    EaDemuxContext *ea = s->priv_data;
    AVIOContext *pb    = s->pb;
    int compression_type;

    ea->sample_rate  = ea->big_endian ? avio_rb32(pb) : avio_rl32(pb);
    ea->bytes        = avio_r8(pb);   /* 1=8-bit, 2=16-bit */
    ea->num_channels = avio_r8(pb);
    compression_type = avio_r8(pb);
    avio_skip(pb, 13);

    switch (compression_type) {
    case 0:
        switch (ea->bytes) {
        case 1:
            ea->audio_codec = AV_CODEC_ID_PCM_S8;
            break;
        case 2:
            ea->audio_codec = AV_CODEC_ID_PCM_S16LE;
            break;
        }
        break;
    case 1:
        ea->audio_codec = AV_CODEC_ID_PCM_MULAW;
        ea->bytes       = 1;
        break;
    case 2:
        ea->audio_codec = AV_CODEC_ID_ADPCM_IMA_EA_EACS;
        break;
    default:
        avpriv_request_sample(s,
                              "stream type; audio compression_type=%i",
                              compression_type);
    }
}

static void process_audio_header_sead(AVFormatContext *s)
{
    EaDemuxContext *ea = s->priv_data;
    AVIOContext *pb    = s->pb;

    ea->sample_rate  = avio_rl32(pb);
    ea->bytes        = avio_rl32(pb);  /* 1=8-bit, 2=16-bit */
    ea->num_channels = avio_rl32(pb);
    ea->audio_codec  = AV_CODEC_ID_ADPCM_IMA_EA_SEAD;
}

static void process_video_header_mdec(AVFormatContext *s)
{
    EaDemuxContext *ea = s->priv_data;
    AVIOContext *pb    = s->pb;
    avio_skip(pb, 4);
    ea->width       = avio_rl16(pb);
    ea->height      = avio_rl16(pb);
    ea->time_base   = (AVRational) { 1, 15 };
    ea->video_codec = AV_CODEC_ID_MDEC;
}

static int process_video_header_vp6(AVFormatContext *s)
{
    EaDemuxContext *ea = s->priv_data;
    AVIOContext *pb    = s->pb;

    avio_skip(pb, 8);
    ea->nb_frames = avio_rl32(pb);
    avio_skip(pb, 4);
    ea->time_base.den = avio_rl32(pb);
    ea->time_base.num = avio_rl32(pb);
    if (ea->time_base.den <= 0 || ea->time_base.num <= 0) {
        av_log(s, AV_LOG_ERROR, "Timebase is invalid\n");
        return AVERROR_INVALIDDATA;
    }
    ea->video_codec   = AV_CODEC_ID_VP6;

    return 1;
}

static void process_video_header_cmv(AVFormatContext *s)
{
    EaDemuxContext *ea = s->priv_data;
    int fps;

    avio_skip(s->pb, 10);
    fps = avio_rl16(s->pb);
    if (fps)
        ea->time_base = (AVRational) { 1, fps };
    ea->video_codec = AV_CODEC_ID_CMV;
}

/* Process EA file header.
 * Return 1 if the EA file is valid and successfully opened, 0 otherwise. */
static int process_ea_header(AVFormatContext *s)
{
    uint32_t blockid, size = 0;
    EaDemuxContext *ea = s->priv_data;
    AVIOContext *pb    = s->pb;
    int i;

    for (i = 0; i < 5 && (!ea->audio_codec || !ea->video_codec); i++) {
        uint64_t startpos     = avio_tell(pb);
        int err               = 0;

        blockid = avio_rl32(pb);
        size    = avio_rl32(pb);
        if (i == 0)
            ea->big_endian = size > av_bswap32(size);
        if (ea->big_endian)
            size = av_bswap32(size);

        if (size < 8) {
            av_log(s, AV_LOG_ERROR, "chunk size too small\n");
            return AVERROR_INVALIDDATA;
        }

        switch (blockid) {
        case ISNh_TAG:
            if (avio_rl32(pb) != EACS_TAG) {
                avpriv_request_sample(s, "unknown 1SNh headerid");
                return 0;
            }
            process_audio_header_eacs(s);
            break;

        case SCHl_TAG:
        case SHEN_TAG:
            blockid = avio_rl32(pb);
            if (blockid == GSTR_TAG) {
                avio_skip(pb, 4);
            } else if ((blockid & 0xFFFF) != PT00_TAG) {
                avpriv_request_sample(s, "unknown SCHl headerid");
                return 0;
            }
            err = process_audio_header_elements(s);
            break;

        case SEAD_TAG:
            process_audio_header_sead(s);
            break;

        case MVIh_TAG:
            process_video_header_cmv(s);
            break;

        case kVGT_TAG:
            ea->video_codec = AV_CODEC_ID_TGV;
            break;

        case mTCD_TAG:
            process_video_header_mdec(s);
            break;

        case MPCh_TAG:
            ea->video_codec = AV_CODEC_ID_MPEG2VIDEO;
            break;

        case pQGT_TAG:
        case TGQs_TAG:
            ea->video_codec = AV_CODEC_ID_TGQ;
            break;

        case pIQT_TAG:
            ea->video_codec = AV_CODEC_ID_TQI;
            break;

        case MADk_TAG:
            ea->video_codec = AV_CODEC_ID_MAD;
            break;

        case MVhd_TAG:
            err = process_video_header_vp6(s);
            break;
        }

        if (err < 0) {
            av_log(s, AV_LOG_ERROR, "error parsing header: %i\n", err);
            return err;
        }

        avio_seek(pb, startpos + size, SEEK_SET);
    }

    avio_seek(pb, 0, SEEK_SET);

    return 1;
}

static int ea_probe(AVProbeData *p)
{
    unsigned big_endian, size;

    switch (AV_RL32(&p->buf[0])) {
    case ISNh_TAG:
    case SCHl_TAG:
    case SEAD_TAG:
    case SHEN_TAG:
    case kVGT_TAG:
    case MADk_TAG:
    case MPCh_TAG:
    case MVhd_TAG:
    case MVIh_TAG:
        break;
    default:
        return 0;
    }
    size = AV_RL32(&p->buf[4]);
    big_endian = size > 0x000FFFFF;
    if (big_endian)
        size = av_bswap32(size);
    if (size > 0xfffff || size < 8)
        return 0;

    return AVPROBE_SCORE_MAX;
}

static int ea_read_header(AVFormatContext *s)
{
    EaDemuxContext *ea = s->priv_data;
    AVStream *st;

    if (process_ea_header(s)<=0)
        return AVERROR(EIO);

    if (ea->video_codec) {
        /* initialize the video decoder stream */
        st = avformat_new_stream(s, NULL);
        if (!st)
            return AVERROR(ENOMEM);
        ea->video_stream_index = st->index;
        st->codec->codec_type  = AVMEDIA_TYPE_VIDEO;
        st->codec->codec_id    = ea->video_codec;
        // parsing is necessary to make FFmpeg generate correct timestamps
        if (st->codec->codec_id == AV_CODEC_ID_MPEG2VIDEO)
            st->need_parsing = AVSTREAM_PARSE_HEADERS;
        st->codec->codec_tag   = 0; /* no fourcc */
        st->codec->width       = ea->width;
        st->codec->height      = ea->height;
        st->duration           = st->nb_frames = ea->nb_frames;
        if (ea->time_base.num)
            avpriv_set_pts_info(st, 64, ea->time_base.num, ea->time_base.den);
        st->r_frame_rate       =
        st->avg_frame_rate     = av_inv_q(ea->time_base);
    }

    if (ea->audio_codec) {
        if (ea->num_channels <= 0 || ea->num_channels > 2) {
            av_log(s, AV_LOG_WARNING,
                   "Unsupported number of channels: %d\n", ea->num_channels);
            ea->audio_codec = 0;
            return 1;
        }
        if (ea->sample_rate <= 0) {
            av_log(s, AV_LOG_ERROR,
                   "Unsupported sample rate: %d\n", ea->sample_rate);
            ea->audio_codec = 0;
            return 1;
        }
        if (ea->bytes <= 0) {
            av_log(s, AV_LOG_ERROR,
                   "Invalid number of bytes per sample: %d\n", ea->bytes);
            ea->audio_codec = AV_CODEC_ID_NONE;
            return 1;
        }

        /* initialize the audio decoder stream */
        st = avformat_new_stream(s, NULL);
        if (!st)
            return AVERROR(ENOMEM);
        avpriv_set_pts_info(st, 33, 1, ea->sample_rate);
        st->codec->codec_type            = AVMEDIA_TYPE_AUDIO;
        st->codec->codec_id              = ea->audio_codec;
        st->codec->codec_tag             = 0;   /* no tag */
        st->codec->channels              = ea->num_channels;
        st->codec->sample_rate           = ea->sample_rate;
        st->codec->bits_per_coded_sample = ea->bytes * 8;
        st->codec->bit_rate              = st->codec->channels *
                                           st->codec->sample_rate *
                                           st->codec->bits_per_coded_sample / 4;
        st->codec->block_align           = st->codec->channels *
                                           st->codec->bits_per_coded_sample;
        ea->audio_stream_index           = st->index;
        st->start_time                   = 0;
    }

    return 1;
}

static int ea_read_packet(AVFormatContext *s, AVPacket *pkt)
{
    EaDemuxContext *ea = s->priv_data;
    AVIOContext *pb    = s->pb;
    int partial_packet = 0;
    unsigned int chunk_type, chunk_size;
    int ret = 0, packet_read = 0, key = 0;
    int av_uninit(num_samples);

    while (!packet_read || partial_packet) {
        chunk_type = avio_rl32(pb);
        chunk_size = ea->big_endian ? avio_rb32(pb) : avio_rl32(pb);
        if (chunk_size < 8)
            return AVERROR_INVALIDDATA;
        chunk_size -= 8;

        switch (chunk_type) {
        /* audio data */
        case ISNh_TAG:
            /* header chunk also contains data; skip over the header portion */
            if (chunk_size < 32)
                return AVERROR_INVALIDDATA;
            avio_skip(pb, 32);
            chunk_size -= 32;
        case ISNd_TAG:
        case SCDl_TAG:
        case SNDC_TAG:
        case SDEN_TAG:
            if (!ea->audio_codec) {
                avio_skip(pb, chunk_size);
                break;
            } else if (ea->audio_codec == AV_CODEC_ID_PCM_S16LE_PLANAR ||
                       ea->audio_codec == AV_CODEC_ID_MP3) {
                num_samples = avio_rl32(pb);
                avio_skip(pb, 8);
                chunk_size -= 12;
            }
<<<<<<< HEAD
            if (partial_packet) {
                avpriv_request_sample(s, "video header followed by audio packet");
                av_free_packet(pkt);
                partial_packet = 0;
            }
=======
            if (!chunk_size)
                continue;

>>>>>>> 4d6c5152
            ret = av_get_packet(pb, pkt, chunk_size);
            if (ret < 0)
                return ret;
            pkt->stream_index = ea->audio_stream_index;

            switch (ea->audio_codec) {
            case AV_CODEC_ID_ADPCM_EA:
            case AV_CODEC_ID_ADPCM_EA_R1:
            case AV_CODEC_ID_ADPCM_EA_R2:
            case AV_CODEC_ID_ADPCM_IMA_EA_EACS:
            case AV_CODEC_ID_ADPCM_EA_R3:
                if (pkt->size < 4) {
                    av_log(s, AV_LOG_ERROR, "Packet is too short\n");
                    av_free_packet(pkt);
                    return AVERROR_INVALIDDATA;
                }
                if (ea->audio_codec == AV_CODEC_ID_ADPCM_EA_R3)
                    pkt->duration = AV_RB32(pkt->data);
                else
                    pkt->duration = AV_RL32(pkt->data);
                break;
            case AV_CODEC_ID_ADPCM_IMA_EA_SEAD:
                pkt->duration = ret * 2 / ea->num_channels;
                break;
            case AV_CODEC_ID_PCM_S16LE_PLANAR:
            case AV_CODEC_ID_MP3:
                pkt->duration = num_samples;
                break;
            default:
                pkt->duration = chunk_size / (ea->bytes * ea->num_channels);
            }

            packet_read = 1;
            break;

        /* ending tag */
        case 0:
        case ISNe_TAG:
        case SCEl_TAG:
        case SEND_TAG:
        case SEEN_TAG:
            ret         = AVERROR(EIO);
            packet_read = 1;
            break;

        case MVIh_TAG:
        case kVGT_TAG:
        case pQGT_TAG:
        case TGQs_TAG:
        case MADk_TAG:
            key = AV_PKT_FLAG_KEY;
        case MVIf_TAG:
        case fVGT_TAG:
        case MADm_TAG:
        case MADe_TAG:
            avio_seek(pb, -8, SEEK_CUR);    // include chunk preamble
            chunk_size += 8;
            goto get_video_packet;

        case mTCD_TAG:
            if (chunk_size < 8)
                return AVERROR_INVALIDDATA;

            avio_skip(pb, 8);               // skip ea DCT header
            chunk_size -= 8;
            goto get_video_packet;

        case MV0K_TAG:
        case MPCh_TAG:
        case pIQT_TAG:
            key = AV_PKT_FLAG_KEY;
        case MV0F_TAG:
get_video_packet:
<<<<<<< HEAD
            if (partial_packet) {
                ret = av_append_packet(pb, pkt, chunk_size);
            } else
                ret = av_get_packet(pb, pkt, chunk_size);
            if (ret < 0) {
                packet_read = 1;
                break;
            }
            partial_packet = chunk_type == MVIh_TAG;
=======
            if (!chunk_size)
                continue;

            ret = av_get_packet(pb, pkt, chunk_size);
            if (ret < 0)
                return ret;
>>>>>>> 4d6c5152
            pkt->stream_index = ea->video_stream_index;
            pkt->flags       |= key;
            packet_read       = 1;
            break;

        default:
            avio_skip(pb, chunk_size);
            break;
        }
    }

    if (ret < 0 && partial_packet)
        av_free_packet(pkt);
    return ret;
}

AVInputFormat ff_ea_demuxer = {
    .name           = "ea",
    .long_name      = NULL_IF_CONFIG_SMALL("Electronic Arts Multimedia"),
    .priv_data_size = sizeof(EaDemuxContext),
    .read_probe     = ea_probe,
    .read_header    = ea_read_header,
    .read_packet    = ea_read_packet,
};<|MERGE_RESOLUTION|>--- conflicted
+++ resolved
@@ -577,17 +577,16 @@
                 avio_skip(pb, 8);
                 chunk_size -= 12;
             }
-<<<<<<< HEAD
+
             if (partial_packet) {
                 avpriv_request_sample(s, "video header followed by audio packet");
                 av_free_packet(pkt);
                 partial_packet = 0;
             }
-=======
+
             if (!chunk_size)
                 continue;
 
->>>>>>> 4d6c5152
             ret = av_get_packet(pb, pkt, chunk_size);
             if (ret < 0)
                 return ret;
@@ -661,7 +660,9 @@
             key = AV_PKT_FLAG_KEY;
         case MV0F_TAG:
 get_video_packet:
-<<<<<<< HEAD
+            if (!chunk_size)
+                continue;
+
             if (partial_packet) {
                 ret = av_append_packet(pb, pkt, chunk_size);
             } else
@@ -671,14 +672,6 @@
                 break;
             }
             partial_packet = chunk_type == MVIh_TAG;
-=======
-            if (!chunk_size)
-                continue;
-
-            ret = av_get_packet(pb, pkt, chunk_size);
-            if (ret < 0)
-                return ret;
->>>>>>> 4d6c5152
             pkt->stream_index = ea->video_stream_index;
             pkt->flags       |= key;
             packet_read       = 1;
