/*
 * copyright (c) 2007 Luca Abeni
 *
 * This file is part of FFmpeg.
 *
 * FFmpeg is free software; you can redistribute it and/or
 * modify it under the terms of the GNU Lesser General Public
 * License as published by the Free Software Foundation; either
 * version 2.1 of the License, or (at your option) any later version.
 *
 * FFmpeg is distributed in the hope that it will be useful,
 * but WITHOUT ANY WARRANTY; without even the implied warranty of
 * MERCHANTABILITY or FITNESS FOR A PARTICULAR PURPOSE.  See the GNU
 * Lesser General Public License for more details.
 *
 * You should have received a copy of the GNU Lesser General Public
 * License along with FFmpeg; if not, write to the Free Software
 * Foundation, Inc., 51 Franklin Street, Fifth Floor, Boston, MA 02110-1301 USA
 */

#include <string.h>
#include "libavutil/avstring.h"
#include "libavutil/base64.h"
#include "libavutil/dict.h"
#include "libavutil/parseutils.h"
#include "libavutil/opt.h"
#include "libavcodec/xiph.h"
#include "libavcodec/mpeg4audio.h"
#include "avformat.h"
#include "internal.h"
#include "avc.h"
#include "rtp.h"
#if CONFIG_NETWORK
#include "network.h"
#endif

#if CONFIG_RTP_MUXER
#define MAX_EXTRADATA_SIZE ((INT_MAX - 10) / 2)

struct sdp_session_level {
    int sdp_version;      /**< protocol version (currently 0) */
    int id;               /**< session ID */
    int version;          /**< session version */
    int start_time;       /**< session start time (NTP time, in seconds),
                               or 0 in case of permanent session */
    int end_time;         /**< session end time (NTP time, in seconds),
                               or 0 if the session is not bounded */
    int ttl;              /**< TTL, in case of multicast stream */
    const char *user;     /**< username of the session's creator */
    const char *src_addr; /**< IP address of the machine from which the session was created */
    const char *src_type; /**< address type of src_addr */
    const char *dst_addr; /**< destination IP address (can be multicast) */
    const char *dst_type; /**< destination IP address type */
    const char *name;     /**< session name (can be an empty string) */
};

static void sdp_write_address(char *buff, int size, const char *dest_addr,
                              const char *dest_type, int ttl)
{
    if (dest_addr) {
        if (!dest_type)
            dest_type = "IP4";
        if (ttl > 0 && !strcmp(dest_type, "IP4")) {
            /* The TTL should only be specified for IPv4 multicast addresses,
             * not for IPv6. */
            av_strlcatf(buff, size, "c=IN %s %s/%d\r\n", dest_type, dest_addr, ttl);
        } else {
            av_strlcatf(buff, size, "c=IN %s %s\r\n", dest_type, dest_addr);
        }
    }
}

static void sdp_write_header(char *buff, int size, struct sdp_session_level *s)
{
    av_strlcatf(buff, size, "v=%d\r\n"
                            "o=- %d %d IN %s %s\r\n"
                            "s=%s\r\n",
                            s->sdp_version,
                            s->id, s->version, s->src_type, s->src_addr,
                            s->name);
    sdp_write_address(buff, size, s->dst_addr, s->dst_type, s->ttl);
    av_strlcatf(buff, size, "t=%d %d\r\n"
                            "a=tool:libavformat " AV_STRINGIFY(LIBAVFORMAT_VERSION) "\r\n",
                            s->start_time, s->end_time);
}

#if CONFIG_NETWORK
static int resolve_destination(char *dest_addr, int size, char *type,
                               int type_size)
{
    struct addrinfo hints, *ai;
    int is_multicast;

    av_strlcpy(type, "IP4", type_size);
    if (!dest_addr[0])
        return 0;

    /* Resolve the destination, since it must be written
     * as a numeric IP address in the SDP. */

    memset(&hints, 0, sizeof(hints));
    if (getaddrinfo(dest_addr, NULL, &hints, &ai))
        return 0;
    getnameinfo(ai->ai_addr, ai->ai_addrlen, dest_addr, size,
                NULL, 0, NI_NUMERICHOST);
#ifdef AF_INET6
    if (ai->ai_family == AF_INET6)
        av_strlcpy(type, "IP6", type_size);
#endif
    is_multicast = ff_is_multicast_address(ai->ai_addr);
    freeaddrinfo(ai);
    return is_multicast;
}
#else
static int resolve_destination(char *dest_addr, int size, char *type,
                               int type_size)
{
    return 0;
}
#endif

static int sdp_get_address(char *dest_addr, int size, int *ttl, const char *url)
{
    int port;
    const char *p;
    char proto[32];

    av_url_split(proto, sizeof(proto), NULL, 0, dest_addr, size, &port, NULL, 0, url);

    *ttl = 0;

    if (strcmp(proto, "rtp")) {
        /* The url isn't for the actual rtp sessions,
         * don't parse out anything else than the destination.
         */
        return 0;
    }

    p = strchr(url, '?');
    if (p) {
        char buff[64];

        if (av_find_info_tag(buff, sizeof(buff), "ttl", p)) {
            *ttl = strtol(buff, NULL, 10);
        } else {
            *ttl = 5;
        }
    }

    return port;
}

#define MAX_PSET_SIZE 1024
static char *extradata2psets(AVCodecContext *c)
{
    char *psets, *p;
    const uint8_t *r;
    const char *pset_string = "; sprop-parameter-sets=";

    if (c->extradata_size > MAX_EXTRADATA_SIZE) {
        av_log(c, AV_LOG_ERROR, "Too much extradata!\n");

        return NULL;
    }
    if (c->extradata[0] == 1) {
        uint8_t *dummy_p;
        int dummy_int;
        AVBitStreamFilterContext *bsfc= av_bitstream_filter_init("h264_mp4toannexb");

        if (!bsfc) {
            av_log(c, AV_LOG_ERROR, "Cannot open the h264_mp4toannexb BSF!\n");

            return NULL;
        }
        av_bitstream_filter_filter(bsfc, c, NULL, &dummy_p, &dummy_int, NULL, 0, 0);
        av_bitstream_filter_close(bsfc);
    }

    psets = av_mallocz(MAX_PSET_SIZE);
    if (psets == NULL) {
        av_log(c, AV_LOG_ERROR, "Cannot allocate memory for the parameter sets.\n");
        return NULL;
    }
    memcpy(psets, pset_string, strlen(pset_string));
    p = psets + strlen(pset_string);
    r = ff_avc_find_startcode(c->extradata, c->extradata + c->extradata_size);
    while (r < c->extradata + c->extradata_size) {
        const uint8_t *r1;
        uint8_t nal_type;

        while (!*(r++));
        nal_type = *r & 0x1f;
        r1 = ff_avc_find_startcode(r, c->extradata + c->extradata_size);
        if (nal_type != 7 && nal_type != 8) { /* Only output SPS and PPS */
            r = r1;
            continue;
        }
        if (p != (psets + strlen(pset_string))) {
            *p = ',';
            p++;
        }
        if (av_base64_encode(p, MAX_PSET_SIZE - (p - psets), r, r1 - r) == NULL) {
            av_log(c, AV_LOG_ERROR, "Cannot Base64-encode %td %td!\n", MAX_PSET_SIZE - (p - psets), r1 - r);
            av_free(psets);

            return NULL;
        }
        p += strlen(p);
        r = r1;
    }

    return psets;
}

static char *extradata2config(AVCodecContext *c)
{
    char *config;

    if (c->extradata_size > MAX_EXTRADATA_SIZE) {
        av_log(c, AV_LOG_ERROR, "Too much extradata!\n");

        return NULL;
    }
    config = av_malloc(10 + c->extradata_size * 2);
    if (config == NULL) {
        av_log(c, AV_LOG_ERROR, "Cannot allocate memory for the config info.\n");
        return NULL;
    }
    memcpy(config, "; config=", 9);
    ff_data_to_hex(config + 9, c->extradata, c->extradata_size, 0);
    config[9 + c->extradata_size * 2] = 0;

    return config;
}

static char *xiph_extradata2config(AVCodecContext *c)
{
    char *config, *encoded_config;
    uint8_t *header_start[3];
    int headers_len, header_len[3], config_len;
    int first_header_size;

    switch (c->codec_id) {
    case CODEC_ID_THEORA:
        first_header_size = 42;
        break;
    case CODEC_ID_VORBIS:
        first_header_size = 30;
        break;
    default:
        av_log(c, AV_LOG_ERROR, "Unsupported Xiph codec ID\n");
        return NULL;
    }

    if (ff_split_xiph_headers(c->extradata, c->extradata_size,
                              first_header_size, header_start,
                              header_len) < 0) {
        av_log(c, AV_LOG_ERROR, "Extradata corrupt.\n");
        return NULL;
    }

    headers_len = header_len[0] + header_len[2];
    config_len = 4 +          // count
                 3 +          // ident
                 2 +          // packet size
                 1 +          // header count
                 2 +          // header size
                 headers_len; // and the rest

    config = av_malloc(config_len);
    if (!config)
        goto xiph_fail;

    encoded_config = av_malloc(AV_BASE64_SIZE(config_len));
    if (!encoded_config) {
        av_free(config);
        goto xiph_fail;
    }

    config[0] = config[1] = config[2] = 0;
    config[3] = 1;
    config[4] = (RTP_XIPH_IDENT >> 16) & 0xff;
    config[5] = (RTP_XIPH_IDENT >>  8) & 0xff;
    config[6] = (RTP_XIPH_IDENT      ) & 0xff;
    config[7] = (headers_len >> 8) & 0xff;
    config[8] = headers_len & 0xff;
    config[9] = 2;
    config[10] = header_len[0];
    config[11] = 0; // size of comment header; nonexistent
    memcpy(config + 12, header_start[0], header_len[0]);
    memcpy(config + 12 + header_len[0], header_start[2], header_len[2]);

    av_base64_encode(encoded_config, AV_BASE64_SIZE(config_len),
                     config, config_len);
    av_free(config);

    return encoded_config;

xiph_fail:
    av_log(c, AV_LOG_ERROR,
           "Not enough memory for configuration string\n");
    return NULL;
}

<<<<<<< HEAD
static int latm_context2profilelevel(AVCodecContext *c) {
=======
static int latm_context2profilelevel(AVCodecContext *c)
{
>>>>>>> 19d824e4
    /* MP4A-LATM
     * The RTP payload format specification is described in RFC 3016
     * The encoding specifications are provided in ISO/IEC 14496-3 */

    int profile_level = 0x2B;

    /* TODO: AAC Profile only supports AAC LC Object Type.
     * Different Object Types should implement different Profile Levels */

    if (c->sample_rate <= 24000) {
        if (c->channels <= 2)
            profile_level = 0x28; // AAC Profile, Level 1
    } else if (c->sample_rate <= 48000) {
        if (c->channels <= 2) {
            profile_level = 0x29; // AAC Profile, Level 2
        } else if (c->channels <= 5) {
            profile_level = 0x2A; // AAC Profile, Level 4
        }
    } else if (c->sample_rate <= 96000) {
        if (c->channels <= 5) {
            profile_level = 0x2B; // AAC Profile, Level 5
        }
    }

    return profile_level;
}

<<<<<<< HEAD
static char *latm_context2config(AVCodecContext *c) {
=======
static char *latm_context2config(AVCodecContext *c)
{
>>>>>>> 19d824e4
    /* MP4A-LATM
     * The RTP payload format specification is described in RFC 3016
     * The encoding specifications are provided in ISO/IEC 14496-3 */

    uint8_t config_byte[6];
    int rate_index;
    char *config;

    for (rate_index = 0; rate_index < 16; rate_index++)
        if (ff_mpeg4audio_sample_rates[rate_index] == c->sample_rate)
            break;
    if (rate_index == 16) {
        av_log(c, AV_LOG_ERROR, "Unsupported sample rate\n");
        return NULL;
    }

    config_byte[0] = 0x40;
    config_byte[1] = 0;
    config_byte[2] = 0x20 | rate_index;
    config_byte[3] = c->channels << 4;
    config_byte[4] = 0x3f;
    config_byte[5] = 0xc0;

    config = av_malloc(6*2+1);
    if (!config) {
        av_log(c, AV_LOG_ERROR, "Cannot allocate memory for the config info.\n");
        return NULL;
    }
    ff_data_to_hex(config, config_byte, 6, 1);
    config[12] = 0;

    return config;
}

<<<<<<< HEAD
static char *sdp_write_media_attributes(char *buff, int size, AVCodecContext *c, int payload_type, int flags)
=======
static char *sdp_write_media_attributes(char *buff, int size, AVCodecContext *c, int payload_type, AVFormatContext *fmt)
>>>>>>> 19d824e4
{
    char *config = NULL;

    switch (c->codec_id) {
        case CODEC_ID_H264:
            if (c->extradata_size) {
                config = extradata2psets(c);
            }
            av_strlcatf(buff, size, "a=rtpmap:%d H264/90000\r\n"
                                    "a=fmtp:%d packetization-mode=1%s\r\n",
                                     payload_type,
                                     payload_type, config ? config : "");
            break;
        case CODEC_ID_H263:
        case CODEC_ID_H263P:
            /* a=framesize is required by 3GPP TS 26.234 (PSS). It
             * actually specifies the maximum video size, but we only know
             * the current size. This is required for playback on Android
             * stagefright and on Samsung bada. */
            av_strlcatf(buff, size, "a=rtpmap:%d H263-2000/90000\r\n"
                                    "a=framesize:%d %d-%d\r\n",
                                    payload_type,
                                    payload_type, c->width, c->height);
            break;
        case CODEC_ID_MPEG4:
            if (c->extradata_size) {
                config = extradata2config(c);
            }
            av_strlcatf(buff, size, "a=rtpmap:%d MP4V-ES/90000\r\n"
                                    "a=fmtp:%d profile-level-id=1%s\r\n",
                                     payload_type,
                                     payload_type, config ? config : "");
            break;
        case CODEC_ID_AAC:
<<<<<<< HEAD
            if (flags & AVFMT_FLAG_MP4A_LATM) {
=======
            if (fmt && fmt->oformat->priv_class &&
                av_opt_flag_is_set(fmt->priv_data, "rtpflags", "latm")) {
>>>>>>> 19d824e4
                config = latm_context2config(c);
                if (!config)
                    return NULL;
                av_strlcatf(buff, size, "a=rtpmap:%d MP4A-LATM/%d/%d\r\n"
                                        "a=fmtp:%d profile-level-id=%d;cpresent=0;config=%s\r\n",
                                         payload_type, c->sample_rate, c->channels,
                                         payload_type, latm_context2profilelevel(c), config);
            } else {
                if (c->extradata_size) {
                    config = extradata2config(c);
                } else {
                    /* FIXME: maybe we can forge config information based on the
                     *        codec parameters...
                     */
                    av_log(c, AV_LOG_ERROR, "AAC with no global headers is currently not supported.\n");
                    return NULL;
                }
                if (config == NULL) {
                    return NULL;
                }
                av_strlcatf(buff, size, "a=rtpmap:%d MPEG4-GENERIC/%d/%d\r\n"
                                        "a=fmtp:%d profile-level-id=1;"
                                        "mode=AAC-hbr;sizelength=13;indexlength=3;"
                                        "indexdeltalength=3%s\r\n",
                                         payload_type, c->sample_rate, c->channels,
                                         payload_type, config);
            }
            break;
        case CODEC_ID_PCM_S16BE:
            if (payload_type >= RTP_PT_PRIVATE)
                av_strlcatf(buff, size, "a=rtpmap:%d L16/%d/%d\r\n",
                                         payload_type,
                                         c->sample_rate, c->channels);
            break;
        case CODEC_ID_PCM_MULAW:
            if (payload_type >= RTP_PT_PRIVATE)
                av_strlcatf(buff, size, "a=rtpmap:%d PCMU/%d/%d\r\n",
                                         payload_type,
                                         c->sample_rate, c->channels);
            break;
        case CODEC_ID_PCM_ALAW:
            if (payload_type >= RTP_PT_PRIVATE)
                av_strlcatf(buff, size, "a=rtpmap:%d PCMA/%d/%d\r\n",
                                         payload_type,
                                         c->sample_rate, c->channels);
            break;
        case CODEC_ID_AMR_NB:
            av_strlcatf(buff, size, "a=rtpmap:%d AMR/%d/%d\r\n"
                                    "a=fmtp:%d octet-align=1\r\n",
                                     payload_type, c->sample_rate, c->channels,
                                     payload_type);
            break;
        case CODEC_ID_AMR_WB:
            av_strlcatf(buff, size, "a=rtpmap:%d AMR-WB/%d/%d\r\n"
                                    "a=fmtp:%d octet-align=1\r\n",
                                     payload_type, c->sample_rate, c->channels,
                                     payload_type);
            break;
        case CODEC_ID_VORBIS:
            if (c->extradata_size)
                config = xiph_extradata2config(c);
            else
                av_log(c, AV_LOG_ERROR, "Vorbis configuration info missing\n");
            if (!config)
                return NULL;

            av_strlcatf(buff, size, "a=rtpmap:%d vorbis/%d/%d\r\n"
                                    "a=fmtp:%d configuration=%s\r\n",
                                    payload_type, c->sample_rate, c->channels,
                                    payload_type, config);
            break;
        case CODEC_ID_THEORA: {
            const char *pix_fmt;
            if (c->extradata_size)
                config = xiph_extradata2config(c);
            else
                av_log(c, AV_LOG_ERROR, "Theora configuation info missing\n");
            if (!config)
                return NULL;

            switch (c->pix_fmt) {
            case PIX_FMT_YUV420P:
                pix_fmt = "YCbCr-4:2:0";
                break;
            case PIX_FMT_YUV422P:
                pix_fmt = "YCbCr-4:2:2";
                break;
            case PIX_FMT_YUV444P:
                pix_fmt = "YCbCr-4:4:4";
                break;
            default:
                av_log(c, AV_LOG_ERROR, "Unsupported pixel format.\n");
                return NULL;
            }

            av_strlcatf(buff, size, "a=rtpmap:%d theora/90000\r\n"
                                    "a=fmtp:%d delivery-method=inline; "
                                    "width=%d; height=%d; sampling=%s; "
                                    "configuration=%s\r\n",
                                    payload_type, payload_type,
                                    c->width, c->height, pix_fmt, config);
            break;
        }
        case CODEC_ID_VP8:
            av_strlcatf(buff, size, "a=rtpmap:%d VP8/90000\r\n",
                                     payload_type);
            break;
        case CODEC_ID_ADPCM_G722:
            if (payload_type >= RTP_PT_PRIVATE)
                av_strlcatf(buff, size, "a=rtpmap:%d G722/%d/%d\r\n",
                                         payload_type,
                                         8000, c->channels);
            break;
        default:
            /* Nothing special to do here... */
            break;
    }

    av_free(config);

    return buff;
}

<<<<<<< HEAD
void ff_sdp_write_media(char *buff, int size, AVCodecContext *c, const char *dest_addr, const char *dest_type, int port, int ttl, int flags)
=======
void ff_sdp_write_media(char *buff, int size, AVCodecContext *c, const char *dest_addr, const char *dest_type, int port, int ttl, AVFormatContext *fmt)
>>>>>>> 19d824e4
{
    const char *type;
    int payload_type;

    payload_type = ff_rtp_get_payload_type(c);
    if (payload_type < 0) {
        payload_type = RTP_PT_PRIVATE + (c->codec_type == AVMEDIA_TYPE_AUDIO);
    }

    switch (c->codec_type) {
        case AVMEDIA_TYPE_VIDEO   : type = "video"      ; break;
        case AVMEDIA_TYPE_AUDIO   : type = "audio"      ; break;
        case AVMEDIA_TYPE_SUBTITLE: type = "text"       ; break;
        default                 : type = "application"; break;
    }

    av_strlcatf(buff, size, "m=%s %d RTP/AVP %d\r\n", type, port, payload_type);
    sdp_write_address(buff, size, dest_addr, dest_type, ttl);
    if (c->bit_rate) {
        av_strlcatf(buff, size, "b=AS:%d\r\n", c->bit_rate / 1000);
    }

<<<<<<< HEAD
    sdp_write_media_attributes(buff, size, c, payload_type, flags);
=======
    sdp_write_media_attributes(buff, size, c, payload_type, fmt);
>>>>>>> 19d824e4
}

int av_sdp_create(AVFormatContext *ac[], int n_files, char *buf, int size)
{
    AVDictionaryEntry *title = av_dict_get(ac[0]->metadata, "title", NULL, 0);
    struct sdp_session_level s;
    int i, j, port, ttl, is_multicast;
    char dst[32], dst_type[5];

    memset(buf, 0, size);
    memset(&s, 0, sizeof(struct sdp_session_level));
    s.user = "-";
    s.src_addr = "127.0.0.1";    /* FIXME: Properly set this */
    s.src_type = "IP4";
    s.name = title ? title->value : "No Name";

    port = 0;
    ttl = 0;
    if (n_files == 1) {
        port = sdp_get_address(dst, sizeof(dst), &ttl, ac[0]->filename);
        is_multicast = resolve_destination(dst, sizeof(dst), dst_type,
                                           sizeof(dst_type));
        if (!is_multicast)
            ttl = 0;
        if (dst[0]) {
            s.dst_addr = dst;
            s.dst_type = dst_type;
            s.ttl = ttl;
            if (!strcmp(dst_type, "IP6")) {
                s.src_addr = "::1";
                s.src_type = "IP6";
            }
        }
    }
    sdp_write_header(buf, size, &s);

    dst[0] = 0;
    for (i = 0; i < n_files; i++) {
        if (n_files != 1) {
            port = sdp_get_address(dst, sizeof(dst), &ttl, ac[i]->filename);
            is_multicast = resolve_destination(dst, sizeof(dst), dst_type,
                                               sizeof(dst_type));
            if (!is_multicast)
                ttl = 0;
        }
        for (j = 0; j < ac[i]->nb_streams; j++) {
            ff_sdp_write_media(buf, size,
                                  ac[i]->streams[j]->codec, dst[0] ? dst : NULL,
                                  dst_type, (port > 0) ? port + j * 2 : 0, ttl,
<<<<<<< HEAD
                                  ac[i]->flags);
=======
                                  ac[i]);
>>>>>>> 19d824e4
            if (port <= 0) {
                av_strlcatf(buf, size,
                                   "a=control:streamid=%d\r\n", i + j);
            }
        }
    }

    return 0;
}
#else
int av_sdp_create(AVFormatContext *ac[], int n_files, char *buf, int size)
{
    return AVERROR(ENOSYS);
}

<<<<<<< HEAD
void ff_sdp_write_media(char *buff, int size, AVCodecContext *c, const char *dest_addr, const char *dest_type, int port, int ttl, int flags)
=======
void ff_sdp_write_media(char *buff, int size, AVCodecContext *c, const char *dest_addr, const char *dest_type, int port, int ttl, AVFormatContext *fmt)
>>>>>>> 19d824e4
{
}
#endif

#if FF_API_SDP_CREATE
int avf_sdp_create(AVFormatContext *ac[], int n_files, char *buff, int size)
{
    return av_sdp_create(ac, n_files, buff, size);
}
#endif<|MERGE_RESOLUTION|>--- conflicted
+++ resolved
@@ -302,12 +302,8 @@
     return NULL;
 }
 
-<<<<<<< HEAD
-static int latm_context2profilelevel(AVCodecContext *c) {
-=======
 static int latm_context2profilelevel(AVCodecContext *c)
 {
->>>>>>> 19d824e4
     /* MP4A-LATM
      * The RTP payload format specification is described in RFC 3016
      * The encoding specifications are provided in ISO/IEC 14496-3 */
@@ -335,12 +331,8 @@
     return profile_level;
 }
 
-<<<<<<< HEAD
-static char *latm_context2config(AVCodecContext *c) {
-=======
 static char *latm_context2config(AVCodecContext *c)
 {
->>>>>>> 19d824e4
     /* MP4A-LATM
      * The RTP payload format specification is described in RFC 3016
      * The encoding specifications are provided in ISO/IEC 14496-3 */
@@ -375,11 +367,7 @@
     return config;
 }
 
-<<<<<<< HEAD
-static char *sdp_write_media_attributes(char *buff, int size, AVCodecContext *c, int payload_type, int flags)
-=======
 static char *sdp_write_media_attributes(char *buff, int size, AVCodecContext *c, int payload_type, AVFormatContext *fmt)
->>>>>>> 19d824e4
 {
     char *config = NULL;
 
@@ -414,12 +402,8 @@
                                      payload_type, config ? config : "");
             break;
         case CODEC_ID_AAC:
-<<<<<<< HEAD
-            if (flags & AVFMT_FLAG_MP4A_LATM) {
-=======
             if (fmt && fmt->oformat->priv_class &&
                 av_opt_flag_is_set(fmt->priv_data, "rtpflags", "latm")) {
->>>>>>> 19d824e4
                 config = latm_context2config(c);
                 if (!config)
                     return NULL;
@@ -543,11 +527,7 @@
     return buff;
 }
 
-<<<<<<< HEAD
-void ff_sdp_write_media(char *buff, int size, AVCodecContext *c, const char *dest_addr, const char *dest_type, int port, int ttl, int flags)
-=======
 void ff_sdp_write_media(char *buff, int size, AVCodecContext *c, const char *dest_addr, const char *dest_type, int port, int ttl, AVFormatContext *fmt)
->>>>>>> 19d824e4
 {
     const char *type;
     int payload_type;
@@ -570,11 +550,7 @@
         av_strlcatf(buff, size, "b=AS:%d\r\n", c->bit_rate / 1000);
     }
 
-<<<<<<< HEAD
-    sdp_write_media_attributes(buff, size, c, payload_type, flags);
-=======
     sdp_write_media_attributes(buff, size, c, payload_type, fmt);
->>>>>>> 19d824e4
 }
 
 int av_sdp_create(AVFormatContext *ac[], int n_files, char *buf, int size)
@@ -624,11 +600,7 @@
             ff_sdp_write_media(buf, size,
                                   ac[i]->streams[j]->codec, dst[0] ? dst : NULL,
                                   dst_type, (port > 0) ? port + j * 2 : 0, ttl,
-<<<<<<< HEAD
-                                  ac[i]->flags);
-=======
                                   ac[i]);
->>>>>>> 19d824e4
             if (port <= 0) {
                 av_strlcatf(buf, size,
                                    "a=control:streamid=%d\r\n", i + j);
@@ -644,11 +616,7 @@
     return AVERROR(ENOSYS);
 }
 
-<<<<<<< HEAD
-void ff_sdp_write_media(char *buff, int size, AVCodecContext *c, const char *dest_addr, const char *dest_type, int port, int ttl, int flags)
-=======
 void ff_sdp_write_media(char *buff, int size, AVCodecContext *c, const char *dest_addr, const char *dest_type, int port, int ttl, AVFormatContext *fmt)
->>>>>>> 19d824e4
 {
 }
 #endif
