--- conflicted
+++ resolved
@@ -30,33 +30,21 @@
 - av_metadata_* functions renamed to av_dict_* and moved to libavutil
 - 4:4:4 H.264 decoding support
 - 10-bit H.264 optimizations for x86
-<<<<<<< HEAD
 - lut, lutrgb, and lutyuv filters added
 - buffersink libavfilter sink added
-- Bump libswscale for recently reported ABI break
-=======
 - bump libswscale for recently reported ABI break
->>>>>>> a05219d8
 
 
 version 0.7_beta2:
 
 - VP8 frame-level multithreading
 - NEON optimizations for VP8
-<<<<<<< HEAD
-- Lots of deprecated API cruft removed
-- fft and imdct optimizations for AVX (Sandy Bridge) processors
+- removed a lot of deprecated API cruft
+- FFT and IMDCT optimizations for AVX (Sandy Bridge) processors
 - showinfo filter added
 - DPX image encoder
 - SMPTE 302M AES3 audio decoder
 - Apple Core Audio Format muxer
-=======
-- removed a lot of deprecated API cruft
-- FFT and IMDCT optimizations for AVX (Sandy Bridge) processors
-- DPX image encoder
-- SMPTE 302M AES3 audio decoder
-- ffmpeg no longer quits after the 'q' key is pressed; use 'ctrl+c' instead
->>>>>>> a05219d8
 - 9bit and 10bit per sample support in the H.264 decoder
 - 9bit and 10bit FFV1 encoding / decoding
 - split filter added
