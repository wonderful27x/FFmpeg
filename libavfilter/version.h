--- conflicted
+++ resolved
@@ -29,15 +29,9 @@
 
 #include "libavutil/version.h"
 
-<<<<<<< HEAD
-#define LIBAVFILTER_VERSION_MAJOR   6
-#define LIBAVFILTER_VERSION_MINOR 108
+#define LIBAVFILTER_VERSION_MAJOR   7
+#define LIBAVFILTER_VERSION_MINOR   0
 #define LIBAVFILTER_VERSION_MICRO 100
-=======
-#define LIBAVFILTER_VERSION_MAJOR  7
-#define LIBAVFILTER_VERSION_MINOR  0
-#define LIBAVFILTER_VERSION_MICRO  0
->>>>>>> 07a2b155
 
 #define LIBAVFILTER_VERSION_INT AV_VERSION_INT(LIBAVFILTER_VERSION_MAJOR, \
                                                LIBAVFILTER_VERSION_MINOR, \
@@ -59,7 +53,7 @@
 #define FF_API_OLD_FILTER_OPTS              (LIBAVFILTER_VERSION_MAJOR < 7)
 #endif
 #ifndef FF_API_OLD_FILTER_OPTS_ERROR
-#define FF_API_OLD_FILTER_OPTS_ERROR        (LIBAVFILTER_VERSION_MAJOR < 7)
+#define FF_API_OLD_FILTER_OPTS_ERROR        (LIBAVFILTER_VERSION_MAJOR < 8)
 #endif
 #ifndef FF_API_AVFILTER_OPEN
 #define FF_API_AVFILTER_OPEN                (LIBAVFILTER_VERSION_MAJOR < 7)
@@ -74,7 +68,7 @@
 #define FF_API_NOCONST_GET_NAME             (LIBAVFILTER_VERSION_MAJOR < 7)
 #endif
 #ifndef FF_API_LAVR_OPTS
-#define FF_API_LAVR_OPTS                    (LIBAVFILTER_VERSION_MAJOR < 7)
+#define FF_API_LAVR_OPTS                    (LIBAVFILTER_VERSION_MAJOR < 8)
 #endif
 
 #endif /* AVFILTER_VERSION_H */