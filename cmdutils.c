/*
 * Various utilities for command line tools
 * Copyright (c) 2000-2003 Fabrice Bellard
 *
 * This file is part of FFmpeg.
 *
 * FFmpeg is free software; you can redistribute it and/or
 * modify it under the terms of the GNU Lesser General Public
 * License as published by the Free Software Foundation; either
 * version 2.1 of the License, or (at your option) any later version.
 *
 * FFmpeg is distributed in the hope that it will be useful,
 * but WITHOUT ANY WARRANTY; without even the implied warranty of
 * MERCHANTABILITY or FITNESS FOR A PARTICULAR PURPOSE.  See the GNU
 * Lesser General Public License for more details.
 *
 * You should have received a copy of the GNU Lesser General Public
 * License along with FFmpeg; if not, write to the Free Software
 * Foundation, Inc., 51 Franklin Street, Fifth Floor, Boston, MA 02110-1301 USA
 */

#include <string.h>
#include <stdlib.h>
#include <errno.h>
#include <math.h>

/* Include only the enabled headers since some compilers (namely, Sun
   Studio) will not omit unused inline functions and create undefined
   references to libraries that are not being built. */

#include "config.h"
#include "libavformat/avformat.h"
#include "libavfilter/avfilter.h"
#include "libavdevice/avdevice.h"
#include "libavresample/avresample.h"
#include "libswscale/swscale.h"
#include "libswresample/swresample.h"
#if CONFIG_POSTPROC
#include "libpostproc/postprocess.h"
#endif
#include "libavutil/avstring.h"
#include "libavutil/mathematics.h"
#include "libavutil/parseutils.h"
#include "libavutil/pixdesc.h"
#include "libavutil/eval.h"
#include "libavutil/dict.h"
#include "libavutil/opt.h"
#include "cmdutils.h"
#include "version.h"
#if CONFIG_NETWORK
#include "libavformat/network.h"
#endif
#if HAVE_SYS_RESOURCE_H
#include <sys/resource.h>
#endif

struct SwsContext *sws_opts;
SwrContext *swr_opts;
AVDictionary *format_opts, *codec_opts;

const int this_year = 2012;

static FILE *report_file;

void init_opts(void)
{
#if CONFIG_SWSCALE
    sws_opts = sws_getContext(16, 16, 0, 16, 16, 0, SWS_BICUBIC,
                              NULL, NULL, NULL);
#endif
    swr_opts = swr_alloc();
}

void uninit_opts(void)
{
#if CONFIG_SWSCALE
    sws_freeContext(sws_opts);
    sws_opts = NULL;
#endif
    swr_free(&swr_opts);
    av_dict_free(&format_opts);
    av_dict_free(&codec_opts);
}

void log_callback_help(void *ptr, int level, const char *fmt, va_list vl)
{
    vfprintf(stdout, fmt, vl);
}

static void log_callback_report(void *ptr, int level, const char *fmt, va_list vl)
{
    va_list vl2;
    char line[1024];
    static int print_prefix = 1;

    va_copy(vl2, vl);
    av_log_default_callback(ptr, level, fmt, vl);
    av_log_format_line(ptr, level, fmt, vl2, line, sizeof(line), &print_prefix);
    va_end(vl2);
    fputs(line, report_file);
    fflush(report_file);
}

double parse_number_or_die(const char *context, const char *numstr, int type,
                           double min, double max)
{
    char *tail;
    const char *error;
    double d = av_strtod(numstr, &tail);
    if (*tail)
        error = "Expected number for %s but found: %s\n";
    else if (d < min || d > max)
        error = "The value for %s was %s which is not within %f - %f\n";
    else if (type == OPT_INT64 && (int64_t)d != d)
        error = "Expected int64 for %s but found %s\n";
    else if (type == OPT_INT && (int)d != d)
        error = "Expected int for %s but found %s\n";
    else
        return d;
    av_log(NULL, AV_LOG_FATAL, error, context, numstr, min, max);
    exit_program(1);
    return 0;
}

int64_t parse_time_or_die(const char *context, const char *timestr,
                          int is_duration)
{
    int64_t us;
    if (av_parse_time(&us, timestr, is_duration) < 0) {
        av_log(NULL, AV_LOG_FATAL, "Invalid %s specification for %s: %s\n",
               is_duration ? "duration" : "date", context, timestr);
        exit_program(1);
    }
    return us;
}

void show_help_options(const OptionDef *options, const char *msg, int mask,
                       int value)
{
    const OptionDef *po;
    int first;

    first = 1;
    for (po = options; po->name != NULL; po++) {
        char buf[64];
        if ((po->flags & mask) == value) {
            if (first) {
                printf("%s", msg);
                first = 0;
            }
            av_strlcpy(buf, po->name, sizeof(buf));
            if (po->flags & HAS_ARG) {
                av_strlcat(buf, " ", sizeof(buf));
                av_strlcat(buf, po->argname, sizeof(buf));
            }
            printf("-%-17s  %s\n", buf, po->help);
        }
    }
}

void show_help_children(const AVClass *class, int flags)
{
    const AVClass *child = NULL;
    av_opt_show2(&class, NULL, flags, 0);
    printf("\n");

    while (child = av_opt_child_class_next(class, child))
        show_help_children(child, flags);
}

static const OptionDef *find_option(const OptionDef *po, const char *name)
{
    const char *p = strchr(name, ':');
    int len = p ? p - name : strlen(name);

    while (po->name != NULL) {
        if (!strncmp(name, po->name, len) && strlen(po->name) == len)
            break;
        po++;
    }
    return po;
}

#if defined(_WIN32) && !defined(__MINGW32CE__)
#include <windows.h>
/* Will be leaked on exit */
static char** win32_argv_utf8 = NULL;
static int win32_argc = 0;

/**
 * Prepare command line arguments for executable.
 * For Windows - perform wide-char to UTF-8 conversion.
 * Input arguments should be main() function arguments.
 * @param argc_ptr Arguments number (including executable)
 * @param argv_ptr Arguments list.
 */
static void prepare_app_arguments(int *argc_ptr, char ***argv_ptr)
{
    char *argstr_flat;
    wchar_t **argv_w;
    int i, buffsize = 0, offset = 0;

    if (win32_argv_utf8) {
        *argc_ptr = win32_argc;
        *argv_ptr = win32_argv_utf8;
        return;
    }

    win32_argc = 0;
    argv_w = CommandLineToArgvW(GetCommandLineW(), &win32_argc);
    if (win32_argc <= 0 || !argv_w)
        return;

    /* determine the UTF-8 buffer size (including NULL-termination symbols) */
    for (i = 0; i < win32_argc; i++)
        buffsize += WideCharToMultiByte(CP_UTF8, 0, argv_w[i], -1,
                                        NULL, 0, NULL, NULL);

    win32_argv_utf8 = av_mallocz(sizeof(char *) * (win32_argc + 1) + buffsize);
    argstr_flat     = (char *)win32_argv_utf8 + sizeof(char *) * (win32_argc + 1);
    if (win32_argv_utf8 == NULL) {
        LocalFree(argv_w);
        return;
    }

    for (i = 0; i < win32_argc; i++) {
        win32_argv_utf8[i] = &argstr_flat[offset];
        offset += WideCharToMultiByte(CP_UTF8, 0, argv_w[i], -1,
                                      &argstr_flat[offset],
                                      buffsize - offset, NULL, NULL);
    }
    win32_argv_utf8[i] = NULL;
    LocalFree(argv_w);

    *argc_ptr = win32_argc;
    *argv_ptr = win32_argv_utf8;
}
#else
static inline void prepare_app_arguments(int *argc_ptr, char ***argv_ptr)
{
    /* nothing to do */
}
#endif /* WIN32 && !__MINGW32CE__ */

int parse_option(void *optctx, const char *opt, const char *arg,
                 const OptionDef *options)
{
    const OptionDef *po;
    int bool_val = 1;
    int *dstcount;
    void *dst;

    po = find_option(options, opt);
    if (!po->name && opt[0] == 'n' && opt[1] == 'o') {
        /* handle 'no' bool option */
        po = find_option(options, opt + 2);
        if ((po->name && (po->flags & OPT_BOOL)))
            bool_val = 0;
    }
    if (!po->name)
        po = find_option(options, "default");
    if (!po->name) {
        av_log(NULL, AV_LOG_ERROR, "Unrecognized option '%s'\n", opt);
        return AVERROR(EINVAL);
    }
    if (po->flags & HAS_ARG && !arg) {
        av_log(NULL, AV_LOG_ERROR, "Missing argument for option '%s'\n", opt);
        return AVERROR(EINVAL);
    }

    /* new-style options contain an offset into optctx, old-style address of
     * a global var*/
    dst = po->flags & (OPT_OFFSET | OPT_SPEC) ? (uint8_t *)optctx + po->u.off
                                              : po->u.dst_ptr;

    if (po->flags & OPT_SPEC) {
        SpecifierOpt **so = dst;
        char *p = strchr(opt, ':');

        dstcount = (int *)(so + 1);
        *so = grow_array(*so, sizeof(**so), dstcount, *dstcount + 1);
        (*so)[*dstcount - 1].specifier = av_strdup(p ? p + 1 : "");
        dst = &(*so)[*dstcount - 1].u;
    }

    if (po->flags & OPT_STRING) {
        char *str;
        str = av_strdup(arg);
        *(char **)dst = str;
    } else if (po->flags & OPT_BOOL) {
        *(int *)dst = bool_val;
    } else if (po->flags & OPT_INT) {
        *(int *)dst = parse_number_or_die(opt, arg, OPT_INT64, INT_MIN, INT_MAX);
    } else if (po->flags & OPT_INT64) {
        *(int64_t *)dst = parse_number_or_die(opt, arg, OPT_INT64, INT64_MIN, INT64_MAX);
    } else if (po->flags & OPT_TIME) {
        *(int64_t *)dst = parse_time_or_die(opt, arg, 1);
    } else if (po->flags & OPT_FLOAT) {
        *(float *)dst = parse_number_or_die(opt, arg, OPT_FLOAT, -INFINITY, INFINITY);
    } else if (po->flags & OPT_DOUBLE) {
        *(double *)dst = parse_number_or_die(opt, arg, OPT_DOUBLE, -INFINITY, INFINITY);
    } else if (po->u.func_arg) {
        int ret = po->flags & OPT_FUNC2 ? po->u.func2_arg(optctx, opt, arg)
                                        : po->u.func_arg(opt, arg);
        if (ret < 0) {
            av_log(NULL, AV_LOG_ERROR,
                   "Failed to set value '%s' for option '%s'\n", arg, opt);
            return ret;
        }
    }
    if (po->flags & OPT_EXIT)
        exit_program(0);
    return !!(po->flags & HAS_ARG);
}

void parse_options(void *optctx, int argc, char **argv, const OptionDef *options,
                   void (*parse_arg_function)(void *, const char*))
{
    const char *opt;
    int optindex, handleoptions = 1, ret;

    /* perform system-dependent conversions for arguments list */
    prepare_app_arguments(&argc, &argv);

    /* parse options */
    optindex = 1;
    while (optindex < argc) {
        opt = argv[optindex++];

        if (handleoptions && opt[0] == '-' && opt[1] != '\0') {
            if (opt[1] == '-' && opt[2] == '\0') {
                handleoptions = 0;
                continue;
            }
            opt++;

            if ((ret = parse_option(optctx, opt, argv[optindex], options)) < 0)
                exit_program(1);
            optindex += ret;
        } else {
            if (parse_arg_function)
                parse_arg_function(optctx, opt);
        }
    }
}

int locate_option(int argc, char **argv, const OptionDef *options,
                  const char *optname)
{
    const OptionDef *po;
    int i;

    for (i = 1; i < argc; i++) {
        const char *cur_opt = argv[i];

        if (*cur_opt++ != '-')
            continue;

        po = find_option(options, cur_opt);
        if (!po->name && cur_opt[0] == 'n' && cur_opt[1] == 'o')
            po = find_option(options, cur_opt + 2);

        if ((!po->name && !strcmp(cur_opt, optname)) ||
             (po->name && !strcmp(optname, po->name)))
            return i;

        if (!po || po->flags & HAS_ARG)
            i++;
    }
    return 0;
}

static void dump_argument(const char *a)
{
    const unsigned char *p;

    for (p = a; *p; p++)
        if (!((*p >= '+' && *p <= ':') || (*p >= '@' && *p <= 'Z') ||
              *p == '_' || (*p >= 'a' && *p <= 'z')))
            break;
    if (!*p) {
        fputs(a, report_file);
        return;
    }
    fputc('"', report_file);
    for (p = a; *p; p++) {
        if (*p == '\\' || *p == '"' || *p == '$' || *p == '`')
            fprintf(report_file, "\\%c", *p);
        else if (*p < ' ' || *p > '~')
            fprintf(report_file, "\\x%02x", *p);
        else
            fputc(*p, report_file);
    }
    fputc('"', report_file);
}

void parse_loglevel(int argc, char **argv, const OptionDef *options)
{
    int idx = locate_option(argc, argv, options, "loglevel");
    if (!idx)
        idx = locate_option(argc, argv, options, "v");
    if (idx && argv[idx + 1])
        opt_loglevel("loglevel", argv[idx + 1]);
    idx = locate_option(argc, argv, options, "report");
    if (idx || getenv("FFREPORT")) {
        opt_report("report");
        if (report_file) {
            int i;
            fprintf(report_file, "Command line:\n");
            for (i = 0; i < argc; i++) {
                dump_argument(argv[i]);
                fputc(i < argc - 1 ? ' ' : '\n', report_file);
            }
            fflush(report_file);
        }
    }
}

#define FLAGS(o) ((o)->type == AV_OPT_TYPE_FLAGS) ? AV_DICT_APPEND : 0
int opt_default(const char *opt, const char *arg)
{
    const AVOption *oc, *of, *os, *oswr = NULL;
    char opt_stripped[128];
    const char *p;
    const AVClass *cc = avcodec_get_class(), *fc = avformat_get_class(), *sc, *swr_class;

    if (!(p = strchr(opt, ':')))
        p = opt + strlen(opt);
    av_strlcpy(opt_stripped, opt, FFMIN(sizeof(opt_stripped), p - opt + 1));

    if ((oc = av_opt_find(&cc, opt_stripped, NULL, 0,
                         AV_OPT_SEARCH_CHILDREN | AV_OPT_SEARCH_FAKE_OBJ)) ||
        ((opt[0] == 'v' || opt[0] == 'a' || opt[0] == 's') &&
         (oc = av_opt_find(&cc, opt + 1, NULL, 0, AV_OPT_SEARCH_FAKE_OBJ))))
        av_dict_set(&codec_opts, opt, arg, FLAGS(oc));
    if ((of = av_opt_find(&fc, opt, NULL, 0,
                          AV_OPT_SEARCH_CHILDREN | AV_OPT_SEARCH_FAKE_OBJ)))
        av_dict_set(&format_opts, opt, arg, FLAGS(of));
#if CONFIG_SWSCALE
    sc = sws_get_class();
    if ((os = av_opt_find(&sc, opt, NULL, 0,
                          AV_OPT_SEARCH_CHILDREN | AV_OPT_SEARCH_FAKE_OBJ))) {
        // XXX we only support sws_flags, not arbitrary sws options
        int ret = av_opt_set(sws_opts, opt, arg, 0);
        if (ret < 0) {
            av_log(NULL, AV_LOG_ERROR, "Error setting option %s.\n", opt);
            return ret;
        }
    }
#endif
    swr_class = swr_get_class();
    if (!oc && !of && !os && (oswr = av_opt_find(&swr_class, opt, NULL, 0,
                          AV_OPT_SEARCH_CHILDREN | AV_OPT_SEARCH_FAKE_OBJ))) {
        int ret = av_opt_set(swr_opts, opt, arg, 0);
        if (ret < 0) {
            av_log(NULL, AV_LOG_ERROR, "Error setting option %s.\n", opt);
            return ret;
        }
    }

    if (oc || of || os || oswr)
        return 0;
    av_log(NULL, AV_LOG_ERROR, "Unrecognized option '%s'\n", opt);
    return AVERROR_OPTION_NOT_FOUND;
}

int opt_loglevel(const char *opt, const char *arg)
{
    const struct { const char *name; int level; } log_levels[] = {
        { "quiet"  , AV_LOG_QUIET   },
        { "panic"  , AV_LOG_PANIC   },
        { "fatal"  , AV_LOG_FATAL   },
        { "error"  , AV_LOG_ERROR   },
        { "warning", AV_LOG_WARNING },
        { "info"   , AV_LOG_INFO    },
        { "verbose", AV_LOG_VERBOSE },
        { "debug"  , AV_LOG_DEBUG   },
    };
    char *tail;
    int level;
    int i;

    for (i = 0; i < FF_ARRAY_ELEMS(log_levels); i++) {
        if (!strcmp(log_levels[i].name, arg)) {
            av_log_set_level(log_levels[i].level);
            return 0;
        }
    }

    level = strtol(arg, &tail, 10);
    if (*tail) {
        av_log(NULL, AV_LOG_FATAL, "Invalid loglevel \"%s\". "
               "Possible levels are numbers or:\n", arg);
        for (i = 0; i < FF_ARRAY_ELEMS(log_levels); i++)
            av_log(NULL, AV_LOG_FATAL, "\"%s\"\n", log_levels[i].name);
        exit_program(1);
    }
    av_log_set_level(level);
    return 0;
}

int opt_report(const char *opt)
{
    char filename[64];
    time_t now;
    struct tm *tm;

    if (report_file) /* already opened */
        return 0;
    time(&now);
    tm = localtime(&now);
    snprintf(filename, sizeof(filename), "%s-%04d%02d%02d-%02d%02d%02d.log",
             program_name,
             tm->tm_year + 1900, tm->tm_mon + 1, tm->tm_mday,
             tm->tm_hour, tm->tm_min, tm->tm_sec);
    report_file = fopen(filename, "w");
    if (!report_file) {
        av_log(NULL, AV_LOG_ERROR, "Failed to open report \"%s\": %s\n",
               filename, strerror(errno));
        return AVERROR(errno);
    }
    av_log_set_callback(log_callback_report);
    av_log(NULL, AV_LOG_INFO,
           "%s started on %04d-%02d-%02d at %02d:%02d:%02d\n"
           "Report written to \"%s\"\n",
           program_name,
           tm->tm_year + 1900, tm->tm_mon + 1, tm->tm_mday,
           tm->tm_hour, tm->tm_min, tm->tm_sec,
           filename);
    av_log_set_level(FFMAX(av_log_get_level(), AV_LOG_VERBOSE));
    return 0;
}

int opt_max_alloc(const char *opt, const char *arg)
{
    char *tail;
    size_t max;

    max = strtol(arg, &tail, 10);
    if (*tail) {
        av_log(NULL, AV_LOG_FATAL, "Invalid max_alloc \"%s\".\n", arg);
        exit_program(1);
    }
    av_max_alloc(max);
    return 0;
}

int opt_cpuflags(const char *opt, const char *arg)
{
    static const AVOption cpuflags_opts[] = {
        { "flags"   , NULL, 0, AV_OPT_TYPE_FLAGS, { 0 }, INT64_MIN, INT64_MAX, .unit = "flags" },
        { "altivec" , NULL, 0, AV_OPT_TYPE_CONST, { AV_CPU_FLAG_ALTIVEC  },    .unit = "flags" },
        { "mmx"     , NULL, 0, AV_OPT_TYPE_CONST, { AV_CPU_FLAG_MMX      },    .unit = "flags" },
        { "mmx2"    , NULL, 0, AV_OPT_TYPE_CONST, { AV_CPU_FLAG_MMX2     },    .unit = "flags" },
        { "sse"     , NULL, 0, AV_OPT_TYPE_CONST, { AV_CPU_FLAG_SSE      },    .unit = "flags" },
        { "sse2"    , NULL, 0, AV_OPT_TYPE_CONST, { AV_CPU_FLAG_SSE2     },    .unit = "flags" },
        { "sse2slow", NULL, 0, AV_OPT_TYPE_CONST, { AV_CPU_FLAG_SSE2SLOW },    .unit = "flags" },
        { "sse3"    , NULL, 0, AV_OPT_TYPE_CONST, { AV_CPU_FLAG_SSE3     },    .unit = "flags" },
        { "sse3slow", NULL, 0, AV_OPT_TYPE_CONST, { AV_CPU_FLAG_SSE3SLOW },    .unit = "flags" },
        { "ssse3"   , NULL, 0, AV_OPT_TYPE_CONST, { AV_CPU_FLAG_SSSE3    },    .unit = "flags" },
        { "atom"    , NULL, 0, AV_OPT_TYPE_CONST, { AV_CPU_FLAG_ATOM     },    .unit = "flags" },
        { "sse4.1"  , NULL, 0, AV_OPT_TYPE_CONST, { AV_CPU_FLAG_SSE4     },    .unit = "flags" },
        { "sse4.2"  , NULL, 0, AV_OPT_TYPE_CONST, { AV_CPU_FLAG_SSE42    },    .unit = "flags" },
        { "avx"     , NULL, 0, AV_OPT_TYPE_CONST, { AV_CPU_FLAG_AVX      },    .unit = "flags" },
        { "xop"     , NULL, 0, AV_OPT_TYPE_CONST, { AV_CPU_FLAG_XOP      },    .unit = "flags" },
        { "fma4"    , NULL, 0, AV_OPT_TYPE_CONST, { AV_CPU_FLAG_FMA4     },    .unit = "flags" },
        { "3dnow"   , NULL, 0, AV_OPT_TYPE_CONST, { AV_CPU_FLAG_3DNOW    },    .unit = "flags" },
        { "3dnowext", NULL, 0, AV_OPT_TYPE_CONST, { AV_CPU_FLAG_3DNOWEXT },    .unit = "flags" },

        { "armv5te",  NULL, 0, AV_OPT_TYPE_CONST, { AV_CPU_FLAG_ARMV5TE  },    .unit = "flags" },
        { "armv6",    NULL, 0, AV_OPT_TYPE_CONST, { AV_CPU_FLAG_ARMV6    },    .unit = "flags" },
        { "armv6t2",  NULL, 0, AV_OPT_TYPE_CONST, { AV_CPU_FLAG_ARMV6T2  },    .unit = "flags" },
        { "vfp",      NULL, 0, AV_OPT_TYPE_CONST, { AV_CPU_FLAG_VFP      },    .unit = "flags" },
        { "vfpv3",    NULL, 0, AV_OPT_TYPE_CONST, { AV_CPU_FLAG_VFPV3    },    .unit = "flags" },
        { "neon",     NULL, 0, AV_OPT_TYPE_CONST, { AV_CPU_FLAG_NEON     },    .unit = "flags" },

        { NULL },
    };
    static const AVClass class = {
        .class_name = "cpuflags",
        .item_name  = av_default_item_name,
        .option     = cpuflags_opts,
        .version    = LIBAVUTIL_VERSION_INT,
    };
    int flags = av_get_cpu_flags();
    int ret;
    const AVClass *pclass = &class;

    if ((ret = av_opt_eval_flags(&pclass, &cpuflags_opts[0], arg, &flags)) < 0)
        return ret;

    av_force_cpu_flags(flags);
    return 0;
}

int opt_codec_debug(const char *opt, const char *arg)
{
    av_log_set_level(AV_LOG_DEBUG);
    return opt_default(opt, arg);
}

int opt_timelimit(const char *opt, const char *arg)
{
#if HAVE_SETRLIMIT
    int lim = parse_number_or_die(opt, arg, OPT_INT64, 0, INT_MAX);
    struct rlimit rl = { lim, lim + 1 };
    if (setrlimit(RLIMIT_CPU, &rl))
        perror("setrlimit");
#else
    av_log(NULL, AV_LOG_WARNING, "-%s not implemented on this OS\n", opt);
#endif
    return 0;
}

void print_error(const char *filename, int err)
{
    char errbuf[128];
    const char *errbuf_ptr = errbuf;

    if (av_strerror(err, errbuf, sizeof(errbuf)) < 0)
        errbuf_ptr = strerror(AVUNERROR(err));
    av_log(NULL, AV_LOG_ERROR, "%s: %s\n", filename, errbuf_ptr);
}

static int warned_cfg = 0;

#define INDENT        1
#define SHOW_VERSION  2
#define SHOW_CONFIG   4
#define SHOW_COPYRIGHT 8

#define PRINT_LIB_INFO(libname, LIBNAME, flags, level)                  \
    if (CONFIG_##LIBNAME) {                                             \
        const char *indent = flags & INDENT? "  " : "";                 \
        if (flags & SHOW_VERSION) {                                     \
            unsigned int version = libname##_version();                 \
<<<<<<< HEAD
            av_log(NULL, level, "%slib%-11s %2d.%3d.%3d / %2d.%3d.%3d\n",\
=======
            av_log(NULL, level,                                         \
                   "%slib%-10s %2d.%3d.%2d / %2d.%3d.%2d\n",            \
>>>>>>> 394dbde5
                   indent, #libname,                                    \
                   LIB##LIBNAME##_VERSION_MAJOR,                        \
                   LIB##LIBNAME##_VERSION_MINOR,                        \
                   LIB##LIBNAME##_VERSION_MICRO,                        \
                   version >> 16, version >> 8 & 0xff, version & 0xff); \
        }                                                               \
        if (flags & SHOW_CONFIG) {                                      \
            const char *cfg = libname##_configuration();                \
            if (strcmp(FFMPEG_CONFIGURATION, cfg)) {                    \
                if (!warned_cfg) {                                      \
                    av_log(NULL, level,                                 \
                            "%sWARNING: library configuration mismatch\n", \
                            indent);                                    \
                    warned_cfg = 1;                                     \
                }                                                       \
                av_log(NULL, level, "%s%-11s configuration: %s\n",      \
                        indent, #libname, cfg);                         \
            }                                                           \
        }                                                               \
    }                                                                   \

static void print_all_libs_info(int flags, int level)
{
    PRINT_LIB_INFO(avutil,   AVUTIL,   flags, level);
    PRINT_LIB_INFO(avcodec,  AVCODEC,  flags, level);
    PRINT_LIB_INFO(avformat, AVFORMAT, flags, level);
    PRINT_LIB_INFO(avdevice, AVDEVICE, flags, level);
    PRINT_LIB_INFO(avfilter, AVFILTER, flags, level);
    PRINT_LIB_INFO(avresample, AVRESAMPLE, flags, level);
    PRINT_LIB_INFO(swscale,  SWSCALE,  flags, level);
    PRINT_LIB_INFO(swresample,SWRESAMPLE,  flags, level);
#if CONFIG_POSTPROC
    PRINT_LIB_INFO(postproc, POSTPROC, flags, level);
#endif
}

static void print_program_info(int flags, int level)
{
    const char *indent = flags & INDENT? "  " : "";

    av_log(NULL, level, "%s version " FFMPEG_VERSION, program_name);
    if (flags & SHOW_COPYRIGHT)
        av_log(NULL, level, " Copyright (c) %d-%d the FFmpeg developers",
               program_birth_year, this_year);
    av_log(NULL, level, "\n");
    av_log(NULL, level, "%sbuilt on %s %s with %s %s\n",
           indent, __DATE__, __TIME__, CC_TYPE, CC_VERSION);
    av_log(NULL, level, "%sconfiguration: " FFMPEG_CONFIGURATION "\n", indent);
}

void show_banner(int argc, char **argv, const OptionDef *options)
{
    int idx = locate_option(argc, argv, options, "version");
    if (idx)
        return;

    print_program_info (INDENT|SHOW_COPYRIGHT, AV_LOG_INFO);
    print_all_libs_info(INDENT|SHOW_CONFIG,  AV_LOG_INFO);
    print_all_libs_info(INDENT|SHOW_VERSION, AV_LOG_INFO);
}

int opt_version(const char *opt, const char *arg) {
    av_log_set_callback(log_callback_help);
    print_program_info (0           , AV_LOG_INFO);
    print_all_libs_info(SHOW_VERSION, AV_LOG_INFO);
    return 0;
}

int opt_license(const char *opt, const char *arg)
{
    printf(
#if CONFIG_NONFREE
    "This version of %s has nonfree parts compiled in.\n"
    "Therefore it is not legally redistributable.\n",
    program_name
#elif CONFIG_GPLV3
    "%s is free software; you can redistribute it and/or modify\n"
    "it under the terms of the GNU General Public License as published by\n"
    "the Free Software Foundation; either version 3 of the License, or\n"
    "(at your option) any later version.\n"
    "\n"
    "%s is distributed in the hope that it will be useful,\n"
    "but WITHOUT ANY WARRANTY; without even the implied warranty of\n"
    "MERCHANTABILITY or FITNESS FOR A PARTICULAR PURPOSE.  See the\n"
    "GNU General Public License for more details.\n"
    "\n"
    "You should have received a copy of the GNU General Public License\n"
    "along with %s.  If not, see <http://www.gnu.org/licenses/>.\n",
    program_name, program_name, program_name
#elif CONFIG_GPL
    "%s is free software; you can redistribute it and/or modify\n"
    "it under the terms of the GNU General Public License as published by\n"
    "the Free Software Foundation; either version 2 of the License, or\n"
    "(at your option) any later version.\n"
    "\n"
    "%s is distributed in the hope that it will be useful,\n"
    "but WITHOUT ANY WARRANTY; without even the implied warranty of\n"
    "MERCHANTABILITY or FITNESS FOR A PARTICULAR PURPOSE.  See the\n"
    "GNU General Public License for more details.\n"
    "\n"
    "You should have received a copy of the GNU General Public License\n"
    "along with %s; if not, write to the Free Software\n"
    "Foundation, Inc., 51 Franklin Street, Fifth Floor, Boston, MA 02110-1301 USA\n",
    program_name, program_name, program_name
#elif CONFIG_LGPLV3
    "%s is free software; you can redistribute it and/or modify\n"
    "it under the terms of the GNU Lesser General Public License as published by\n"
    "the Free Software Foundation; either version 3 of the License, or\n"
    "(at your option) any later version.\n"
    "\n"
    "%s is distributed in the hope that it will be useful,\n"
    "but WITHOUT ANY WARRANTY; without even the implied warranty of\n"
    "MERCHANTABILITY or FITNESS FOR A PARTICULAR PURPOSE.  See the\n"
    "GNU Lesser General Public License for more details.\n"
    "\n"
    "You should have received a copy of the GNU Lesser General Public License\n"
    "along with %s.  If not, see <http://www.gnu.org/licenses/>.\n",
    program_name, program_name, program_name
#else
    "%s is free software; you can redistribute it and/or\n"
    "modify it under the terms of the GNU Lesser General Public\n"
    "License as published by the Free Software Foundation; either\n"
    "version 2.1 of the License, or (at your option) any later version.\n"
    "\n"
    "%s is distributed in the hope that it will be useful,\n"
    "but WITHOUT ANY WARRANTY; without even the implied warranty of\n"
    "MERCHANTABILITY or FITNESS FOR A PARTICULAR PURPOSE.  See the GNU\n"
    "Lesser General Public License for more details.\n"
    "\n"
    "You should have received a copy of the GNU Lesser General Public\n"
    "License along with %s; if not, write to the Free Software\n"
    "Foundation, Inc., 51 Franklin Street, Fifth Floor, Boston, MA 02110-1301 USA\n",
    program_name, program_name, program_name
#endif
    );
    return 0;
}

int opt_formats(const char *opt, const char *arg)
{
    AVInputFormat *ifmt  = NULL;
    AVOutputFormat *ofmt = NULL;
    const char *last_name;

    printf("File formats:\n"
           " D. = Demuxing supported\n"
           " .E = Muxing supported\n"
           " --\n");
    last_name = "000";
    for (;;) {
        int decode = 0;
        int encode = 0;
        const char *name      = NULL;
        const char *long_name = NULL;

        while ((ofmt = av_oformat_next(ofmt))) {
            if ((name == NULL || strcmp(ofmt->name, name) < 0) &&
                strcmp(ofmt->name, last_name) > 0) {
                name      = ofmt->name;
                long_name = ofmt->long_name;
                encode    = 1;
            }
        }
        while ((ifmt = av_iformat_next(ifmt))) {
            if ((name == NULL || strcmp(ifmt->name, name) < 0) &&
                strcmp(ifmt->name, last_name) > 0) {
                name      = ifmt->name;
                long_name = ifmt->long_name;
                encode    = 0;
            }
            if (name && strcmp(ifmt->name, name) == 0)
                decode = 1;
        }
        if (name == NULL)
            break;
        last_name = name;

        printf(" %s%s %-15s %s\n",
               decode ? "D" : " ",
               encode ? "E" : " ",
               name,
            long_name ? long_name:" ");
    }
    return 0;
}

static char get_media_type_char(enum AVMediaType type)
{
    static const char map[AVMEDIA_TYPE_NB] = {
        [AVMEDIA_TYPE_VIDEO]      = 'V',
        [AVMEDIA_TYPE_AUDIO]      = 'A',
        [AVMEDIA_TYPE_DATA]       = 'D',
        [AVMEDIA_TYPE_SUBTITLE]   = 'S',
        [AVMEDIA_TYPE_ATTACHMENT] = 'T',
    };
    return type >= 0 && type < AVMEDIA_TYPE_NB && map[type] ? map[type] : '?';
}

int opt_codecs(const char *opt, const char *arg)
{
    AVCodec *p = NULL, *p2;
    const char *last_name;
    printf("Codecs:\n"
           " D..... = Decoding supported\n"
           " .E.... = Encoding supported\n"
           " ..V... = Video codec\n"
           " ..A... = Audio codec\n"
           " ..S... = Subtitle codec\n"
           " ...S.. = Supports draw_horiz_band\n"
           " ....D. = Supports direct rendering method 1\n"
           " .....T = Supports weird frame truncation\n"
           " ------\n");
    last_name= "000";
    for (;;) {
        int decode = 0;
        int encode = 0;
        int cap    = 0;

        p2 = NULL;
        while ((p = av_codec_next(p))) {
            if ((p2 == NULL || strcmp(p->name, p2->name) < 0) &&
                strcmp(p->name, last_name) > 0) {
                p2 = p;
                decode = encode = cap = 0;
            }
            if (p2 && strcmp(p->name, p2->name) == 0) {
                if (av_codec_is_decoder(p))
                    decode = 1;
                if (av_codec_is_encoder(p))
                    encode = 1;
                cap |= p->capabilities;
            }
        }
        if (p2 == NULL)
            break;
        last_name = p2->name;

        printf(" %s%s%c%s%s%s %-15s %s",
               decode ? "D" : (/* p2->decoder ? "d" : */ " "),
               encode ? "E" : " ",
               get_media_type_char(p2->type),
               cap & CODEC_CAP_DRAW_HORIZ_BAND ? "S" : " ",
               cap & CODEC_CAP_DR1 ? "D" : " ",
               cap & CODEC_CAP_TRUNCATED ? "T" : " ",
               p2->name,
               p2->long_name ? p2->long_name : "");
#if 0
            if (p2->decoder && decode == 0)
                printf(" use %s for decoding", p2->decoder->name);
#endif
        printf("\n");
    }
    printf("\n");
    printf("Note, the names of encoders and decoders do not always match, so there are\n"
           "several cases where the above table shows encoder only or decoder only entries\n"
           "even though both encoding and decoding are supported. For example, the h263\n"
           "decoder corresponds to the h263 and h263p encoders, for file formats it is even\n"
           "worse.\n");
    return 0;
}

int opt_bsfs(const char *opt, const char *arg)
{
    AVBitStreamFilter *bsf = NULL;

    printf("Bitstream filters:\n");
    while ((bsf = av_bitstream_filter_next(bsf)))
        printf("%s\n", bsf->name);
    printf("\n");
    return 0;
}

int opt_protocols(const char *opt, const char *arg)
{
    void *opaque = NULL;
    const char *name;

    printf("Supported file protocols:\n"
           "Input:\n");
    while ((name = avio_enum_protocols(&opaque, 0)))
        printf("%s\n", name);
    printf("Output:\n");
    while ((name = avio_enum_protocols(&opaque, 1)))
        printf("%s\n", name);
    return 0;
}

int opt_filters(const char *opt, const char *arg)
{
    AVFilter av_unused(**filter) = NULL;
    char descr[64], *descr_cur;
    int i, j;
    const AVFilterPad *pad;

    printf("Filters:\n");
#if CONFIG_AVFILTER
    while ((filter = av_filter_next(filter)) && *filter) {
        descr_cur = descr;
        for (i = 0; i < 2; i++) {
            if (i) {
                *(descr_cur++) = '-';
                *(descr_cur++) = '>';
            }
            pad = i ? (*filter)->outputs : (*filter)->inputs;
            for (j = 0; pad[j].name; j++) {
                if (descr_cur >= descr + sizeof(descr) - 4)
                    break;
                *(descr_cur++) = get_media_type_char(pad[j].type);
            }
            if (!j)
                *(descr_cur++) = '|';
        }
        *descr_cur = 0;
        printf("%-16s %-10s %s\n", (*filter)->name, descr, (*filter)->description);
    }
#endif
    return 0;
}

int opt_pix_fmts(const char *opt, const char *arg)
{
    enum PixelFormat pix_fmt;

    printf("Pixel formats:\n"
           "I.... = Supported Input  format for conversion\n"
           ".O... = Supported Output format for conversion\n"
           "..H.. = Hardware accelerated format\n"
           "...P. = Paletted format\n"
           "....B = Bitstream format\n"
           "FLAGS NAME            NB_COMPONENTS BITS_PER_PIXEL\n"
           "-----\n");

#if !CONFIG_SWSCALE
#   define sws_isSupportedInput(x)  0
#   define sws_isSupportedOutput(x) 0
#endif

    for (pix_fmt = 0; pix_fmt < PIX_FMT_NB; pix_fmt++) {
        const AVPixFmtDescriptor *pix_desc = &av_pix_fmt_descriptors[pix_fmt];
        if(!pix_desc->name)
            continue;
        printf("%c%c%c%c%c %-16s       %d            %2d\n",
               sws_isSupportedInput (pix_fmt)      ? 'I' : '.',
               sws_isSupportedOutput(pix_fmt)      ? 'O' : '.',
               pix_desc->flags & PIX_FMT_HWACCEL   ? 'H' : '.',
               pix_desc->flags & PIX_FMT_PAL       ? 'P' : '.',
               pix_desc->flags & PIX_FMT_BITSTREAM ? 'B' : '.',
               pix_desc->name,
               pix_desc->nb_components,
               av_get_bits_per_pixel(pix_desc));
    }
    return 0;
}

int show_sample_fmts(const char *opt, const char *arg)
{
    int i;
    char fmt_str[128];
    for (i = -1; i < AV_SAMPLE_FMT_NB; i++)
        printf("%s\n", av_get_sample_fmt_string(fmt_str, sizeof(fmt_str), i));
    return 0;
}

int read_yesno(void)
{
    int c = getchar();
    int yesno = (toupper(c) == 'Y');

    while (c != '\n' && c != EOF)
        c = getchar();

    return yesno;
}

int cmdutils_read_file(const char *filename, char **bufptr, size_t *size)
{
    int ret;
    FILE *f = fopen(filename, "rb");

    if (!f) {
        av_log(NULL, AV_LOG_ERROR, "Cannot read file '%s': %s\n", filename,
               strerror(errno));
        return AVERROR(errno);
    }
    fseek(f, 0, SEEK_END);
    *size = ftell(f);
    fseek(f, 0, SEEK_SET);
    *bufptr = av_malloc(*size + 1);
    if (!*bufptr) {
        av_log(NULL, AV_LOG_ERROR, "Could not allocate file buffer\n");
        fclose(f);
        return AVERROR(ENOMEM);
    }
    ret = fread(*bufptr, 1, *size, f);
    if (ret < *size) {
        av_free(*bufptr);
        if (ferror(f)) {
            av_log(NULL, AV_LOG_ERROR, "Error while reading file '%s': %s\n",
                   filename, strerror(errno));
            ret = AVERROR(errno);
        } else
            ret = AVERROR_EOF;
    } else {
        ret = 0;
        (*bufptr)[*size++] = '\0';
    }

    fclose(f);
    return ret;
}

FILE *get_preset_file(char *filename, size_t filename_size,
                      const char *preset_name, int is_path,
                      const char *codec_name)
{
    FILE *f = NULL;
    int i;
    const char *base[3] = { getenv("FFMPEG_DATADIR"),
                            getenv("HOME"),
                            FFMPEG_DATADIR, };

    if (is_path) {
        av_strlcpy(filename, preset_name, filename_size);
        f = fopen(filename, "r");
    } else {
#ifdef _WIN32
        char datadir[MAX_PATH], *ls;
        base[2] = NULL;

        if (GetModuleFileNameA(GetModuleHandleA(NULL), datadir, sizeof(datadir) - 1))
        {
            for (ls = datadir; ls < datadir + strlen(datadir); ls++)
                if (*ls == '\\') *ls = '/';

            if (ls = strrchr(datadir, '/'))
            {
                *ls = 0;
                strncat(datadir, "/ffpresets",  sizeof(datadir) - 1 - strlen(datadir));
                base[2] = datadir;
            }
        }
#endif
        for (i = 0; i < 3 && !f; i++) {
            if (!base[i])
                continue;
            snprintf(filename, filename_size, "%s%s/%s.ffpreset", base[i],
                     i != 1 ? "" : "/.ffmpeg", preset_name);
            f = fopen(filename, "r");
            if (!f && codec_name) {
                snprintf(filename, filename_size,
                         "%s%s/%s-%s.ffpreset",
                         base[i], i != 1 ? "" : "/.ffmpeg", codec_name,
                         preset_name);
                f = fopen(filename, "r");
            }
        }
    }

    return f;
}

int check_stream_specifier(AVFormatContext *s, AVStream *st, const char *spec)
{
    if (*spec <= '9' && *spec >= '0') /* opt:index */
        return strtol(spec, NULL, 0) == st->index;
    else if (*spec == 'v' || *spec == 'a' || *spec == 's' || *spec == 'd' ||
             *spec == 't') { /* opt:[vasdt] */
        enum AVMediaType type;

        switch (*spec++) {
        case 'v': type = AVMEDIA_TYPE_VIDEO;      break;
        case 'a': type = AVMEDIA_TYPE_AUDIO;      break;
        case 's': type = AVMEDIA_TYPE_SUBTITLE;   break;
        case 'd': type = AVMEDIA_TYPE_DATA;       break;
        case 't': type = AVMEDIA_TYPE_ATTACHMENT; break;
        default: abort(); // never reached, silence warning
        }
        if (type != st->codec->codec_type)
            return 0;
        if (*spec++ == ':') { /* possibly followed by :index */
            int i, index = strtol(spec, NULL, 0);
            for (i = 0; i < s->nb_streams; i++)
                if (s->streams[i]->codec->codec_type == type && index-- == 0)
                   return i == st->index;
            return 0;
        }
        return 1;
    } else if (*spec == 'p' && *(spec + 1) == ':') {
        int prog_id, i, j;
        char *endptr;
        spec += 2;
        prog_id = strtol(spec, &endptr, 0);
        for (i = 0; i < s->nb_programs; i++) {
            if (s->programs[i]->id != prog_id)
                continue;

            if (*endptr++ == ':') {
                int stream_idx = strtol(endptr, NULL, 0);
                return stream_idx >= 0 &&
                    stream_idx < s->programs[i]->nb_stream_indexes &&
                    st->index == s->programs[i]->stream_index[stream_idx];
            }

            for (j = 0; j < s->programs[i]->nb_stream_indexes; j++)
                if (st->index == s->programs[i]->stream_index[j])
                    return 1;
        }
        return 0;
    } else if (!*spec) /* empty specifier, matches everything */
        return 1;

    av_log(s, AV_LOG_ERROR, "Invalid stream specifier: %s.\n", spec);
    return AVERROR(EINVAL);
}

AVDictionary *filter_codec_opts(AVDictionary *opts, AVCodec *codec,
                                AVFormatContext *s, AVStream *st)
{
    AVDictionary    *ret = NULL;
    AVDictionaryEntry *t = NULL;
    int            flags = s->oformat ? AV_OPT_FLAG_ENCODING_PARAM
                                      : AV_OPT_FLAG_DECODING_PARAM;
    char          prefix = 0;
    const AVClass    *cc = avcodec_get_class();

    if (!codec)
        return NULL;

    switch (codec->type) {
    case AVMEDIA_TYPE_VIDEO:
        prefix  = 'v';
        flags  |= AV_OPT_FLAG_VIDEO_PARAM;
        break;
    case AVMEDIA_TYPE_AUDIO:
        prefix  = 'a';
        flags  |= AV_OPT_FLAG_AUDIO_PARAM;
        break;
    case AVMEDIA_TYPE_SUBTITLE:
        prefix  = 's';
        flags  |= AV_OPT_FLAG_SUBTITLE_PARAM;
        break;
    }

    while (t = av_dict_get(opts, "", t, AV_DICT_IGNORE_SUFFIX)) {
        char *p = strchr(t->key, ':');

        /* check stream specification in opt name */
        if (p)
            switch (check_stream_specifier(s, st, p + 1)) {
            case  1: *p = 0; break;
            case  0:         continue;
            default:         return NULL;
            }

        if (av_opt_find(&cc, t->key, NULL, flags, AV_OPT_SEARCH_FAKE_OBJ) ||
            (codec && codec->priv_class &&
             av_opt_find(&codec->priv_class, t->key, NULL, flags,
                         AV_OPT_SEARCH_FAKE_OBJ)))
            av_dict_set(&ret, t->key, t->value, 0);
        else if (t->key[0] == prefix &&
                 av_opt_find(&cc, t->key + 1, NULL, flags,
                             AV_OPT_SEARCH_FAKE_OBJ))
            av_dict_set(&ret, t->key + 1, t->value, 0);

        if (p)
            *p = ':';
    }
    return ret;
}

AVDictionary **setup_find_stream_info_opts(AVFormatContext *s,
                                           AVDictionary *codec_opts)
{
    int i;
    AVDictionary **opts;

    if (!s->nb_streams)
        return NULL;
    opts = av_mallocz(s->nb_streams * sizeof(*opts));
    if (!opts) {
        av_log(NULL, AV_LOG_ERROR,
               "Could not alloc memory for stream options.\n");
        return NULL;
    }
    for (i = 0; i < s->nb_streams; i++)
        opts[i] = filter_codec_opts(codec_opts, avcodec_find_decoder(s->streams[i]->codec->codec_id),
                                    s, s->streams[i]);
    return opts;
}

void *grow_array(void *array, int elem_size, int *size, int new_size)
{
    if (new_size >= INT_MAX / elem_size) {
        av_log(NULL, AV_LOG_ERROR, "Array too big.\n");
        exit_program(1);
    }
    if (*size < new_size) {
        uint8_t *tmp = av_realloc(array, new_size*elem_size);
        if (!tmp) {
            av_log(NULL, AV_LOG_ERROR, "Could not alloc buffer.\n");
            exit_program(1);
        }
        memset(tmp + *size*elem_size, 0, (new_size-*size) * elem_size);
        *size = new_size;
        return tmp;
    }
    return array;
}<|MERGE_RESOLUTION|>--- conflicted
+++ resolved
@@ -634,12 +634,8 @@
         const char *indent = flags & INDENT? "  " : "";                 \
         if (flags & SHOW_VERSION) {                                     \
             unsigned int version = libname##_version();                 \
-<<<<<<< HEAD
-            av_log(NULL, level, "%slib%-11s %2d.%3d.%3d / %2d.%3d.%3d\n",\
-=======
             av_log(NULL, level,                                         \
-                   "%slib%-10s %2d.%3d.%2d / %2d.%3d.%2d\n",            \
->>>>>>> 394dbde5
+                   "%slib%-11s %2d.%3d.%3d / %2d.%3d.%3d\n",            \
                    indent, #libname,                                    \
                    LIB##LIBNAME##_VERSION_MAJOR,                        \
                    LIB##LIBNAME##_VERSION_MINOR,                        \
@@ -668,7 +664,7 @@
     PRINT_LIB_INFO(avformat, AVFORMAT, flags, level);
     PRINT_LIB_INFO(avdevice, AVDEVICE, flags, level);
     PRINT_LIB_INFO(avfilter, AVFILTER, flags, level);
-    PRINT_LIB_INFO(avresample, AVRESAMPLE, flags, level);
+//    PRINT_LIB_INFO(avresample, AVRESAMPLE, flags, level);
     PRINT_LIB_INFO(swscale,  SWSCALE,  flags, level);
     PRINT_LIB_INFO(swresample,SWRESAMPLE,  flags, level);
 #if CONFIG_POSTPROC
