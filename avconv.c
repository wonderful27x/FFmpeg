/*
 * ffmpeg main
 * Copyright (c) 2000-2003 Fabrice Bellard
 *
 * This file is part of FFmpeg.
 *
 * FFmpeg is free software; you can redistribute it and/or
 * modify it under the terms of the GNU Lesser General Public
 * License as published by the Free Software Foundation; either
 * version 2.1 of the License, or (at your option) any later version.
 *
 * FFmpeg is distributed in the hope that it will be useful,
 * but WITHOUT ANY WARRANTY; without even the implied warranty of
 * MERCHANTABILITY or FITNESS FOR A PARTICULAR PURPOSE.  See the GNU
 * Lesser General Public License for more details.
 *
 * You should have received a copy of the GNU Lesser General Public
 * License along with FFmpeg; if not, write to the Free Software
 * Foundation, Inc., 51 Franklin Street, Fifth Floor, Boston, MA 02110-1301 USA
 */

#include "config.h"
#include <ctype.h>
#include <string.h>
#include <math.h>
#include <stdlib.h>
#include <errno.h>
#include <signal.h>
#include <limits.h>
#include <unistd.h>
#include "libavformat/avformat.h"
#include "libavdevice/avdevice.h"
#include "libswscale/swscale.h"
#include "libavutil/opt.h"
#include "libavcodec/audioconvert.h"
#include "libavutil/audioconvert.h"
#include "libavutil/parseutils.h"
#include "libavutil/samplefmt.h"
#include "libavutil/colorspace.h"
#include "libavutil/fifo.h"
#include "libavutil/intreadwrite.h"
#include "libavutil/dict.h"
#include "libavutil/mathematics.h"
#include "libavutil/pixdesc.h"
#include "libavutil/avstring.h"
#include "libavutil/libm.h"
#include "libavutil/imgutils.h"
#include "libavformat/os_support.h"

#include "libavformat/ffm.h" // not public API

#if CONFIG_AVFILTER
# include "libavfilter/avcodec.h"
# include "libavfilter/avfilter.h"
# include "libavfilter/avfiltergraph.h"
# include "libavfilter/buffersink.h"
# include "libavfilter/buffersrc.h"
# include "libavfilter/vsrc_buffer.h"
#endif

#if HAVE_SYS_RESOURCE_H
#include <sys/types.h>
#include <sys/time.h>
#include <sys/resource.h>
#elif HAVE_GETPROCESSTIMES
#include <windows.h>
#endif
#if HAVE_GETPROCESSMEMORYINFO
#include <windows.h>
#include <psapi.h>
#endif

#if HAVE_SYS_SELECT_H
#include <sys/select.h>
#endif

#if HAVE_TERMIOS_H
#include <fcntl.h>
#include <sys/ioctl.h>
#include <sys/time.h>
#include <termios.h>
#elif HAVE_KBHIT
#include <conio.h>
#endif
#include <time.h>

#include "cmdutils.h"

#include "libavutil/avassert.h"

const char program_name[] = "avconv";
const int program_birth_year = 2000;

/* select an input stream for an output stream */
typedef struct StreamMap {
    int disabled;           /** 1 is this mapping is disabled by a negative map */
    int file_index;
    int stream_index;
    int sync_file_index;
    int sync_stream_index;
} StreamMap;

/**
 * select an input file for an output file
 */
typedef struct MetadataMap {
    int  file;      ///< file index
    char type;      ///< type of metadata to copy -- (g)lobal, (s)tream, (c)hapter or (p)rogram
    int  index;     ///< stream/chapter/program number
} MetadataMap;

static const OptionDef options[];

#define MAX_STREAMS 1024    /* arbitrary sanity check value */

static int frame_bits_per_raw_sample = 0;
static int video_discard = 0;
static int same_quant = 0;
static int do_deinterlace = 0;
static int intra_dc_precision = 8;
static int qp_hist = 0;

static int file_overwrite = 0;
static int no_file_overwrite = 0;
static int do_benchmark = 0;
static int do_hex_dump = 0;
static int do_pkt_dump = 0;
static int do_pass = 0;
<<<<<<< HEAD
static const char *pass_logfilename_prefix;
static int video_sync_method= -1;
static int audio_sync_method= 0;
static float audio_drift_threshold= 0.1;
static int copy_ts= 0;
=======
static char *pass_logfilename_prefix = NULL;
static int video_sync_method = -1;
static int audio_sync_method = 0;
static float audio_drift_threshold = 0.1;
static int copy_ts = 0;
>>>>>>> 209c4452
static int copy_tb = 1;
static int opt_shortest = 0;
static char *vstats_filename;
static FILE *vstats_file;

static int audio_volume = 256;

static int exit_on_error = 0;
static int using_stdin = 0;
static int run_as_daemon  = 0;
static int q_pressed = 0;
static int64_t video_size = 0;
static int64_t audio_size = 0;
static int64_t extra_size = 0;
static int nb_frames_dup = 0;
static int nb_frames_drop = 0;
static int input_sync;

static float dts_delta_threshold = 10;

static int print_stats = 1;

static uint8_t *audio_buf;
static uint8_t *audio_out;
static unsigned int allocated_audio_out_size, allocated_audio_buf_size;

#define DEFAULT_PASS_LOGFILENAME_PREFIX "av2pass"

typedef struct FrameBuffer {
    uint8_t *base[4];
    uint8_t *data[4];
    int  linesize[4];

    int h, w;
    enum PixelFormat pix_fmt;

    int refcount;
    struct InputStream *ist;
    struct FrameBuffer *next;
} FrameBuffer;

typedef struct InputStream {
    int file_index;
    AVStream *st;
    int discard;             /* true if stream data should be discarded */
    int decoding_needed;     /* true if the packets must be decoded in 'raw_fifo' */
    AVCodec *dec;
    AVFrame *decoded_frame;
    AVFrame *filtered_frame;

    int64_t       start;     /* time when read started */
    int64_t       next_pts;  /* synthetic pts for cases where pkt.pts
                                is not defined */
    int64_t       pts;       /* current pts */
    double ts_scale;
    int is_start;            /* is 1 at the start and after a discontinuity */
    int showed_multi_packet_warning;
    AVDictionary *opts;

    /* a pool of free buffers for decoded data */
    FrameBuffer *buffer_pool;
} InputStream;

typedef struct InputFile {
    AVFormatContext *ctx;
    int eof_reached;      /* true if eof reached */
    int ist_index;        /* index of first stream in ist_table */
    int buffer_size;      /* current total buffer size */
    int64_t ts_offset;
    int nb_streams;       /* number of stream that avconv is aware of; may be different
                             from ctx.nb_streams if new streams appear during av_read_frame() */
    int rate_emu;
} InputFile;

typedef struct OutputStream {
    int file_index;          /* file index */
    int index;               /* stream index in the output file */
    int source_index;        /* InputStream index */
    AVStream *st;            /* stream in the output file */
    int encoding_needed;     /* true if encoding needed for this stream */
    int frame_number;
    /* input pts and corresponding output pts
       for A/V sync */
    // double sync_ipts;        /* dts from the AVPacket of the demuxer in second units */
    struct InputStream *sync_ist; /* input stream to sync against */
    int64_t sync_opts;       /* output frame counter, could be changed to some true timestamp */ // FIXME look at frame_number
    AVBitStreamFilterContext *bitstream_filters;
    AVCodec *enc;
    int64_t max_frames;

    /* video only */
    int video_resample;
    AVFrame resample_frame;              /* temporary frame for image resampling */
    struct SwsContext *img_resample_ctx; /* for image resampling */
    int resample_height;
    int resample_width;
    int resample_pix_fmt;
    AVRational frame_rate;
    int force_fps;
    int top_field_first;

    float frame_aspect_ratio;

    /* forced key frames */
    int64_t *forced_kf_pts;
    int forced_kf_count;
    int forced_kf_index;

    /* audio only */
    int audio_resample;
    ReSampleContext *resample; /* for audio resampling */
    int resample_sample_fmt;
    int resample_channels;
    int resample_sample_rate;
    int reformat_pair;
    AVAudioConvert *reformat_ctx;
    AVFifoBuffer *fifo;     /* for compression: one audio fifo per codec */
    FILE *logfile;

#if CONFIG_AVFILTER
    AVFilterContext *output_video_filter;
    AVFilterContext *input_video_filter;
    AVFilterBufferRef *picref;
    char *avfilter;
    AVFilterGraph *graph;
#endif

    int64_t sws_flags;
    AVDictionary *opts;
    int is_past_recording_time;
    int stream_copy;
    const char *attachment_filename;
    int copy_initial_nonkeyframes;
} OutputStream;

#if HAVE_TERMIOS_H

/* init terminal so that we can grab keys */
static struct termios oldtty;
#endif

typedef struct OutputFile {
    AVFormatContext *ctx;
    AVDictionary *opts;
    int ost_index;       /* index of the first stream in output_streams */
    int64_t recording_time; /* desired length of the resulting file in microseconds */
    int64_t start_time;     /* start time in microseconds */
    uint64_t limit_filesize;
} OutputFile;

static InputStream *input_streams   = NULL;
static int         nb_input_streams = 0;
static InputFile   *input_files     = NULL;
static int         nb_input_files   = 0;

static OutputStream *output_streams = NULL;
static int        nb_output_streams = 0;
static OutputFile   *output_files   = NULL;
static int        nb_output_files   = 0;

typedef struct OptionsContext {
    /* input/output options */
    int64_t start_time;
    const char *format;

    SpecifierOpt *codec_names;
    int        nb_codec_names;
    SpecifierOpt *audio_channels;
    int        nb_audio_channels;
    SpecifierOpt *audio_sample_rate;
    int        nb_audio_sample_rate;
    SpecifierOpt *frame_rates;
    int        nb_frame_rates;
    SpecifierOpt *frame_sizes;
    int        nb_frame_sizes;
    SpecifierOpt *frame_pix_fmts;
    int        nb_frame_pix_fmts;

    /* input options */
    int64_t input_ts_offset;
    int rate_emu;

    SpecifierOpt *ts_scale;
    int        nb_ts_scale;
    SpecifierOpt *dump_attachment;
    int        nb_dump_attachment;

    /* output options */
    StreamMap *stream_maps;
    int     nb_stream_maps;
    /* first item specifies output metadata, second is input */
    MetadataMap (*meta_data_maps)[2];
    int nb_meta_data_maps;
    int metadata_global_manual;
    int metadata_streams_manual;
    int metadata_chapters_manual;
    const char **attachments;
    int       nb_attachments;

    int chapters_input_file;

    int64_t recording_time;
    uint64_t limit_filesize;
    float mux_preload;
    float mux_max_delay;

    int video_disable;
    int audio_disable;
    int subtitle_disable;
    int data_disable;

    /* indexed by output file stream index */
    int   *streamid_map;
    int nb_streamid_map;

    SpecifierOpt *metadata;
    int        nb_metadata;
    SpecifierOpt *max_frames;
    int        nb_max_frames;
    SpecifierOpt *bitstream_filters;
    int        nb_bitstream_filters;
    SpecifierOpt *codec_tags;
    int        nb_codec_tags;
    SpecifierOpt *sample_fmts;
    int        nb_sample_fmts;
    SpecifierOpt *qscale;
    int        nb_qscale;
    SpecifierOpt *forced_key_frames;
    int        nb_forced_key_frames;
    SpecifierOpt *force_fps;
    int        nb_force_fps;
    SpecifierOpt *frame_aspect_ratios;
    int        nb_frame_aspect_ratios;
    SpecifierOpt *rc_overrides;
    int        nb_rc_overrides;
    SpecifierOpt *intra_matrices;
    int        nb_intra_matrices;
    SpecifierOpt *inter_matrices;
    int        nb_inter_matrices;
    SpecifierOpt *top_field_first;
    int        nb_top_field_first;
    SpecifierOpt *metadata_map;
    int        nb_metadata_map;
    SpecifierOpt *presets;
    int        nb_presets;
    SpecifierOpt *copy_initial_nonkeyframes;
    int        nb_copy_initial_nonkeyframes;
#if CONFIG_AVFILTER
    SpecifierOpt *filters;
    int        nb_filters;
#endif
} OptionsContext;

#define MATCH_PER_STREAM_OPT(name, type, outvar, fmtctx, st)\
{\
    int i, ret;\
    for (i = 0; i < o->nb_ ## name; i++) {\
        char *spec = o->name[i].specifier;\
        if ((ret = check_stream_specifier(fmtctx, st, spec)) > 0)\
            outvar = o->name[i].u.type;\
        else if (ret < 0)\
            exit_program(1);\
    }\
}

static void reset_options(OptionsContext *o)
{
    const OptionDef *po = options;

    /* all OPT_SPEC and OPT_STRING can be freed in generic way */
    while (po->name) {
        void *dst = (uint8_t*)o + po->u.off;

        if (po->flags & OPT_SPEC) {
            SpecifierOpt **so = dst;
            int i, *count = (int*)(so + 1);
            for (i = 0; i < *count; i++) {
                av_freep(&(*so)[i].specifier);
                if (po->flags & OPT_STRING)
                    av_freep(&(*so)[i].u.str);
            }
            av_freep(so);
            *count = 0;
        } else if (po->flags & OPT_OFFSET && po->flags & OPT_STRING)
            av_freep(dst);
        po++;
    }

    av_freep(&o->stream_maps);
    av_freep(&o->meta_data_maps);
    av_freep(&o->streamid_map);

    memset(o, 0, sizeof(*o));

    o->mux_max_delay  = 0.7;
    o->recording_time = INT64_MAX;
    o->limit_filesize = UINT64_MAX;
    o->chapters_input_file = INT_MAX;

    uninit_opts();
    init_opts();
}

static int alloc_buffer(InputStream *ist, FrameBuffer **pbuf)
{
    AVCodecContext *s = ist->st->codec;
    FrameBuffer  *buf = av_mallocz(sizeof(*buf));
    int ret;
    const int pixel_size = av_pix_fmt_descriptors[s->pix_fmt].comp[0].step_minus1+1;
    int h_chroma_shift, v_chroma_shift;
    int edge = 32; // XXX should be avcodec_get_edge_width(), but that fails on svq1
    int w = s->width, h = s->height;

    if (!buf)
        return AVERROR(ENOMEM);

    if (!(s->flags & CODEC_FLAG_EMU_EDGE)) {
        w += 2*edge;
        h += 2*edge;
    }

    avcodec_align_dimensions(s, &w, &h);
    if ((ret = av_image_alloc(buf->base, buf->linesize, w, h,
                              s->pix_fmt, 32)) < 0) {
        av_freep(&buf);
        return ret;
    }
    /* XXX this shouldn't be needed, but some tests break without this line
     * those decoders are buggy and need to be fixed.
     * the following tests fail:
     * bethsoft-vid, cdgraphics, ansi, aasc, fraps-v1, qtrle-1bit
     */
    memset(buf->base[0], 128, ret);

    avcodec_get_chroma_sub_sample(s->pix_fmt, &h_chroma_shift, &v_chroma_shift);
    for (int i = 0; i < FF_ARRAY_ELEMS(buf->data); i++) {
        const int h_shift = i==0 ? 0 : h_chroma_shift;
        const int v_shift = i==0 ? 0 : v_chroma_shift;
        if (s->flags & CODEC_FLAG_EMU_EDGE)
            buf->data[i] = buf->base[i];
        else
            buf->data[i] = buf->base[i] +
                           FFALIGN((buf->linesize[i]*edge >> v_shift) +
                                   (pixel_size*edge >> h_shift), 32);
    }
    buf->w       = s->width;
    buf->h       = s->height;
    buf->pix_fmt = s->pix_fmt;
    buf->ist     = ist;

    *pbuf = buf;
    return 0;
}

static void free_buffer_pool(InputStream *ist)
{
    FrameBuffer *buf = ist->buffer_pool;
    while (buf) {
        ist->buffer_pool = buf->next;
        av_freep(&buf->base[0]);
        av_free(buf);
        buf = ist->buffer_pool;
    }
}

static void unref_buffer(InputStream *ist, FrameBuffer *buf)
{
    av_assert0(buf->refcount);
    buf->refcount--;
    if (!buf->refcount) {
        buf->next = ist->buffer_pool;
        ist->buffer_pool = buf;
    }
}

static int codec_get_buffer(AVCodecContext *s, AVFrame *frame)
{
    InputStream *ist = s->opaque;
    FrameBuffer *buf;
    int ret, i;

    if (!ist->buffer_pool && (ret = alloc_buffer(ist, &ist->buffer_pool)) < 0)
        return ret;

    buf              = ist->buffer_pool;
    ist->buffer_pool = buf->next;
    buf->next        = NULL;
    if (buf->w != s->width || buf->h != s->height || buf->pix_fmt != s->pix_fmt) {
        av_freep(&buf->base[0]);
        av_free(buf);
        if ((ret = alloc_buffer(ist, &buf)) < 0)
            return ret;
    }
    buf->refcount++;

    frame->opaque        = buf;
    frame->type          = FF_BUFFER_TYPE_USER;
    frame->extended_data = frame->data;
    frame->pkt_pts       = s->pkt ? s->pkt->pts : AV_NOPTS_VALUE;

    for (i = 0; i < FF_ARRAY_ELEMS(buf->data); i++) {
        frame->base[i]     = buf->base[i];  // XXX h264.c uses base though it shouldn't
        frame->data[i]     = buf->data[i];
        frame->linesize[i] = buf->linesize[i];
    }

    return 0;
}

static void codec_release_buffer(AVCodecContext *s, AVFrame *frame)
{
    InputStream *ist = s->opaque;
    FrameBuffer *buf = frame->opaque;
    int i;

    for (i = 0; i < FF_ARRAY_ELEMS(frame->data); i++)
        frame->data[i] = NULL;

    unref_buffer(ist, buf);
}

static void filter_release_buffer(AVFilterBuffer *fb)
{
    FrameBuffer *buf = fb->priv;
    av_free(fb);
    unref_buffer(buf->ist, buf);
}

#if CONFIG_AVFILTER

static int configure_video_filters(InputStream *ist, OutputStream *ost)
{
    AVFilterContext *last_filter, *filter;
    /** filter graph containing all filters including input & output */
    AVCodecContext *codec = ost->st->codec;
    AVCodecContext *icodec = ist->st->codec;
    enum PixelFormat pix_fmts[] = { codec->pix_fmt, PIX_FMT_NONE };
    AVBufferSinkParams *buffersink_params = av_buffersink_params_alloc();
    AVRational sample_aspect_ratio;
    char args[255];
    int ret;

    ost->graph = avfilter_graph_alloc();

    if (ist->st->sample_aspect_ratio.num) {
        sample_aspect_ratio = ist->st->sample_aspect_ratio;
    } else
        sample_aspect_ratio = ist->st->codec->sample_aspect_ratio;

    snprintf(args, 255, "%d:%d:%d:%d:%d:%d:%d", ist->st->codec->width,
             ist->st->codec->height, ist->st->codec->pix_fmt, 1, AV_TIME_BASE,
             sample_aspect_ratio.num, sample_aspect_ratio.den);

    ret = avfilter_graph_create_filter(&ost->input_video_filter, avfilter_get_by_name("buffer"),
                                       "src", args, NULL, ost->graph);
    if (ret < 0)
        return ret;
#if FF_API_OLD_VSINK_API
    ret = avfilter_graph_create_filter(&ost->output_video_filter, avfilter_get_by_name("buffersink"),
                                       "out", NULL, pix_fmts, ost->graph);
#else
    buffersink_params->pixel_fmts = pix_fmts;
    ret = avfilter_graph_create_filter(&ost->output_video_filter, avfilter_get_by_name("buffersink"),
                                       "out", NULL, buffersink_params, ost->graph);
#endif
    av_freep(&buffersink_params);
    if (ret < 0)
        return ret;
    last_filter = ost->input_video_filter;

    if (codec->width != icodec->width || codec->height != icodec->height) {
        snprintf(args, 255, "%d:%d:flags=0x%X",
                 codec->width,
                 codec->height,
                 (unsigned)ost->sws_flags);
        if ((ret = avfilter_graph_create_filter(&filter, avfilter_get_by_name("scale"),
                                                NULL, args, NULL, ost->graph)) < 0)
            return ret;
        if ((ret = avfilter_link(last_filter, 0, filter, 0)) < 0)
            return ret;
        last_filter = filter;
    }

    snprintf(args, sizeof(args), "flags=0x%X", (unsigned)ost->sws_flags);
    ost->graph->scale_sws_opts = av_strdup(args);

    if (ost->avfilter) {
        AVFilterInOut *outputs = avfilter_inout_alloc();
        AVFilterInOut *inputs  = avfilter_inout_alloc();

        outputs->name    = av_strdup("in");
        outputs->filter_ctx = last_filter;
        outputs->pad_idx = 0;
        outputs->next    = NULL;

        inputs->name    = av_strdup("out");
        inputs->filter_ctx = ost->output_video_filter;
        inputs->pad_idx = 0;
        inputs->next    = NULL;

        if ((ret = avfilter_graph_parse(ost->graph, ost->avfilter, &inputs, &outputs, NULL)) < 0)
            return ret;
        av_freep(&ost->avfilter);
    } else {
        if ((ret = avfilter_link(last_filter, 0, ost->output_video_filter, 0)) < 0)
            return ret;
    }

    if ((ret = avfilter_graph_config(ost->graph, NULL)) < 0)
        return ret;

    codec->width  = ost->output_video_filter->inputs[0]->w;
    codec->height = ost->output_video_filter->inputs[0]->h;
    codec->sample_aspect_ratio = ost->st->sample_aspect_ratio =
        ost->frame_aspect_ratio ? // overridden by the -aspect cli option
        av_d2q(ost->frame_aspect_ratio * codec->height/codec->width, 255) :
        ost->output_video_filter->inputs[0]->sample_aspect_ratio;

    return 0;
}
#endif /* CONFIG_AVFILTER */

static void term_exit(void)
{
    av_log(NULL, AV_LOG_QUIET, "%s", "");
#if HAVE_TERMIOS_H
    if(!run_as_daemon)
        tcsetattr (0, TCSANOW, &oldtty);
#endif
}

static volatile int received_sigterm = 0;

static void
sigterm_handler(int sig)
{
    received_sigterm = sig;
    q_pressed++;
    term_exit();
}

static void term_init(void)
{
<<<<<<< HEAD
#if HAVE_TERMIOS_H
    if(!run_as_daemon){
    struct termios tty;

    tcgetattr (0, &tty);
    oldtty = tty;
    atexit(term_exit);

    tty.c_iflag &= ~(IGNBRK|BRKINT|PARMRK|ISTRIP
                          |INLCR|IGNCR|ICRNL|IXON);
    tty.c_oflag |= OPOST;
    tty.c_lflag &= ~(ECHO|ECHONL|ICANON|IEXTEN);
    tty.c_cflag &= ~(CSIZE|PARENB);
    tty.c_cflag |= CS8;
    tty.c_cc[VMIN] = 1;
    tty.c_cc[VTIME] = 0;

    tcsetattr (0, TCSANOW, &tty);
    signal(SIGQUIT, sigterm_handler); /* Quit (POSIX).  */
    }
#endif

    signal(SIGINT , sigterm_handler); /* Interrupt (ANSI).  */
=======
    signal(SIGINT , sigterm_handler); /* Interrupt (ANSI).    */
>>>>>>> 209c4452
    signal(SIGTERM, sigterm_handler); /* Termination (ANSI).  */
#ifdef SIGXCPU
    signal(SIGXCPU, sigterm_handler);
#endif
}

/* read a key without blocking */
static int read_key(void)
{
#if HAVE_TERMIOS_H
    int n = 1;
    unsigned char ch;
    struct timeval tv;
    fd_set rfds;

    if(run_as_daemon)
        return -1;

    FD_ZERO(&rfds);
    FD_SET(0, &rfds);
    tv.tv_sec = 0;
    tv.tv_usec = 0;
    n = select(1, &rfds, NULL, NULL, &tv);
    if (n > 0) {
        n = read(0, &ch, 1);
        if (n == 1)
            return ch;

        return n;
    }
#elif HAVE_KBHIT
    if(kbhit())
        return(getch());
#endif
    return -1;
}

static int decode_interrupt_cb(void *ctx)
{
    q_pressed += read_key() == 'q';
    return q_pressed > 1;
}

static const AVIOInterruptCB int_cb = { decode_interrupt_cb, NULL };

void exit_program(int ret)
{
    int i;

    /* close files */
    for (i = 0; i < nb_output_files; i++) {
        AVFormatContext *s = output_files[i].ctx;
        if (!(s->oformat->flags & AVFMT_NOFILE) && s->pb)
            avio_close(s->pb);
        avformat_free_context(s);
        av_dict_free(&output_files[i].opts);
    }
    for (i = 0; i < nb_input_files; i++) {
        avformat_close_input(&input_files[i].ctx);
    }
    for (i = 0; i < nb_input_streams; i++) {
        av_freep(&input_streams[i].decoded_frame);
        av_freep(&input_streams[i].filtered_frame);
        av_dict_free(&input_streams[i].opts);
        free_buffer_pool(&input_streams[i]);
    }

    if (vstats_file)
        fclose(vstats_file);
    av_free(vstats_filename);

    av_freep(&input_streams);
    av_freep(&input_files);
    av_freep(&output_streams);
    av_freep(&output_files);

    uninit_opts();
    av_free(audio_buf);
    av_free(audio_out);
    allocated_audio_buf_size = allocated_audio_out_size = 0;

#if CONFIG_AVFILTER
    avfilter_uninit();
#endif
    avformat_network_deinit();

    if (received_sigterm) {
        av_log(NULL, AV_LOG_INFO, "Received signal %d: terminating.\n",
               (int) received_sigterm);
        exit (255);
    }

    exit(ret);
}

static void assert_avoptions(AVDictionary *m)
{
    AVDictionaryEntry *t;
    if ((t = av_dict_get(m, "", NULL, AV_DICT_IGNORE_SUFFIX))) {
        av_log(NULL, AV_LOG_FATAL, "Option %s not found.\n", t->key);
        exit_program(1);
    }
}

static void assert_codec_experimental(AVCodecContext *c, int encoder)
{
    const char *codec_string = encoder ? "encoder" : "decoder";
    AVCodec *codec;
    if (c->codec->capabilities & CODEC_CAP_EXPERIMENTAL &&
        c->strict_std_compliance > FF_COMPLIANCE_EXPERIMENTAL) {
        av_log(NULL, AV_LOG_FATAL, "%s '%s' is experimental and might produce bad "
                "results.\nAdd '-strict experimental' if you want to use it.\n",
                codec_string, c->codec->name);
        codec = encoder ? avcodec_find_encoder(c->codec->id) : avcodec_find_decoder(c->codec->id);
        if (!(codec->capabilities & CODEC_CAP_EXPERIMENTAL))
            av_log(NULL, AV_LOG_FATAL, "Or use the non experimental %s '%s'.\n",
                   codec_string, codec->name);
        exit_program(1);
    }
}

static void choose_sample_fmt(AVStream *st, AVCodec *codec)
{
    if (codec && codec->sample_fmts) {
        const enum AVSampleFormat *p = codec->sample_fmts;
        for (; *p != -1; p++) {
            if (*p == st->codec->sample_fmt)
                break;
        }
        if (*p == -1) {
            if((codec->capabilities & CODEC_CAP_LOSSLESS) && av_get_sample_fmt_name(st->codec->sample_fmt) > av_get_sample_fmt_name(codec->sample_fmts[0]))
                av_log(NULL, AV_LOG_ERROR, "Convertion will not be lossless'\n");
            if(av_get_sample_fmt_name(st->codec->sample_fmt))
            av_log(NULL, AV_LOG_WARNING,
                   "Incompatible sample format '%s' for codec '%s', auto-selecting format '%s'\n",
                   av_get_sample_fmt_name(st->codec->sample_fmt),
                   codec->name,
                   av_get_sample_fmt_name(codec->sample_fmts[0]));
            st->codec->sample_fmt = codec->sample_fmts[0];
        }
    }
}

static void choose_sample_rate(AVStream *st, AVCodec *codec)
{
    if (codec && codec->supported_samplerates) {
        const int *p  = codec->supported_samplerates;
        int best      = 0;
        int best_dist = INT_MAX;
        for (; *p; p++) {
            int dist = abs(st->codec->sample_rate - *p);
            if (dist < best_dist) {
                best_dist = dist;
                best      = *p;
            }
        }
        if (best_dist) {
            av_log(st->codec, AV_LOG_WARNING, "Requested sampling rate unsupported using closest supported (%d)\n", best);
        }
        st->codec->sample_rate = best;
    }
}

static void choose_pixel_fmt(AVStream *st, AVCodec *codec)
{
    if (codec && codec->pix_fmts) {
        const enum PixelFormat *p = codec->pix_fmts;
        if (st->codec->strict_std_compliance <= FF_COMPLIANCE_UNOFFICIAL) {
            if (st->codec->codec_id == CODEC_ID_MJPEG) {
                p = (const enum PixelFormat[]) { PIX_FMT_YUVJ420P, PIX_FMT_YUVJ422P, PIX_FMT_YUV420P, PIX_FMT_YUV422P, PIX_FMT_NONE };
            } else if (st->codec->codec_id == CODEC_ID_LJPEG) {
                p = (const enum PixelFormat[]) { PIX_FMT_YUVJ420P, PIX_FMT_YUVJ422P, PIX_FMT_YUVJ444P, PIX_FMT_YUV420P,
                                                 PIX_FMT_YUV422P, PIX_FMT_YUV444P, PIX_FMT_BGRA, PIX_FMT_NONE };
            }
        }
        for (; *p != PIX_FMT_NONE; p++) {
            if (*p == st->codec->pix_fmt)
                break;
        }
        if (*p == PIX_FMT_NONE) {
            if (st->codec->pix_fmt != PIX_FMT_NONE)
                av_log(NULL, AV_LOG_WARNING,
                       "Incompatible pixel format '%s' for codec '%s', auto-selecting format '%s'\n",
                       av_pix_fmt_descriptors[st->codec->pix_fmt].name,
                       codec->name,
                       av_pix_fmt_descriptors[codec->pix_fmts[0]].name);
            st->codec->pix_fmt = codec->pix_fmts[0];
        }
    }
}

static double
get_sync_ipts(const OutputStream *ost)
{
    const InputStream *ist = ost->sync_ist;
    OutputFile *of = &output_files[ost->file_index];
    return (double)(ist->pts - of->start_time) / AV_TIME_BASE;
}

static void write_frame(AVFormatContext *s, AVPacket *pkt, AVCodecContext *avctx, AVBitStreamFilterContext *bsfc)
{
    int ret;

    while (bsfc) {
        AVPacket new_pkt = *pkt;
        int a = av_bitstream_filter_filter(bsfc, avctx, NULL,
                                           &new_pkt.data, &new_pkt.size,
                                           pkt->data, pkt->size,
                                           pkt->flags & AV_PKT_FLAG_KEY);
        if (a > 0) {
            av_free_packet(pkt);
            new_pkt.destruct = av_destruct_packet;
        } else if (a < 0) {
            av_log(NULL, AV_LOG_ERROR, "%s failed for stream %d, codec %s",
                   bsfc->filter->name, pkt->stream_index,
                   avctx->codec ? avctx->codec->name : "copy");
            print_error("", a);
            if (exit_on_error)
                exit_program(1);
        }
        *pkt = new_pkt;

        bsfc = bsfc->next;
    }

    ret = av_interleaved_write_frame(s, pkt);
    if (ret < 0) {
        print_error("av_interleaved_write_frame()", ret);
        exit_program(1);
    }
}

static void generate_silence(uint8_t* buf, enum AVSampleFormat sample_fmt, size_t size)
{
    int fill_char = 0x00;
    if (sample_fmt == AV_SAMPLE_FMT_U8)
        fill_char = 0x80;
    memset(buf, fill_char, size);
}

static void do_audio_out(AVFormatContext *s, OutputStream *ost,
                         InputStream *ist, AVFrame *decoded_frame)
{
    uint8_t *buftmp;
    int64_t audio_out_size, audio_buf_size;

    int size_out, frame_bytes, ret, resample_changed;
    AVCodecContext *enc = ost->st->codec;
    AVCodecContext *dec = ist->st->codec;
    int osize = av_get_bytes_per_sample(enc->sample_fmt);
    int isize = av_get_bytes_per_sample(dec->sample_fmt);
    const int coded_bps = av_get_bits_per_sample(enc->codec->id);
    uint8_t *buf = decoded_frame->data[0];
    int size     = decoded_frame->nb_samples * dec->channels * isize;
    int64_t allocated_for_size = size;

need_realloc:
    audio_buf_size  = (allocated_for_size + isize * dec->channels - 1) / (isize * dec->channels);
    audio_buf_size  = (audio_buf_size * enc->sample_rate + dec->sample_rate) / dec->sample_rate;
    audio_buf_size  = audio_buf_size * 2 + 10000; // safety factors for the deprecated resampling API
    audio_buf_size  = FFMAX(audio_buf_size, enc->frame_size);
    audio_buf_size *= osize * enc->channels;

    audio_out_size = FFMAX(audio_buf_size, enc->frame_size * osize * enc->channels);
    if (coded_bps > 8 * osize)
        audio_out_size = audio_out_size * coded_bps / (8*osize);
    audio_out_size += FF_MIN_BUFFER_SIZE;

    if (audio_out_size > INT_MAX || audio_buf_size > INT_MAX) {
        av_log(NULL, AV_LOG_FATAL, "Buffer sizes too large\n");
        exit_program(1);
    }

    av_fast_malloc(&audio_buf, &allocated_audio_buf_size, audio_buf_size);
    av_fast_malloc(&audio_out, &allocated_audio_out_size, audio_out_size);
    if (!audio_buf || !audio_out) {
        av_log(NULL, AV_LOG_FATAL, "Out of memory in do_audio_out\n");
        exit_program(1);
    }

    if (enc->channels != dec->channels)
        ost->audio_resample = 1;

    resample_changed = ost->resample_sample_fmt  != dec->sample_fmt ||
                       ost->resample_channels    != dec->channels   ||
                       ost->resample_sample_rate != dec->sample_rate;

    if ((ost->audio_resample && !ost->resample) || resample_changed) {
        if (resample_changed) {
            av_log(NULL, AV_LOG_INFO, "Input stream #%d:%d frame changed from rate:%d fmt:%s ch:%d to rate:%d fmt:%s ch:%d\n",
                   ist->file_index, ist->st->index,
                   ost->resample_sample_rate, av_get_sample_fmt_name(ost->resample_sample_fmt), ost->resample_channels,
                   dec->sample_rate, av_get_sample_fmt_name(dec->sample_fmt), dec->channels);
            ost->resample_sample_fmt  = dec->sample_fmt;
            ost->resample_channels    = dec->channels;
            ost->resample_sample_rate = dec->sample_rate;
            if (ost->resample)
                audio_resample_close(ost->resample);
        }
        /* if audio_sync_method is >1 the resampler is needed for audio drift compensation */
        if (audio_sync_method <= 1 &&
            ost->resample_sample_fmt  == enc->sample_fmt &&
            ost->resample_channels    == enc->channels   &&
            ost->resample_sample_rate == enc->sample_rate) {
            ost->resample = NULL;
            ost->audio_resample = 0;
        } else {
            if (dec->sample_fmt != AV_SAMPLE_FMT_S16)
                av_log(NULL, AV_LOG_WARNING, "Using s16 intermediate sample format for resampling\n");
            ost->resample = av_audio_resample_init(enc->channels,    dec->channels,
                                                   enc->sample_rate, dec->sample_rate,
                                                   enc->sample_fmt,  dec->sample_fmt,
                                                   16, 10, 0, 0.8);
            if (!ost->resample) {
                av_log(NULL, AV_LOG_FATAL, "Can not resample %d channels @ %d Hz to %d channels @ %d Hz\n",
                       dec->channels, dec->sample_rate,
                       enc->channels, enc->sample_rate);
                exit_program(1);
            }
        }
    }

#define MAKE_SFMT_PAIR(a,b) ((a)+AV_SAMPLE_FMT_NB*(b))
    if (!ost->audio_resample && dec->sample_fmt != enc->sample_fmt &&
        MAKE_SFMT_PAIR(enc->sample_fmt,dec->sample_fmt) != ost->reformat_pair) {
        if (ost->reformat_ctx)
            av_audio_convert_free(ost->reformat_ctx);
        ost->reformat_ctx = av_audio_convert_alloc(enc->sample_fmt, 1,
                                                   dec->sample_fmt, 1, NULL, 0);
        if (!ost->reformat_ctx) {
            av_log(NULL, AV_LOG_FATAL, "Cannot convert %s sample format to %s sample format\n",
                   av_get_sample_fmt_name(dec->sample_fmt),
                   av_get_sample_fmt_name(enc->sample_fmt));
            exit_program(1);
        }
        ost->reformat_pair = MAKE_SFMT_PAIR(enc->sample_fmt,dec->sample_fmt);
    }

    if (audio_sync_method) {
        double delta = get_sync_ipts(ost) * enc->sample_rate - ost->sync_opts -
                       av_fifo_size(ost->fifo) / (enc->channels * osize);
        int idelta = delta * dec->sample_rate / enc->sample_rate;
        int byte_delta = idelta * isize * dec->channels;

        // FIXME resample delay
        if (fabs(delta) > 50) {
            if (ist->is_start || fabs(delta) > audio_drift_threshold*enc->sample_rate) {
                if (byte_delta < 0) {
                    byte_delta = FFMAX(byte_delta, -size);
                    size += byte_delta;
                    buf  -= byte_delta;
                    av_log(NULL, AV_LOG_VERBOSE, "discarding %d audio samples\n",
                           -byte_delta / (isize * dec->channels));
                    if (!size)
                        return;
                    ist->is_start = 0;
                } else {
                    static uint8_t *input_tmp = NULL;
                    input_tmp = av_realloc(input_tmp, byte_delta + size);

                    if (byte_delta > allocated_for_size - size) {
                        allocated_for_size = byte_delta + (int64_t)size;
                        goto need_realloc;
                    }
                    ist->is_start = 0;

                    generate_silence(input_tmp, dec->sample_fmt, byte_delta);
                    memcpy(input_tmp + byte_delta, buf, size);
                    buf = input_tmp;
                    size += byte_delta;
                    av_log(NULL, AV_LOG_VERBOSE, "adding %d audio samples of silence\n", idelta);
                }
            } else if (audio_sync_method > 1) {
                int comp = av_clip(delta, -audio_sync_method, audio_sync_method);
                av_assert0(ost->audio_resample);
                av_log(NULL, AV_LOG_VERBOSE, "compensating audio timestamp drift:%f compensation:%d in:%d\n",
                       delta, comp, enc->sample_rate);
//                fprintf(stderr, "drift:%f len:%d opts:%"PRId64" ipts:%"PRId64" fifo:%d\n", delta, -1, ost->sync_opts, (int64_t)(get_sync_ipts(ost) * enc->sample_rate), av_fifo_size(ost->fifo)/(ost->st->codec->channels * 2));
                av_resample_compensate(*(struct AVResampleContext**)ost->resample, comp, enc->sample_rate);
            }
        }
    } else
        ost->sync_opts = lrintf(get_sync_ipts(ost) * enc->sample_rate) -
                                av_fifo_size(ost->fifo) / (enc->channels * osize); // FIXME wrong

    if (ost->audio_resample) {
        buftmp = audio_buf;
        size_out = audio_resample(ost->resample,
                                  (short *)buftmp, (short *)buf,
                                  size / (dec->channels * isize));
        size_out = size_out * enc->channels * osize;
    } else {
        buftmp = buf;
        size_out = size;
    }

    if (!ost->audio_resample && dec->sample_fmt != enc->sample_fmt) {
        const void *ibuf[6] = { buftmp };
        void *obuf[6]  = { audio_buf };
        int istride[6] = { isize };
        int ostride[6] = { osize };
        int len = size_out / istride[0];
        if (av_audio_convert(ost->reformat_ctx, obuf, ostride, ibuf, istride, len) < 0) {
            printf("av_audio_convert() failed\n");
            if (exit_on_error)
                exit_program(1);
            return;
        }
        buftmp = audio_buf;
        size_out = len * osize;
    }

    /* now encode as many frames as possible */
    if (enc->frame_size > 1) {
        /* output resampled raw samples */
        if (av_fifo_realloc2(ost->fifo, av_fifo_size(ost->fifo) + size_out) < 0) {
            av_log(NULL, AV_LOG_FATAL, "av_fifo_realloc2() failed\n");
            exit_program(1);
        }
        av_fifo_generic_write(ost->fifo, buftmp, size_out, NULL);

        frame_bytes = enc->frame_size * osize * enc->channels;

        while (av_fifo_size(ost->fifo) >= frame_bytes) {
            AVPacket pkt;
            av_init_packet(&pkt);

            av_fifo_generic_read(ost->fifo, audio_buf, frame_bytes, NULL);

            // FIXME pass ost->sync_opts as AVFrame.pts in avcodec_encode_audio()

            ret = avcodec_encode_audio(enc, audio_out, audio_out_size,
                                       (short *)audio_buf);
            if (ret < 0) {
                av_log(NULL, AV_LOG_FATAL, "Audio encoding failed\n");
                exit_program(1);
            }
            audio_size += ret;
            pkt.stream_index = ost->index;
            pkt.data = audio_out;
            pkt.size = ret;
            if (enc->coded_frame && enc->coded_frame->pts != AV_NOPTS_VALUE)
                pkt.pts = av_rescale_q(enc->coded_frame->pts, enc->time_base, ost->st->time_base);
            pkt.flags |= AV_PKT_FLAG_KEY;
            write_frame(s, &pkt, enc, ost->bitstream_filters);

            ost->sync_opts += enc->frame_size;
        }
    } else {
        AVPacket pkt;
        av_init_packet(&pkt);

        ost->sync_opts += size_out / (osize * enc->channels);

        /* output a pcm frame */
        /* determine the size of the coded buffer */
        size_out /= osize;
        if (coded_bps)
            size_out = size_out * coded_bps / 8;

        if (size_out > audio_out_size) {
            av_log(NULL, AV_LOG_FATAL, "Internal error, buffer size too small\n");
            exit_program(1);
        }

        // FIXME pass ost->sync_opts as AVFrame.pts in avcodec_encode_audio()
        ret = avcodec_encode_audio(enc, audio_out, size_out,
                                   (short *)buftmp);
        if (ret < 0) {
            av_log(NULL, AV_LOG_FATAL, "Audio encoding failed\n");
            exit_program(1);
        }
        audio_size += ret;
        pkt.stream_index = ost->index;
        pkt.data = audio_out;
        pkt.size = ret;
        if (enc->coded_frame && enc->coded_frame->pts != AV_NOPTS_VALUE)
            pkt.pts = av_rescale_q(enc->coded_frame->pts, enc->time_base, ost->st->time_base);
        pkt.flags |= AV_PKT_FLAG_KEY;
        write_frame(s, &pkt, enc, ost->bitstream_filters);
    }
}

static void pre_process_video_frame(InputStream *ist, AVPicture *picture, void **bufp)
{
    AVCodecContext *dec;
    AVPicture *picture2;
    AVPicture picture_tmp;
    uint8_t *buf = 0;

    dec = ist->st->codec;

    /* deinterlace : must be done before any resize */
    if (do_deinterlace) {
        int size;

        /* create temporary picture */
        size = avpicture_get_size(dec->pix_fmt, dec->width, dec->height);
        buf  = av_malloc(size);
        if (!buf)
            return;

        picture2 = &picture_tmp;
        avpicture_fill(picture2, buf, dec->pix_fmt, dec->width, dec->height);

        if (avpicture_deinterlace(picture2, picture,
                                 dec->pix_fmt, dec->width, dec->height) < 0) {
            /* if error, do not deinterlace */
            av_log(NULL, AV_LOG_WARNING, "Deinterlacing failed\n");
            av_free(buf);
            buf = NULL;
            picture2 = picture;
        }
    } else {
        picture2 = picture;
    }

    if (picture != picture2)
        *picture = *picture2;
    *bufp = buf;
}

static void do_subtitle_out(AVFormatContext *s,
                            OutputStream *ost,
                            InputStream *ist,
                            AVSubtitle *sub,
                            int64_t pts)
{
    static uint8_t *subtitle_out = NULL;
    int subtitle_out_max_size = 1024 * 1024;
    int subtitle_out_size, nb, i;
    AVCodecContext *enc;
    AVPacket pkt;

    if (pts == AV_NOPTS_VALUE) {
        av_log(NULL, AV_LOG_ERROR, "Subtitle packets must have a pts\n");
        if (exit_on_error)
            exit_program(1);
        return;
    }

    enc = ost->st->codec;

    if (!subtitle_out) {
        subtitle_out = av_malloc(subtitle_out_max_size);
    }

    /* Note: DVB subtitle need one packet to draw them and one other
       packet to clear them */
    /* XXX: signal it in the codec context ? */
    if (enc->codec_id == CODEC_ID_DVB_SUBTITLE)
        nb = 2;
    else
        nb = 1;

    for (i = 0; i < nb; i++) {
        sub->pts = av_rescale_q(pts, ist->st->time_base, AV_TIME_BASE_Q);
        // start_display_time is required to be 0
        sub->pts               += av_rescale_q(sub->start_display_time, (AVRational){ 1, 1000 }, AV_TIME_BASE_Q);
        sub->end_display_time  -= sub->start_display_time;
        sub->start_display_time = 0;
        subtitle_out_size = avcodec_encode_subtitle(enc, subtitle_out,
                                                    subtitle_out_max_size, sub);
        if (subtitle_out_size < 0) {
            av_log(NULL, AV_LOG_FATAL, "Subtitle encoding failed\n");
            exit_program(1);
        }

        av_init_packet(&pkt);
        pkt.stream_index = ost->index;
        pkt.data = subtitle_out;
        pkt.size = subtitle_out_size;
        pkt.pts  = av_rescale_q(sub->pts, AV_TIME_BASE_Q, ost->st->time_base);
        if (enc->codec_id == CODEC_ID_DVB_SUBTITLE) {
            /* XXX: the pts correction is handled here. Maybe handling
               it in the codec would be better */
            if (i == 0)
                pkt.pts += 90 * sub->start_display_time;
            else
                pkt.pts += 90 * sub->end_display_time;
        }
        write_frame(s, &pkt, ost->st->codec, ost->bitstream_filters);
    }
}

static int bit_buffer_size = 1024 * 256;
static uint8_t *bit_buffer = NULL;

static void do_video_resample(OutputStream *ost,
                              InputStream *ist,
                              AVFrame *in_picture,
                              AVFrame **out_picture)
{
    int resample_changed = 0;
    AVCodecContext *dec = ist->st->codec;
    AVCodecContext *enc = ost->st->codec;
    *out_picture = in_picture;

    resample_changed = ost->resample_width   != dec->width  ||
                       ost->resample_height  != dec->height ||
                       ost->resample_pix_fmt != dec->pix_fmt;

#if !CONFIG_AVFILTER
    if (resample_changed) {
        av_log(NULL, AV_LOG_INFO,
               "Input stream #%d:%d frame changed from size:%dx%d fmt:%s to size:%dx%d fmt:%s\n",
               ist->file_index, ist->st->index,
               ost->resample_width, ost->resample_height, av_get_pix_fmt_name(ost->resample_pix_fmt),
               dec->width         , dec->height         , av_get_pix_fmt_name(dec->pix_fmt));
<<<<<<< HEAD
        ost->resample_width   = dec->width;
        ost->resample_height  = dec->height;
        ost->resample_pix_fmt = dec->pix_fmt;
=======
        if (!ost->video_resample)
            ost->video_resample = 1;
>>>>>>> 209c4452
    }

    ost->video_resample = dec->width   != enc->width  ||
                          dec->height  != enc->height ||
                          dec->pix_fmt != enc->pix_fmt;

    if (ost->video_resample) {
        *out_picture = &ost->resample_frame;
        if (!ost->img_resample_ctx || resample_changed) {
            /* initialize the destination picture */
            if (!ost->resample_frame.data[0]) {
                avcodec_get_frame_defaults(&ost->resample_frame);
                if (avpicture_alloc((AVPicture *)&ost->resample_frame, enc->pix_fmt,
                                    enc->width, enc->height)) {
                    fprintf(stderr, "Cannot allocate temp picture, check pix fmt\n");
                    exit_program(1);
                }
            }
            /* initialize a new scaler context */
            sws_freeContext(ost->img_resample_ctx);
            ost->img_resample_ctx = sws_getContext(dec->width, dec->height, dec->pix_fmt,
                                                   enc->width, enc->height, enc->pix_fmt,
                                                   ost->sws_flags, NULL, NULL, NULL);
            if (ost->img_resample_ctx == NULL) {
                av_log(NULL, AV_LOG_FATAL, "Cannot get resampling context\n");
                exit_program(1);
            }
        }
        sws_scale(ost->img_resample_ctx, in_picture->data, in_picture->linesize,
              0, ost->resample_height, (*out_picture)->data, (*out_picture)->linesize);
    }
#else
    if (resample_changed) {
        avfilter_graph_free(&ost->graph);
        if (configure_video_filters(ist, ost)) {
            av_log(NULL, AV_LOG_FATAL, "Error reinitializing filters!\n");
            exit_program(1);
        }
    }
#endif
    if (resample_changed) {
        ost->resample_width   = dec->width;
        ost->resample_height  = dec->height;
        ost->resample_pix_fmt = dec->pix_fmt;
    }
}


static void do_video_out(AVFormatContext *s,
                         OutputStream *ost,
                         InputStream *ist,
                         AVFrame *in_picture,
                         int *frame_size, float quality)
{
    int nb_frames, i, ret, format_video_sync;
    AVFrame *final_picture;
    AVCodecContext *enc;
    double sync_ipts;

    enc = ost->st->codec;

    sync_ipts = get_sync_ipts(ost) / av_q2d(enc->time_base);

    /* by default, we output a single frame */
    nb_frames = 1;

    *frame_size = 0;

    format_video_sync = video_sync_method;
    if (format_video_sync < 0)
        format_video_sync = (s->oformat->flags & AVFMT_NOTIMESTAMPS) ? 0 :
                            (s->oformat->flags & AVFMT_VARIABLE_FPS) ? 2 : 1;

    if (format_video_sync) {
        double vdelta = sync_ipts - ost->sync_opts;
        // FIXME set to 0.5 after we fix some dts/pts bugs like in avidec.c
        if (vdelta < -1.1)
            nb_frames = 0;
        else if (format_video_sync == 2) {
            if (vdelta <= -0.6) {
                nb_frames = 0;
            } else if (vdelta > 0.6)
                ost->sync_opts = lrintf(sync_ipts);
        } else if (vdelta > 1.1)
            nb_frames = lrintf(vdelta);
//fprintf(stderr, "vdelta:%f, ost->sync_opts:%"PRId64", ost->sync_ipts:%f nb_frames:%d\n", vdelta, ost->sync_opts, get_sync_ipts(ost), nb_frames);
        if (nb_frames == 0) {
            ++nb_frames_drop;
            av_log(NULL, AV_LOG_VERBOSE, "*** drop!\n");
        } else if (nb_frames > 1) {
            nb_frames_dup += nb_frames - 1;
            av_log(NULL, AV_LOG_VERBOSE, "*** %d dup!\n", nb_frames - 1);
        }
    } else
        ost->sync_opts = lrintf(sync_ipts);

    nb_frames = FFMIN(nb_frames, ost->max_frames - ost->frame_number);
    if (nb_frames <= 0)
        return;

    do_video_resample(ost, ist, in_picture, &final_picture);

    /* duplicates frame if needed */
    for (i = 0; i < nb_frames; i++) {
        AVPacket pkt;
        av_init_packet(&pkt);
        pkt.stream_index = ost->index;

        if (s->oformat->flags & AVFMT_RAWPICTURE &&
            enc->codec->id == CODEC_ID_RAWVIDEO) {
            /* raw pictures are written as AVPicture structure to
               avoid any copies. We support temporarily the older
               method. */
            enc->coded_frame->interlaced_frame = in_picture->interlaced_frame;
            enc->coded_frame->top_field_first  = in_picture->top_field_first;
            pkt.data   = (uint8_t *)final_picture;
            pkt.size   =  sizeof(AVPicture);
            pkt.pts    = av_rescale_q(ost->sync_opts, enc->time_base, ost->st->time_base);
            pkt.flags |= AV_PKT_FLAG_KEY;

            write_frame(s, &pkt, ost->st->codec, ost->bitstream_filters);
        } else {
            AVFrame big_picture;

            big_picture = *final_picture;
            /* better than nothing: use input picture interlaced
               settings */
            big_picture.interlaced_frame = in_picture->interlaced_frame;
            if (ost->st->codec->flags & (CODEC_FLAG_INTERLACED_DCT|CODEC_FLAG_INTERLACED_ME)) {
                if (ost->top_field_first == -1)
                    big_picture.top_field_first = in_picture->top_field_first;
                else
                    big_picture.top_field_first = !!ost->top_field_first;
            }

            /* handles same_quant here. This is not correct because it may
               not be a global option */
            big_picture.quality = quality;
            if (!enc->me_threshold)
                big_picture.pict_type = 0;
//            big_picture.pts = AV_NOPTS_VALUE;
            big_picture.pts = ost->sync_opts;
//            big_picture.pts= av_rescale(ost->sync_opts, AV_TIME_BASE*(int64_t)enc->time_base.num, enc->time_base.den);
// av_log(NULL, AV_LOG_DEBUG, "%"PRId64" -> encoder\n", ost->sync_opts);
            if (ost->forced_kf_index < ost->forced_kf_count &&
                big_picture.pts >= ost->forced_kf_pts[ost->forced_kf_index]) {
                big_picture.pict_type = AV_PICTURE_TYPE_I;
                ost->forced_kf_index++;
            }
            ret = avcodec_encode_video(enc,
                                       bit_buffer, bit_buffer_size,
                                       &big_picture);
            if (ret < 0) {
                av_log(NULL, AV_LOG_FATAL, "Video encoding failed\n");
                exit_program(1);
            }

            if (ret > 0) {
                pkt.data = bit_buffer;
                pkt.size = ret;
                if (enc->coded_frame->pts != AV_NOPTS_VALUE)
                    pkt.pts = av_rescale_q(enc->coded_frame->pts, enc->time_base, ost->st->time_base);
/*av_log(NULL, AV_LOG_DEBUG, "encoder -> %"PRId64"/%"PRId64"\n",
   pkt.pts != AV_NOPTS_VALUE ? av_rescale(pkt.pts, enc->time_base.den, AV_TIME_BASE*(int64_t)enc->time_base.num) : -1,
   pkt.dts != AV_NOPTS_VALUE ? av_rescale(pkt.dts, enc->time_base.den, AV_TIME_BASE*(int64_t)enc->time_base.num) : -1);*/

                if (enc->coded_frame->key_frame)
                    pkt.flags |= AV_PKT_FLAG_KEY;
                write_frame(s, &pkt, ost->st->codec, ost->bitstream_filters);
                *frame_size = ret;
                video_size += ret;
                // fprintf(stderr,"\nFrame: %3d size: %5d type: %d",
                //         enc->frame_number-1, ret, enc->pict_type);
                /* if two pass, output log */
                if (ost->logfile && enc->stats_out) {
                    fprintf(ost->logfile, "%s", enc->stats_out);
                }
            }
        }
        ost->sync_opts++;
        ost->frame_number++;
    }
}

static double psnr(double d)
{
    return -10.0 * log(d) / log(10.0);
}

static void do_video_stats(AVFormatContext *os, OutputStream *ost,
                           int frame_size)
{
    AVCodecContext *enc;
    int frame_number;
    double ti1, bitrate, avg_bitrate;

    /* this is executed just the first time do_video_stats is called */
    if (!vstats_file) {
        vstats_file = fopen(vstats_filename, "w");
        if (!vstats_file) {
            perror("fopen");
            exit_program(1);
        }
    }

    enc = ost->st->codec;
    if (enc->codec_type == AVMEDIA_TYPE_VIDEO) {
        frame_number = ost->frame_number;
        fprintf(vstats_file, "frame= %5d q= %2.1f ", frame_number, enc->coded_frame->quality / (float)FF_QP2LAMBDA);
        if (enc->flags&CODEC_FLAG_PSNR)
            fprintf(vstats_file, "PSNR= %6.2f ", psnr(enc->coded_frame->error[0] / (enc->width * enc->height * 255.0 * 255.0)));

        fprintf(vstats_file,"f_size= %6d ", frame_size);
        /* compute pts value */
        ti1 = ost->sync_opts * av_q2d(enc->time_base);
        if (ti1 < 0.01)
            ti1 = 0.01;

        bitrate     = (frame_size * 8) / av_q2d(enc->time_base) / 1000.0;
        avg_bitrate = (double)(video_size * 8) / ti1 / 1000.0;
        fprintf(vstats_file, "s_size= %8.0fkB time= %0.3f br= %7.1fkbits/s avg_br= %7.1fkbits/s ",
               (double)video_size / 1024, ti1, bitrate, avg_bitrate);
        fprintf(vstats_file, "type= %c\n", av_get_picture_type_char(enc->coded_frame->pict_type));
    }
}

static void print_report(OutputFile *output_files,
                         OutputStream *ost_table, int nb_ostreams,
                         int is_last_report, int64_t timer_start)
{
    char buf[1024];
    OutputStream *ost;
    AVFormatContext *oc;
    int64_t total_size;
    AVCodecContext *enc;
    int frame_number, vid, i;
    double bitrate;
    int64_t pts = INT64_MAX;
    static int64_t last_time = -1;
    static int qp_histogram[52];
    int hours, mins, secs, us;

    if (!print_stats && !is_last_report)
        return;

    if (!is_last_report) {
        int64_t cur_time;
        /* display the report every 0.5 seconds */
        cur_time = av_gettime();
        if (last_time == -1) {
            last_time = cur_time;
            return;
        }
        if ((cur_time - last_time) < 500000)
            return;
        last_time = cur_time;
    }


    oc = output_files[0].ctx;

    total_size = avio_size(oc->pb);
    if (total_size < 0) // FIXME improve avio_size() so it works with non seekable output too
        total_size = avio_tell(oc->pb);

    buf[0] = '\0';
    vid = 0;
    for (i = 0; i < nb_ostreams; i++) {
        float q = -1;
        ost = &ost_table[i];
        enc = ost->st->codec;
        if (!ost->stream_copy && enc->coded_frame)
            q = enc->coded_frame->quality / (float)FF_QP2LAMBDA;
        if (vid && enc->codec_type == AVMEDIA_TYPE_VIDEO) {
            snprintf(buf + strlen(buf), sizeof(buf) - strlen(buf), "q=%2.1f ", q);
        }
        if (!vid && enc->codec_type == AVMEDIA_TYPE_VIDEO) {
            float t = (av_gettime() - timer_start) / 1000000.0;

            frame_number = ost->frame_number;
            snprintf(buf + strlen(buf), sizeof(buf) - strlen(buf), "frame=%5d fps=%3d q=%3.1f ",
                     frame_number, (t > 1) ? (int)(frame_number / t + 0.5) : 0, q);
            if (is_last_report)
                snprintf(buf + strlen(buf), sizeof(buf) - strlen(buf), "L");
            if (qp_hist) {
                int j;
                int qp = lrintf(q);
                if (qp >= 0 && qp < FF_ARRAY_ELEMS(qp_histogram))
                    qp_histogram[qp]++;
                for (j = 0; j < 32; j++)
                    snprintf(buf + strlen(buf), sizeof(buf) - strlen(buf), "%X", (int)lrintf(log(qp_histogram[j] + 1) / log(2)));
            }
            if (enc->flags&CODEC_FLAG_PSNR) {
                int j;
                double error, error_sum = 0;
                double scale, scale_sum = 0;
                char type[3] = { 'Y','U','V' };
                snprintf(buf + strlen(buf), sizeof(buf) - strlen(buf), "PSNR=");
                for (j = 0; j < 3; j++) {
                    if (is_last_report) {
                        error = enc->error[j];
                        scale = enc->width * enc->height * 255.0 * 255.0 * frame_number;
                    } else {
                        error = enc->coded_frame->error[j];
                        scale = enc->width * enc->height * 255.0 * 255.0;
                    }
                    if (j)
                        scale /= 4;
                    error_sum += error;
                    scale_sum += scale;
                    snprintf(buf + strlen(buf), sizeof(buf) - strlen(buf), "%c:%2.2f ", type[j], psnr(error / scale));
                }
                snprintf(buf + strlen(buf), sizeof(buf) - strlen(buf), "*:%2.2f ", psnr(error_sum / scale_sum));
            }
            vid = 1;
        }
        /* compute min output value */
        pts = FFMIN(pts, av_rescale_q(ost->st->pts.val,
                                      ost->st->time_base, AV_TIME_BASE_Q));
    }

    secs = pts / AV_TIME_BASE;
    us = pts % AV_TIME_BASE;
    mins = secs / 60;
    secs %= 60;
    hours = mins / 60;
    mins %= 60;

    bitrate = pts ? total_size * 8 / (pts / 1000.0) : 0;

    snprintf(buf + strlen(buf), sizeof(buf) - strlen(buf),
             "size=%8.0fkB time=", total_size / 1024.0);
    snprintf(buf + strlen(buf), sizeof(buf) - strlen(buf),
             "%02d:%02d:%02d.%02d ", hours, mins, secs,
             (100 * us) / AV_TIME_BASE);
    snprintf(buf + strlen(buf), sizeof(buf) - strlen(buf),
             "bitrate=%6.1fkbits/s", bitrate);

    if (nb_frames_dup || nb_frames_drop)
        snprintf(buf + strlen(buf), sizeof(buf) - strlen(buf), " dup=%d drop=%d",
                nb_frames_dup, nb_frames_drop);

    av_log(NULL, AV_LOG_INFO, "%s    \r", buf);

    fflush(stderr);

    if (is_last_report) {
        int64_t raw= audio_size + video_size + extra_size;
        av_log(NULL, AV_LOG_INFO, "\n");
        av_log(NULL, AV_LOG_INFO, "video:%1.0fkB audio:%1.0fkB global headers:%1.0fkB muxing overhead %f%%\n",
               video_size / 1024.0,
               audio_size / 1024.0,
               extra_size / 1024.0,
               100.0 * (total_size - raw) / raw
        );
    }
}

static void flush_encoders(OutputStream *ost_table, int nb_ostreams)
{
    int i, ret;

    for (i = 0; i < nb_ostreams; i++) {
        OutputStream   *ost = &ost_table[i];
        AVCodecContext *enc = ost->st->codec;
        AVFormatContext *os = output_files[ost->file_index].ctx;

        if (!ost->encoding_needed)
            continue;

        if (ost->st->codec->codec_type == AVMEDIA_TYPE_AUDIO && enc->frame_size <= 1)
            continue;
        if (ost->st->codec->codec_type == AVMEDIA_TYPE_VIDEO && (os->oformat->flags & AVFMT_RAWPICTURE) && enc->codec->id == CODEC_ID_RAWVIDEO)
            continue;

        for (;;) {
            AVPacket pkt;
            int fifo_bytes;
            av_init_packet(&pkt);
            pkt.stream_index = ost->index;

            switch (ost->st->codec->codec_type) {
            case AVMEDIA_TYPE_AUDIO:
                fifo_bytes = av_fifo_size(ost->fifo);
                ret = 0;
                /* encode any samples remaining in fifo */
                if (fifo_bytes > 0) {
                    int osize = av_get_bytes_per_sample(enc->sample_fmt);
                    int fs_tmp = enc->frame_size;

                    av_fifo_generic_read(ost->fifo, audio_buf, fifo_bytes, NULL);
                    if (enc->codec->capabilities & CODEC_CAP_SMALL_LAST_FRAME) {
                        enc->frame_size = fifo_bytes / (osize * enc->channels);
                    } else { /* pad */
                        int frame_bytes = enc->frame_size*osize*enc->channels;
                        if (allocated_audio_buf_size < frame_bytes)
                            exit_program(1);
                        generate_silence(audio_buf+fifo_bytes, enc->sample_fmt, frame_bytes - fifo_bytes);
                    }

                    ret = avcodec_encode_audio(enc, bit_buffer, bit_buffer_size, (short *)audio_buf);
                    pkt.duration = av_rescale((int64_t)enc->frame_size*ost->st->time_base.den,
                                              ost->st->time_base.num, enc->sample_rate);
                    enc->frame_size = fs_tmp;
                }
                if (ret <= 0) {
                    ret = avcodec_encode_audio(enc, bit_buffer, bit_buffer_size, NULL);
                }
                if (ret < 0) {
                    av_log(NULL, AV_LOG_FATAL, "Audio encoding failed\n");
                    exit_program(1);
                }
                audio_size += ret;
                pkt.flags  |= AV_PKT_FLAG_KEY;
                break;
            case AVMEDIA_TYPE_VIDEO:
                ret = avcodec_encode_video(enc, bit_buffer, bit_buffer_size, NULL);
                if (ret < 0) {
                    av_log(NULL, AV_LOG_FATAL, "Video encoding failed\n");
                    exit_program(1);
                }
                video_size += ret;
                if (enc->coded_frame && enc->coded_frame->key_frame)
                    pkt.flags |= AV_PKT_FLAG_KEY;
                if (ost->logfile && enc->stats_out) {
                    fprintf(ost->logfile, "%s", enc->stats_out);
                }
                break;
            default:
                ret = -1;
            }

            if (ret <= 0)
                break;
            pkt.data = bit_buffer;
            pkt.size = ret;
            if (enc->coded_frame && enc->coded_frame->pts != AV_NOPTS_VALUE)
                pkt.pts = av_rescale_q(enc->coded_frame->pts, enc->time_base, ost->st->time_base);
            write_frame(os, &pkt, ost->st->codec, ost->bitstream_filters);
        }
    }
}

/*
 * Check whether a packet from ist should be written into ost at this time
 */
static int check_output_constraints(InputStream *ist, OutputStream *ost)
{
    OutputFile *of = &output_files[ost->file_index];
    int ist_index  = ist - input_streams;

    if (ost->source_index != ist_index)
        return 0;

    if (of->start_time && ist->pts < of->start_time)
        return 0;

    if (of->recording_time != INT64_MAX &&
        av_compare_ts(ist->pts, AV_TIME_BASE_Q, of->recording_time + of->start_time,
                      (AVRational){ 1, 1000000 }) >= 0) {
        ost->is_past_recording_time = 1;
        return 0;
    }

    return 1;
}

static void do_streamcopy(InputStream *ist, OutputStream *ost, const AVPacket *pkt)
{
    OutputFile *of = &output_files[ost->file_index];
    int64_t ost_tb_start_time = av_rescale_q(of->start_time, AV_TIME_BASE_Q, ost->st->time_base);
    AVPicture pict;
    AVPacket opkt;

    av_init_packet(&opkt);

    if ((!ost->frame_number && !(pkt->flags & AV_PKT_FLAG_KEY)) &&
        !ost->copy_initial_nonkeyframes)
        return;

    /* force the input stream PTS */
    if (ost->st->codec->codec_type == AVMEDIA_TYPE_AUDIO)
        audio_size += pkt->size;
    else if (ost->st->codec->codec_type == AVMEDIA_TYPE_VIDEO) {
        video_size += pkt->size;
        ost->sync_opts++;
    }

    opkt.stream_index = ost->index;
    if (pkt->pts != AV_NOPTS_VALUE)
        opkt.pts = av_rescale_q(pkt->pts, ist->st->time_base, ost->st->time_base) - ost_tb_start_time;
    else
        opkt.pts = AV_NOPTS_VALUE;

    if (pkt->dts == AV_NOPTS_VALUE)
        opkt.dts = av_rescale_q(ist->pts, AV_TIME_BASE_Q, ost->st->time_base);
    else
        opkt.dts = av_rescale_q(pkt->dts, ist->st->time_base, ost->st->time_base);
    opkt.dts -= ost_tb_start_time;

    opkt.duration = av_rescale_q(pkt->duration, ist->st->time_base, ost->st->time_base);
    opkt.flags    = pkt->flags;

    // FIXME remove the following 2 lines they shall be replaced by the bitstream filters
    if (  ost->st->codec->codec_id != CODEC_ID_H264
       && ost->st->codec->codec_id != CODEC_ID_MPEG1VIDEO
       && ost->st->codec->codec_id != CODEC_ID_MPEG2VIDEO
       ) {
        if (av_parser_change(ist->st->parser, ost->st->codec, &opkt.data, &opkt.size, pkt->data, pkt->size, pkt->flags & AV_PKT_FLAG_KEY))
            opkt.destruct = av_destruct_packet;
    } else {
        opkt.data = pkt->data;
        opkt.size = pkt->size;
    }
    if (of->ctx->oformat->flags & AVFMT_RAWPICTURE) {
        /* store AVPicture in AVPacket, as expected by the output format */
        avpicture_fill(&pict, opkt.data, ost->st->codec->pix_fmt, ost->st->codec->width, ost->st->codec->height);
        opkt.data = (uint8_t *)&pict;
        opkt.size = sizeof(AVPicture);
        opkt.flags |= AV_PKT_FLAG_KEY;
    }

    write_frame(of->ctx, &opkt, ost->st->codec, ost->bitstream_filters);
    ost->st->codec->frame_number++;
    ost->frame_number++;
    av_free_packet(&opkt);
}

static void rate_emu_sleep(InputStream *ist)
{
    if (input_files[ist->file_index].rate_emu) {
        int64_t pts = av_rescale(ist->pts, 1000000, AV_TIME_BASE);
        int64_t now = av_gettime() - ist->start;
        if (pts > now)
            usleep(pts - now);
    }
}

static int transcode_audio(InputStream *ist, AVPacket *pkt, int *got_output)
{
    AVFrame *decoded_frame;
    AVCodecContext *avctx = ist->st->codec;
    int bps = av_get_bytes_per_sample(ist->st->codec->sample_fmt);
    int i, ret;

    if (!ist->decoded_frame && !(ist->decoded_frame = avcodec_alloc_frame()))
        return AVERROR(ENOMEM);
    else
        avcodec_get_frame_defaults(ist->decoded_frame);
    decoded_frame = ist->decoded_frame;

    ret = avcodec_decode_audio4(avctx, decoded_frame, got_output, pkt);
    if (ret < 0) {
        return ret;
    }

    if (!*got_output) {
        /* no audio frame */
        return ret;
    }

    /* if the decoder provides a pts, use it instead of the last packet pts.
       the decoder could be delaying output by a packet or more. */
    if (decoded_frame->pts != AV_NOPTS_VALUE)
        ist->next_pts = decoded_frame->pts;

    /* increment next_pts to use for the case where the input stream does not
       have timestamps or there are multiple frames in the packet */
    ist->next_pts += ((int64_t)AV_TIME_BASE * decoded_frame->nb_samples) /
                     avctx->sample_rate;

    // preprocess audio (volume)
    if (audio_volume != 256) {
        int decoded_data_size = decoded_frame->nb_samples * avctx->channels * bps;
        void *samples = decoded_frame->data[0];
        switch (avctx->sample_fmt) {
        case AV_SAMPLE_FMT_U8:
        {
            uint8_t *volp = samples;
            for (i = 0; i < (decoded_data_size / sizeof(*volp)); i++) {
                int v = (((*volp - 128) * audio_volume + 128) >> 8) + 128;
                *volp++ = av_clip_uint8(v);
            }
            break;
        }
        case AV_SAMPLE_FMT_S16:
        {
            int16_t *volp = samples;
            for (i = 0; i < (decoded_data_size / sizeof(*volp)); i++) {
                int v = ((*volp) * audio_volume + 128) >> 8;
                *volp++ = av_clip_int16(v);
            }
            break;
        }
        case AV_SAMPLE_FMT_S32:
        {
            int32_t *volp = samples;
            for (i = 0; i < (decoded_data_size / sizeof(*volp)); i++) {
                int64_t v = (((int64_t)*volp * audio_volume + 128) >> 8);
                *volp++ = av_clipl_int32(v);
            }
            break;
        }
        case AV_SAMPLE_FMT_FLT:
        {
            float *volp = samples;
            float scale = audio_volume / 256.f;
            for (i = 0; i < (decoded_data_size / sizeof(*volp)); i++) {
                *volp++ *= scale;
            }
            break;
        }
        case AV_SAMPLE_FMT_DBL:
        {
            double *volp = samples;
            double scale = audio_volume / 256.;
            for (i = 0; i < (decoded_data_size / sizeof(*volp)); i++) {
                *volp++ *= scale;
            }
            break;
        }
        default:
            av_log(NULL, AV_LOG_FATAL,
                   "Audio volume adjustment on sample format %s is not supported.\n",
                   av_get_sample_fmt_name(ist->st->codec->sample_fmt));
            exit_program(1);
        }
    }

    rate_emu_sleep(ist);

    for (i = 0; i < nb_output_streams; i++) {
        OutputStream *ost = &output_streams[i];

        if (!check_output_constraints(ist, ost) || !ost->encoding_needed)
            continue;
        do_audio_out(output_files[ost->file_index].ctx, ost, ist, decoded_frame);
    }

    return ret;
}

static int transcode_video(InputStream *ist, AVPacket *pkt, int *got_output, int64_t *pkt_pts)
{
    AVFrame *decoded_frame, *filtered_frame = NULL;
    void *buffer_to_free = NULL;
    int i, ret = 0;
    float quality;
#if CONFIG_AVFILTER
    int frame_available = 1;
#endif

    if (!ist->decoded_frame && !(ist->decoded_frame = avcodec_alloc_frame()))
        return AVERROR(ENOMEM);
    else
        avcodec_get_frame_defaults(ist->decoded_frame);
    decoded_frame = ist->decoded_frame;
    pkt->pts  = *pkt_pts;
    pkt->dts  = ist->pts;
    *pkt_pts  = AV_NOPTS_VALUE;

    ret = avcodec_decode_video2(ist->st->codec,
                                decoded_frame, got_output, pkt);
    if (ret < 0)
        return ret;

    quality = same_quant ? decoded_frame->quality : 0;
    if (!*got_output) {
        /* no picture yet */
        return ret;
    }
    ist->next_pts = ist->pts = decoded_frame->best_effort_timestamp;
    if (pkt->duration)
        ist->next_pts += av_rescale_q(pkt->duration, ist->st->time_base, AV_TIME_BASE_Q);
    else if (ist->st->codec->time_base.num != 0) {
        int ticks      = ist->st->parser ? ist->st->parser->repeat_pict + 1 :
                                           ist->st->codec->ticks_per_frame;
        ist->next_pts += ((int64_t)AV_TIME_BASE *
                          ist->st->codec->time_base.num * ticks) /
                          ist->st->codec->time_base.den;
    }
    pkt->size = 0;
    pre_process_video_frame(ist, (AVPicture *)decoded_frame, &buffer_to_free);

    rate_emu_sleep(ist);

    for (i = 0; i < nb_output_streams; i++) {
        OutputStream *ost = &output_streams[i];
        int frame_size;

        if (!check_output_constraints(ist, ost) || !ost->encoding_needed)
            continue;

#if CONFIG_AVFILTER
        if (!decoded_frame->sample_aspect_ratio.num)
            decoded_frame->sample_aspect_ratio = ist->st->sample_aspect_ratio;
        decoded_frame->pts = ist->pts;
        if (ist->st->codec->codec->capabilities & CODEC_CAP_DR1) {
            FrameBuffer      *buf = decoded_frame->opaque;
            AVFilterBufferRef *fb = avfilter_get_video_buffer_ref_from_arrays(
                                        decoded_frame->data, decoded_frame->linesize,
                                        AV_PERM_READ | AV_PERM_PRESERVE,
                                        ist->st->codec->width, ist->st->codec->height,
                                        ist->st->codec->pix_fmt);

            avfilter_copy_frame_props(fb, decoded_frame);
            fb->pts                 = ist->pts;
            fb->buf->priv           = buf;
            fb->buf->free           = filter_release_buffer;

            buf->refcount++;
            av_buffersrc_buffer(ost->input_video_filter, fb);
        } else
            av_vsrc_buffer_add_frame(ost->input_video_filter, decoded_frame, AV_VSRC_BUF_FLAG_OVERWRITE);

        if (!ist->filtered_frame && !(ist->filtered_frame = avcodec_alloc_frame())) {
            av_free(buffer_to_free);
            return AVERROR(ENOMEM);
        } else
            avcodec_get_frame_defaults(ist->filtered_frame);
        filtered_frame = ist->filtered_frame;

        frame_available = avfilter_poll_frame(ost->output_video_filter->inputs[0]);
        while (frame_available) {
            if (ost->output_video_filter) {
                AVRational ist_pts_tb = ost->output_video_filter->inputs[0]->time_base;
                if (av_buffersink_get_buffer_ref(ost->output_video_filter, &ost->picref, 0) < 0)
                    goto cont;
                if (ost->picref) {
                    avfilter_fill_frame_from_video_buffer_ref(filtered_frame, ost->picref);
                    ist->pts = av_rescale_q(ost->picref->pts, ist_pts_tb, AV_TIME_BASE_Q);
                }
            }
            if (ost->picref->video && !ost->frame_aspect_ratio)
                ost->st->codec->sample_aspect_ratio = ost->picref->video->sample_aspect_ratio;
#else
            filtered_frame = decoded_frame;
#endif

            do_video_out(output_files[ost->file_index].ctx, ost, ist, filtered_frame, &frame_size,
                         same_quant ? quality : ost->st->codec->global_quality);
            if (vstats_filename && frame_size)
                do_video_stats(output_files[ost->file_index].ctx, ost, frame_size);
#if CONFIG_AVFILTER
            cont:
            frame_available = ost->output_video_filter && avfilter_poll_frame(ost->output_video_filter->inputs[0]);
            if (ost->picref)
                avfilter_unref_buffer(ost->picref);
        }
#endif
    }

    av_free(buffer_to_free);
    return ret;
}

static int transcode_subtitles(InputStream *ist, AVPacket *pkt, int *got_output)
{
    AVSubtitle subtitle;
    int i, ret = avcodec_decode_subtitle2(ist->st->codec,
                                          &subtitle, got_output, pkt);
    if (ret < 0)
        return ret;
    if (!*got_output)
        return ret;

    rate_emu_sleep(ist);

    for (i = 0; i < nb_output_streams; i++) {
        OutputStream *ost = &output_streams[i];

        if (!check_output_constraints(ist, ost) || !ost->encoding_needed)
            continue;

        do_subtitle_out(output_files[ost->file_index].ctx, ost, ist, &subtitle, pkt->pts);
    }

    avsubtitle_free(&subtitle);
    return ret;
}

/* pkt = NULL means EOF (needed to flush decoder buffers) */
static int output_packet(InputStream *ist,
                         OutputStream *ost_table, int nb_ostreams,
                         const AVPacket *pkt)
{
    int i;
    int got_output;
    int64_t pkt_pts = AV_NOPTS_VALUE;
    AVPacket avpkt;

    if (ist->next_pts == AV_NOPTS_VALUE)
        ist->next_pts = ist->pts;

    if (pkt == NULL) {
        /* EOF handling */
        av_init_packet(&avpkt);
        avpkt.data = NULL;
        avpkt.size = 0;
        goto handle_eof;
    } else {
        avpkt = *pkt;
    }

    if (pkt->dts != AV_NOPTS_VALUE)
        ist->next_pts = ist->pts = av_rescale_q(pkt->dts, ist->st->time_base, AV_TIME_BASE_Q);
    if (pkt->pts != AV_NOPTS_VALUE)
        pkt_pts = av_rescale_q(pkt->pts, ist->st->time_base, AV_TIME_BASE_Q);

    // while we have more to decode or while the decoder did output something on EOF
    while (ist->decoding_needed && (avpkt.size > 0 || (!pkt && got_output))) {
        int ret = 0;
    handle_eof:

        ist->pts = ist->next_pts;

        if (avpkt.size && avpkt.size != pkt->size) {
            av_log(NULL, ist->showed_multi_packet_warning ? AV_LOG_VERBOSE : AV_LOG_WARNING,
                   "Multiple frames in a packet from stream %d\n", pkt->stream_index);
            ist->showed_multi_packet_warning = 1;
        }

        switch (ist->st->codec->codec_type) {
        case AVMEDIA_TYPE_AUDIO:
            ret = transcode_audio    (ist, &avpkt, &got_output);
            break;
        case AVMEDIA_TYPE_VIDEO:
            ret = transcode_video    (ist, &avpkt, &got_output, &pkt_pts);
            break;
        case AVMEDIA_TYPE_SUBTITLE:
            ret = transcode_subtitles(ist, &avpkt, &got_output);
            break;
        default:
            return -1;
        }

        if (ret < 0)
            return ret;
        // touch data and size only if not EOF
        if (pkt) {
            avpkt.data += ret;
            avpkt.size -= ret;
        }
        if (!got_output) {
            continue;
        }
    }

    /* handle stream copy */
    if (!ist->decoding_needed) {
        rate_emu_sleep(ist);
        ist->pts = ist->next_pts;
        switch (ist->st->codec->codec_type) {
        case AVMEDIA_TYPE_AUDIO:
            ist->next_pts += ((int64_t)AV_TIME_BASE * ist->st->codec->frame_size) /
                             ist->st->codec->sample_rate;
            break;
        case AVMEDIA_TYPE_VIDEO:
            if (ist->st->codec->time_base.num != 0) {
                int ticks = ist->st->parser ? ist->st->parser->repeat_pict + 1 : ist->st->codec->ticks_per_frame;
                ist->next_pts += ((int64_t)AV_TIME_BASE *
                                  ist->st->codec->time_base.num * ticks) /
                                  ist->st->codec->time_base.den;
            }
            break;
        }
    }
    for (i = 0; pkt && i < nb_ostreams; i++) {
        OutputStream *ost = &ost_table[i];

        if (!check_output_constraints(ist, ost) || ost->encoding_needed)
            continue;

        do_streamcopy(ist, ost, pkt);
    }

    return 0;
}

static void print_sdp(OutputFile *output_files, int n)
{
    char sdp[2048];
    int i;
    AVFormatContext **avc = av_malloc(sizeof(*avc) * n);

    if (!avc)
        exit_program(1);
    for (i = 0; i < n; i++)
        avc[i] = output_files[i].ctx;

    av_sdp_create(avc, n, sdp, sizeof(sdp));
    printf("SDP:\n%s\n", sdp);
    fflush(stdout);
    av_freep(&avc);
}

static int init_input_stream(int ist_index, OutputStream *output_streams, int nb_output_streams,
                             char *error, int error_len)
{
    int i;
    InputStream *ist = &input_streams[ist_index];
    if (ist->decoding_needed) {
        AVCodec *codec = ist->dec;
        if (!codec) {
            snprintf(error, error_len, "Decoder (codec id %d) not found for input stream #%d:%d",
                    ist->st->codec->codec_id, ist->file_index, ist->st->index);
            return AVERROR(EINVAL);
        }

        if (codec->type == AVMEDIA_TYPE_VIDEO && codec->capabilities & CODEC_CAP_DR1) {
            ist->st->codec->get_buffer     = codec_get_buffer;
            ist->st->codec->release_buffer = codec_release_buffer;
            ist->st->codec->opaque         = ist;
        }

        if (avcodec_open2(ist->st->codec, codec, &ist->opts) < 0) {
            snprintf(error, error_len, "Error while opening decoder for input stream #%d:%d",
                    ist->file_index, ist->st->index);
            return AVERROR(EINVAL);
        }
        assert_codec_experimental(ist->st->codec, 0);
        assert_avoptions(ist->opts);
    }

    ist->pts = ist->st->avg_frame_rate.num ? - ist->st->codec->has_b_frames * AV_TIME_BASE / av_q2d(ist->st->avg_frame_rate) : 0;
    ist->next_pts = AV_NOPTS_VALUE;
    ist->is_start = 1;

    return 0;
}

static int transcode_init(OutputFile *output_files,
                          int nb_output_files,
                          InputFile *input_files,
                          int nb_input_files)
{
    int ret = 0, i, j, k;
    AVFormatContext *oc;
    AVCodecContext *codec, *icodec;
    OutputStream *ost;
    InputStream *ist;
    char error[1024];
    int want_sdp = 1;

    /* init framerate emulation */
    for (i = 0; i < nb_input_files; i++) {
        InputFile *ifile = &input_files[i];
        if (ifile->rate_emu)
            for (j = 0; j < ifile->nb_streams; j++)
                input_streams[j + ifile->ist_index].start = av_gettime();
    }

    /* output stream init */
    for (i = 0; i < nb_output_files; i++) {
        oc = output_files[i].ctx;
        if (!oc->nb_streams && !(oc->oformat->flags & AVFMT_NOSTREAMS)) {
            av_dump_format(oc, i, oc->filename, 1);
            av_log(NULL, AV_LOG_ERROR, "Output file #%d does not contain any stream\n", i);
            return AVERROR(EINVAL);
        }
    }

    /* for each output stream, we compute the right encoding parameters */
    for (i = 0; i < nb_output_streams; i++) {
        ost = &output_streams[i];
        oc  = output_files[ost->file_index].ctx;
        ist = &input_streams[ost->source_index];

        if (ost->attachment_filename)
            continue;

        codec  = ost->st->codec;
        icodec = ist->st->codec;

        ost->st->disposition          = ist->st->disposition;
        codec->bits_per_raw_sample    = icodec->bits_per_raw_sample;
        codec->chroma_sample_location = icodec->chroma_sample_location;

        if (ost->stream_copy) {
            uint64_t extra_size = (uint64_t)icodec->extradata_size + FF_INPUT_BUFFER_PADDING_SIZE;

            if (extra_size > INT_MAX) {
                return AVERROR(EINVAL);
            }

            /* if stream_copy is selected, no need to decode or encode */
            codec->codec_id   = icodec->codec_id;
            codec->codec_type = icodec->codec_type;

            if (!codec->codec_tag) {
                if (!oc->oformat->codec_tag ||
                     av_codec_get_id (oc->oformat->codec_tag, icodec->codec_tag) == codec->codec_id ||
                     av_codec_get_tag(oc->oformat->codec_tag, icodec->codec_id) <= 0)
                    codec->codec_tag = icodec->codec_tag;
            }

            codec->bit_rate       = icodec->bit_rate;
            codec->rc_max_rate    = icodec->rc_max_rate;
            codec->rc_buffer_size = icodec->rc_buffer_size;
            codec->field_order    = icodec->field_order;
            codec->extradata      = av_mallocz(extra_size);
            if (!codec->extradata) {
                return AVERROR(ENOMEM);
            }
            memcpy(codec->extradata, icodec->extradata, icodec->extradata_size);

            codec->extradata_size = icodec->extradata_size;
            if (!copy_tb) {
                codec->time_base      = icodec->time_base;
                codec->time_base.num *= icodec->ticks_per_frame;
                av_reduce(&codec->time_base.num, &codec->time_base.den,
                          codec->time_base.num, codec->time_base.den, INT_MAX);
            } else
                codec->time_base = ist->st->time_base;

            switch (codec->codec_type) {
            case AVMEDIA_TYPE_AUDIO:
                if (audio_volume != 256) {
                    av_log(NULL, AV_LOG_FATAL, "-acodec copy and -vol are incompatible (frames are not decoded)\n");
                    exit_program(1);
                }
                codec->channel_layout     = icodec->channel_layout;
                codec->sample_rate        = icodec->sample_rate;
                codec->channels           = icodec->channels;
                codec->frame_size         = icodec->frame_size;
                codec->audio_service_type = icodec->audio_service_type;
                codec->block_align        = icodec->block_align;
                break;
            case AVMEDIA_TYPE_VIDEO:
                codec->pix_fmt            = icodec->pix_fmt;
                codec->width              = icodec->width;
                codec->height             = icodec->height;
                codec->has_b_frames       = icodec->has_b_frames;
                if (!codec->sample_aspect_ratio.num) {
                    codec->sample_aspect_ratio   =
                    ost->st->sample_aspect_ratio =
                        ist->st->sample_aspect_ratio.num ? ist->st->sample_aspect_ratio :
                        ist->st->codec->sample_aspect_ratio.num ?
                        ist->st->codec->sample_aspect_ratio : (AVRational){0, 1};
                }
                break;
            case AVMEDIA_TYPE_SUBTITLE:
                codec->width  = icodec->width;
                codec->height = icodec->height;
                break;
            case AVMEDIA_TYPE_DATA:
            case AVMEDIA_TYPE_ATTACHMENT:
                break;
            default:
                abort();
            }
        } else {
            if (!ost->enc)
                ost->enc = avcodec_find_encoder(ost->st->codec->codec_id);

            ist->decoding_needed = 1;
            ost->encoding_needed = 1;

            switch (codec->codec_type) {
            case AVMEDIA_TYPE_AUDIO:
                ost->fifo = av_fifo_alloc(1024);
                if (!ost->fifo) {
                    return AVERROR(ENOMEM);
                }
                ost->reformat_pair = MAKE_SFMT_PAIR(AV_SAMPLE_FMT_NONE,AV_SAMPLE_FMT_NONE);

                if (!codec->sample_rate)
                    codec->sample_rate = icodec->sample_rate;
                choose_sample_rate(ost->st, ost->enc);
                codec->time_base = (AVRational){ 1, codec->sample_rate };

                if (codec->sample_fmt == AV_SAMPLE_FMT_NONE)
                    codec->sample_fmt = icodec->sample_fmt;
                choose_sample_fmt(ost->st, ost->enc);

                if (!codec->channels) {
                    codec->channels = icodec->channels;
                    codec->channel_layout = icodec->channel_layout;
                }
                if (av_get_channel_layout_nb_channels(codec->channel_layout) != codec->channels)
                    codec->channel_layout = 0;

                ost->audio_resample       = codec-> sample_rate != icodec->sample_rate || audio_sync_method > 1;
                icodec->request_channels  = codec-> channels;
                ost->resample_sample_fmt  = icodec->sample_fmt;
                ost->resample_sample_rate = icodec->sample_rate;
                ost->resample_channels    = icodec->channels;
                break;
            case AVMEDIA_TYPE_VIDEO:
                if (codec->pix_fmt == PIX_FMT_NONE)
                    codec->pix_fmt = icodec->pix_fmt;
                choose_pixel_fmt(ost->st, ost->enc);

                if (ost->st->codec->pix_fmt == PIX_FMT_NONE) {
                    av_log(NULL, AV_LOG_FATAL, "Video pixel format is unknown, stream cannot be encoded\n");
                    exit_program(1);
                }

                if (!codec->width || !codec->height) {
                    codec->width  = icodec->width;
                    codec->height = icodec->height;
                }

                ost->video_resample = codec->width   != icodec->width  ||
                                      codec->height  != icodec->height ||
                                      codec->pix_fmt != icodec->pix_fmt;
                if (ost->video_resample) {
<<<<<<< HEAD
                    codec->bits_per_raw_sample= frame_bits_per_raw_sample;
=======
#if !CONFIG_AVFILTER
                    avcodec_get_frame_defaults(&ost->pict_tmp);
                    if (avpicture_alloc((AVPicture*)&ost->pict_tmp, codec->pix_fmt,
                                       codec->width, codec->height)) {
                        av_log(NULL, AV_LOG_FATAL, "Cannot allocate temp picture, check pix fmt\n");
                        exit_program(1);
                    }
                    ost->img_resample_ctx = sws_getContext(
                        icodec->width,
                        icodec->height,
                        icodec->pix_fmt,
                        codec->width,
                        codec->height,
                        codec->pix_fmt,
                        ost->sws_flags, NULL, NULL, NULL);
                    if (ost->img_resample_ctx == NULL) {
                        av_log(NULL, AV_LOG_FATAL, "Cannot get resampling context\n");
                        exit_program(1);
                    }
#endif
                    codec->bits_per_raw_sample = 0;
>>>>>>> 209c4452
                }

                ost->resample_height  = icodec->height;
                ost->resample_width   = icodec->width;
                ost->resample_pix_fmt = icodec->pix_fmt;

                if (!ost->frame_rate.num)
                    ost->frame_rate = ist->st->r_frame_rate.num ? ist->st->r_frame_rate : (AVRational) { 25, 1 };
                if (ost->enc && ost->enc->supported_framerates && !ost->force_fps) {
                    int idx = av_find_nearest_q_idx(ost->frame_rate, ost->enc->supported_framerates);
                    ost->frame_rate = ost->enc->supported_framerates[idx];
                }
                codec->time_base = (AVRational){ost->frame_rate.den, ost->frame_rate.num};
                if(   av_q2d(codec->time_base) < 0.001 && video_sync_method
                   && (video_sync_method==1 || (video_sync_method<0 && !(oc->oformat->flags & AVFMT_VARIABLE_FPS)))){
                    av_log(oc, AV_LOG_WARNING, "Frame rate very high for a muxer not effciciently supporting it.\n"
                                               "Please consider specifiying a lower framerate, a different muxer or -vsync 2\n");
                }

#if CONFIG_AVFILTER
                if (configure_video_filters(ist, ost)) {
                    av_log(NULL, AV_LOG_FATAL, "Error opening filters!\n");
                    exit(1);
                }
#endif
                break;
            case AVMEDIA_TYPE_SUBTITLE:
                break;
            default:
                abort();
                break;
            }
            /* two pass mode */
            if (codec->codec_id != CODEC_ID_H264 &&
                (codec->flags & (CODEC_FLAG_PASS1 | CODEC_FLAG_PASS2))) {
                char logfilename[1024];
                FILE *f;

                snprintf(logfilename, sizeof(logfilename), "%s-%d.log",
                         pass_logfilename_prefix ? pass_logfilename_prefix : DEFAULT_PASS_LOGFILENAME_PREFIX,
                         i);
                if (codec->flags & CODEC_FLAG_PASS1) {
                    f = fopen(logfilename, "wb");
                    if (!f) {
                        av_log(NULL, AV_LOG_FATAL, "Cannot write log file '%s' for pass-1 encoding: %s\n",
                               logfilename, strerror(errno));
                        exit_program(1);
                    }
                    ost->logfile = f;
                } else {
                    char  *logbuffer;
                    size_t logbuffer_size;
                    if (cmdutils_read_file(logfilename, &logbuffer, &logbuffer_size) < 0) {
                        av_log(NULL, AV_LOG_FATAL, "Error reading log file '%s' for pass-2 encoding\n",
                               logfilename);
                        exit_program(1);
                    }
                    codec->stats_in = logbuffer;
                }
            }
        }
<<<<<<< HEAD
        if(codec->codec_type == AVMEDIA_TYPE_VIDEO){
            /* maximum video buffer size is 6-bytes per pixel, plus DPX header size */
            int        size = codec->width * codec->height;
            bit_buffer_size = FFMAX(bit_buffer_size, 6*size + 1664);
=======
        if (codec->codec_type == AVMEDIA_TYPE_VIDEO) {
            int        size = codec->width * codec->height;
            bit_buffer_size = FFMAX(bit_buffer_size, 6 * size + 200);
>>>>>>> 209c4452
        }
    }

    if (!bit_buffer)
        bit_buffer = av_malloc(bit_buffer_size);
    if (!bit_buffer) {
        av_log(NULL, AV_LOG_ERROR, "Cannot allocate %d bytes output buffer\n",
               bit_buffer_size);
        return AVERROR(ENOMEM);
    }

    /* open each encoder */
    for (i = 0; i < nb_output_streams; i++) {
        ost = &output_streams[i];
        if (ost->encoding_needed) {
            AVCodec      *codec = ost->enc;
            AVCodecContext *dec = input_streams[ost->source_index].st->codec;
            if (!codec) {
                snprintf(error, sizeof(error), "Encoder (codec id %d) not found for output stream #%d:%d",
                         ost->st->codec->codec_id, ost->file_index, ost->index);
                ret = AVERROR(EINVAL);
                goto dump_format;
            }
            if (dec->subtitle_header) {
                ost->st->codec->subtitle_header = av_malloc(dec->subtitle_header_size);
                if (!ost->st->codec->subtitle_header) {
                    ret = AVERROR(ENOMEM);
                    goto dump_format;
                }
                memcpy(ost->st->codec->subtitle_header, dec->subtitle_header, dec->subtitle_header_size);
                ost->st->codec->subtitle_header_size = dec->subtitle_header_size;
            }
            if (avcodec_open2(ost->st->codec, codec, &ost->opts) < 0) {
                snprintf(error, sizeof(error), "Error while opening encoder for output stream #%d:%d - maybe incorrect parameters such as bit_rate, rate, width or height",
                        ost->file_index, ost->index);
                ret = AVERROR(EINVAL);
                goto dump_format;
            }
            assert_codec_experimental(ost->st->codec, 1);
            assert_avoptions(ost->opts);
            if (ost->st->codec->bit_rate && ost->st->codec->bit_rate < 1000)
                av_log(NULL, AV_LOG_WARNING, "The bitrate parameter is set too low."
                                             "It takes bits/s as argument, not kbits/s\n");
            extra_size += ost->st->codec->extradata_size;

            if (ost->st->codec->me_threshold)
                input_streams[ost->source_index].st->codec->debug |= FF_DEBUG_MV;
        }
    }

    /* init input streams */
    for (i = 0; i < nb_input_streams; i++)
        if ((ret = init_input_stream(i, output_streams, nb_output_streams, error, sizeof(error))) < 0)
            goto dump_format;

    /* discard unused programs */
    for (i = 0; i < nb_input_files; i++) {
        InputFile *ifile = &input_files[i];
        for (j = 0; j < ifile->ctx->nb_programs; j++) {
            AVProgram *p = ifile->ctx->programs[j];
            int discard  = AVDISCARD_ALL;

            for (k = 0; k < p->nb_stream_indexes; k++)
                if (!input_streams[ifile->ist_index + p->stream_index[k]].discard) {
                    discard = AVDISCARD_DEFAULT;
                    break;
                }
            p->discard = discard;
        }
    }

    /* open files and write file headers */
    for (i = 0; i < nb_output_files; i++) {
        oc = output_files[i].ctx;
        oc->interrupt_callback = int_cb;
        if (avformat_write_header(oc, &output_files[i].opts) < 0) {
            snprintf(error, sizeof(error), "Could not write header for output file #%d (incorrect codec parameters ?)", i);
            ret = AVERROR(EINVAL);
            goto dump_format;
        }
//        assert_avoptions(output_files[i].opts);
        if (strcmp(oc->oformat->name, "rtp")) {
            want_sdp = 0;
        }
    }

 dump_format:
    /* dump the file output parameters - cannot be done before in case
       of stream copy */
    for (i = 0; i < nb_output_files; i++) {
        av_dump_format(output_files[i].ctx, i, output_files[i].ctx->filename, 1);
    }

    /* dump the stream mapping */
    av_log(NULL, AV_LOG_INFO, "Stream mapping:\n");
    for (i = 0; i < nb_output_streams; i++) {
        ost = &output_streams[i];

        if (ost->attachment_filename) {
            /* an attached file */
            av_log(NULL, AV_LOG_INFO, "  File %s -> Stream #%d:%d\n",
                   ost->attachment_filename, ost->file_index, ost->index);
            continue;
        }
        av_log(NULL, AV_LOG_INFO, "  Stream #%d:%d -> #%d:%d",
               input_streams[ost->source_index].file_index,
               input_streams[ost->source_index].st->index,
               ost->file_index,
               ost->index);
        if (ost->sync_ist != &input_streams[ost->source_index])
            av_log(NULL, AV_LOG_INFO, " [sync #%d:%d]",
                   ost->sync_ist->file_index,
                   ost->sync_ist->st->index);
        if (ost->stream_copy)
            av_log(NULL, AV_LOG_INFO, " (copy)");
        else
            av_log(NULL, AV_LOG_INFO, " (%s -> %s)", input_streams[ost->source_index].dec ?
                   input_streams[ost->source_index].dec->name : "?",
                   ost->enc ? ost->enc->name : "?");
        av_log(NULL, AV_LOG_INFO, "\n");
    }

    if (ret) {
        av_log(NULL, AV_LOG_ERROR, "%s\n", error);
        return ret;
    }

    if (want_sdp) {
        print_sdp(output_files, nb_output_files);
    }

    return 0;
}

/*
 * The following code is the main loop of the file converter
 */
static int transcode(OutputFile *output_files,
                     int nb_output_files,
                     InputFile *input_files,
                     int nb_input_files)
{
    int ret, i;
    AVFormatContext *is, *os;
    OutputStream *ost;
    InputStream *ist;
    uint8_t *no_packet;
    int no_packet_count = 0;
    int64_t timer_start;
    int key;

    if (!(no_packet = av_mallocz(nb_input_files)))
        exit_program(1);

    ret = transcode_init(output_files, nb_output_files, input_files, nb_input_files);
    if (ret < 0)
        goto fail;

    if (!using_stdin) {
        av_log(NULL, AV_LOG_INFO, "Press [q] to stop, [?] for help\n");
        avio_set_interrupt_cb(decode_interrupt_cb);
    }
    term_init();

    timer_start = av_gettime();

    for (; received_sigterm == 0;) {
        int file_index, ist_index;
        AVPacket pkt;
        int64_t ipts_min;
        double opts_min;

        ipts_min = INT64_MAX;
<<<<<<< HEAD
        opts_min= 1e100;
        /* if 'q' pressed, exits */
        if (!using_stdin) {
            if (q_pressed)
                break;
            /* read_key() returns 0 on EOF */
            key = read_key();
            if (key == 'q')
                break;
            if (key == '+') av_log_set_level(av_log_get_level()+10);
            if (key == '-') av_log_set_level(av_log_get_level()-10);
            if (key == 's') qp_hist     ^= 1;
            if (key == 'h'){
                if (do_hex_dump){
                    do_hex_dump = do_pkt_dump = 0;
                } else if(do_pkt_dump){
                    do_hex_dump = 1;
                } else
                    do_pkt_dump = 1;
                av_log_set_level(AV_LOG_DEBUG);
            }
            if (key == 'd' || key == 'D'){
                int debug=0;
                if(key == 'D') {
                    debug = input_streams[0].st->codec->debug<<1;
                    if(!debug) debug = 1;
                    while(debug & (FF_DEBUG_DCT_COEFF|FF_DEBUG_VIS_QP|FF_DEBUG_VIS_MB_TYPE)) //unsupported, would just crash
                        debug += debug;
                }else
                    scanf("%d", &debug);
                for(i=0;i<nb_input_streams;i++) {
                    input_streams[i].st->codec->debug = debug;
                }
                for(i=0;i<nb_output_streams;i++) {
                    ost = &output_streams[i];
                    ost->st->codec->debug = debug;
                }
                if(debug) av_log_set_level(AV_LOG_DEBUG);
                fprintf(stderr,"debug=%d\n", debug);
            }
            if (key == '?'){
                fprintf(stderr, "key    function\n"
                                "?      show this help\n"
                                "+      increase verbosity\n"
                                "-      decrease verbosity\n"
                                "D      cycle through available debug modes\n"
                                "h      dump packets/hex press to cycle through the 3 states\n"
                                "q      quit\n"
                                "s      Show QP histogram\n"
                );
            }
        }
=======
        opts_min = 1e100;
>>>>>>> 209c4452

        /* select the stream that we must read now by looking at the
           smallest output pts */
        file_index = -1;
        for (i = 0; i < nb_output_streams; i++) {
            OutputFile *of;
            int64_t ipts;
            double  opts;
            ost = &output_streams[i];
            of = &output_files[ost->file_index];
            os = output_files[ost->file_index].ctx;
            ist = &input_streams[ost->source_index];
            if (ost->is_past_recording_time || no_packet[ist->file_index] ||
                (os->pb && avio_tell(os->pb) >= of->limit_filesize))
                continue;
            opts = ost->st->pts.val * av_q2d(ost->st->time_base);
            ipts = ist->pts;
            if (!input_files[ist->file_index].eof_reached) {
                if (ipts < ipts_min) {
                    ipts_min = ipts;
                    if (input_sync)
                        file_index = ist->file_index;
                }
                if (opts < opts_min) {
                    opts_min = opts;
                    if (!input_sync) file_index = ist->file_index;
                }
            }
            if (ost->frame_number >= ost->max_frames) {
                int j;
                for (j = 0; j < of->ctx->nb_streams; j++)
                    output_streams[of->ost_index + j].is_past_recording_time = 1;
                continue;
            }
        }
        /* if none, if is finished */
        if (file_index < 0) {
            if (no_packet_count) {
                no_packet_count = 0;
                memset(no_packet, 0, nb_input_files);
                usleep(10000);
                continue;
            }
            break;
        }

        /* read a frame from it and output it in the fifo */
        is  = input_files[file_index].ctx;
        ret = av_read_frame(is, &pkt);
        if (ret == AVERROR(EAGAIN)) {
            no_packet[file_index] = 1;
            no_packet_count++;
            continue;
        }
        if (ret < 0) {
            input_files[file_index].eof_reached = 1;
            if (opt_shortest)
                break;
            else
                continue;
        }

        no_packet_count = 0;
        memset(no_packet, 0, nb_input_files);

        if (do_pkt_dump) {
            av_pkt_dump_log2(NULL, AV_LOG_DEBUG, &pkt, do_hex_dump,
                             is->streams[pkt.stream_index]);
        }
        /* the following test is needed in case new streams appear
           dynamically in stream : we ignore them */
        if (pkt.stream_index >= input_files[file_index].nb_streams)
            goto discard_packet;
        ist_index = input_files[file_index].ist_index + pkt.stream_index;
        ist = &input_streams[ist_index];
        if (ist->discard)
            goto discard_packet;

        if (pkt.dts != AV_NOPTS_VALUE)
            pkt.dts += av_rescale_q(input_files[ist->file_index].ts_offset, AV_TIME_BASE_Q, ist->st->time_base);
        if (pkt.pts != AV_NOPTS_VALUE)
            pkt.pts += av_rescale_q(input_files[ist->file_index].ts_offset, AV_TIME_BASE_Q, ist->st->time_base);

        if (pkt.pts != AV_NOPTS_VALUE)
            pkt.pts *= ist->ts_scale;
        if (pkt.dts != AV_NOPTS_VALUE)
            pkt.dts *= ist->ts_scale;

        //fprintf(stderr, "next:%"PRId64" dts:%"PRId64" off:%"PRId64" %d\n",
        //        ist->next_pts,
        //        pkt.dts, input_files[ist->file_index].ts_offset,
        //        ist->st->codec->codec_type);
        if (pkt.dts != AV_NOPTS_VALUE && ist->next_pts != AV_NOPTS_VALUE
            && (is->iformat->flags & AVFMT_TS_DISCONT)) {
            int64_t pkt_dts = av_rescale_q(pkt.dts, ist->st->time_base, AV_TIME_BASE_Q);
            int64_t delta   = pkt_dts - ist->next_pts;
            if ((FFABS(delta) > 1LL * dts_delta_threshold * AV_TIME_BASE || pkt_dts + 1 < ist->pts) && !copy_ts) {
                input_files[ist->file_index].ts_offset -= delta;
                av_log(NULL, AV_LOG_DEBUG,
                       "timestamp discontinuity %"PRId64", new offset= %"PRId64"\n",
                       delta, input_files[ist->file_index].ts_offset);
                pkt.dts-= av_rescale_q(delta, AV_TIME_BASE_Q, ist->st->time_base);
                if (pkt.pts != AV_NOPTS_VALUE)
                    pkt.pts-= av_rescale_q(delta, AV_TIME_BASE_Q, ist->st->time_base);
            }
        }

        // fprintf(stderr,"read #%d.%d size=%d\n", ist->file_index, ist->st->index, pkt.size);
        if (output_packet(ist, output_streams, nb_output_streams, &pkt) < 0) {

            av_log(NULL, AV_LOG_ERROR, "Error while decoding stream #%d:%d\n",
                   ist->file_index, ist->st->index);
            if (exit_on_error)
                exit_program(1);
            av_free_packet(&pkt);
            continue;
        }

    discard_packet:
        av_free_packet(&pkt);

        /* dump report by using the output first video and audio streams */
        print_report(output_files, output_streams, nb_output_streams, 0, timer_start);
    }

    /* at the end of stream, we must flush the decoder buffers */
    for (i = 0; i < nb_input_streams; i++) {
        ist = &input_streams[i];
        if (ist->decoding_needed) {
            output_packet(ist, output_streams, nb_output_streams, NULL);
        }
    }
    flush_encoders(output_streams, nb_output_streams);

    term_exit();

    /* write the trailer if needed and close file */
    for (i = 0; i < nb_output_files; i++) {
        os = output_files[i].ctx;
        av_write_trailer(os);
    }

    /* dump report by using the first video and audio streams */
    print_report(output_files, output_streams, nb_output_streams, 1, timer_start);

    /* close each encoder */
    for (i = 0; i < nb_output_streams; i++) {
        ost = &output_streams[i];
        if (ost->encoding_needed) {
            av_freep(&ost->st->codec->stats_in);
            avcodec_close(ost->st->codec);
        }
#if CONFIG_AVFILTER
        avfilter_graph_free(&ost->graph);
#endif
    }

    /* close each decoder */
    for (i = 0; i < nb_input_streams; i++) {
        ist = &input_streams[i];
        if (ist->decoding_needed) {
            avcodec_close(ist->st->codec);
        }
    }

    /* finished ! */
    ret = 0;

 fail:
    av_freep(&bit_buffer);
    av_freep(&no_packet);

    if (output_streams) {
        for (i = 0; i < nb_output_streams; i++) {
            ost = &output_streams[i];
            if (ost) {
                if (ost->stream_copy)
                    av_freep(&ost->st->codec->extradata);
                if (ost->logfile) {
                    fclose(ost->logfile);
                    ost->logfile = NULL;
                }
                av_fifo_free(ost->fifo); /* works even if fifo is not
                                             initialized but set to zero */
                av_freep(&ost->st->codec->subtitle_header);
                av_free(ost->resample_frame.data[0]);
                av_free(ost->forced_kf_pts);
                if (ost->video_resample)
                    sws_freeContext(ost->img_resample_ctx);
                if (ost->resample)
                    audio_resample_close(ost->resample);
                if (ost->reformat_ctx)
                    av_audio_convert_free(ost->reformat_ctx);
                av_dict_free(&ost->opts);
            }
        }
    }
    return ret;
}

static double parse_frame_aspect_ratio(const char *arg)
{
    int x = 0, y = 0;
    double ar = 0;
    const char *p;
    char *end;

    p = strchr(arg, ':');
    if (p) {
        x = strtol(arg, &end, 10);
        if (end == p)
            y = strtol(end + 1, &end, 10);
        if (x > 0 && y > 0)
            ar = (double)x / (double)y;
    } else
        ar = strtod(arg, NULL);

    if (!ar) {
        av_log(NULL, AV_LOG_FATAL, "Incorrect aspect ratio specification.\n");
        exit_program(1);
    }
    return ar;
}

static int opt_audio_codec(OptionsContext *o, const char *opt, const char *arg)
{
    return parse_option(o, "codec:a", arg, options);
}

static int opt_video_codec(OptionsContext *o, const char *opt, const char *arg)
{
    return parse_option(o, "codec:v", arg, options);
}

static int opt_subtitle_codec(OptionsContext *o, const char *opt, const char *arg)
{
    return parse_option(o, "codec:s", arg, options);
}

static int opt_data_codec(OptionsContext *o, const char *opt, const char *arg)
{
    return parse_option(o, "codec:d", arg, options);
}

static int opt_map(OptionsContext *o, const char *opt, const char *arg)
{
    StreamMap *m = NULL;
    int i, negative = 0, file_idx;
    int sync_file_idx = -1, sync_stream_idx;
    char *p, *sync;
    char *map;

    if (*arg == '-') {
        negative = 1;
        arg++;
    }
    map = av_strdup(arg);

    /* parse sync stream first, just pick first matching stream */
    if (sync = strchr(map, ',')) {
        *sync = 0;
        sync_file_idx = strtol(sync + 1, &sync, 0);
        if (sync_file_idx >= nb_input_files || sync_file_idx < 0) {
            av_log(NULL, AV_LOG_FATAL, "Invalid sync file index: %d.\n", sync_file_idx);
            exit_program(1);
        }
        if (*sync)
            sync++;
        for (i = 0; i < input_files[sync_file_idx].nb_streams; i++)
            if (check_stream_specifier(input_files[sync_file_idx].ctx,
                                       input_files[sync_file_idx].ctx->streams[i], sync) == 1) {
                sync_stream_idx = i;
                break;
            }
        if (i == input_files[sync_file_idx].nb_streams) {
            av_log(NULL, AV_LOG_FATAL, "Sync stream specification in map %s does not "
                                       "match any streams.\n", arg);
            exit_program(1);
        }
    }


    file_idx = strtol(map, &p, 0);
    if (file_idx >= nb_input_files || file_idx < 0) {
        av_log(NULL, AV_LOG_FATAL, "Invalid input file index: %d.\n", file_idx);
        exit_program(1);
    }
    if (negative)
        /* disable some already defined maps */
        for (i = 0; i < o->nb_stream_maps; i++) {
            m = &o->stream_maps[i];
            if (file_idx == m->file_index &&
                check_stream_specifier(input_files[m->file_index].ctx,
                                       input_files[m->file_index].ctx->streams[m->stream_index],
                                       *p == ':' ? p + 1 : p) > 0)
                m->disabled = 1;
        }
    else
        for (i = 0; i < input_files[file_idx].nb_streams; i++) {
            if (check_stream_specifier(input_files[file_idx].ctx, input_files[file_idx].ctx->streams[i],
                        *p == ':' ? p + 1 : p) <= 0)
                continue;
            o->stream_maps = grow_array(o->stream_maps, sizeof(*o->stream_maps),
                                        &o->nb_stream_maps, o->nb_stream_maps + 1);
            m = &o->stream_maps[o->nb_stream_maps - 1];

            m->file_index   = file_idx;
            m->stream_index = i;

            if (sync_file_idx >= 0) {
                m->sync_file_index   = sync_file_idx;
                m->sync_stream_index = sync_stream_idx;
            } else {
                m->sync_file_index   = file_idx;
                m->sync_stream_index = i;
            }
        }

    if (!m) {
        av_log(NULL, AV_LOG_FATAL, "Stream map '%s' matches no streams.\n", arg);
        exit_program(1);
    }

    av_freep(&map);
    return 0;
}

static int opt_attach(OptionsContext *o, const char *opt, const char *arg)
{
    o->attachments = grow_array(o->attachments, sizeof(*o->attachments),
                                &o->nb_attachments, o->nb_attachments + 1);
    o->attachments[o->nb_attachments - 1] = arg;
    return 0;
}

/**
 * Parse a metadata specifier in arg.
 * @param type metadata type is written here -- g(lobal)/s(tream)/c(hapter)/p(rogram)
 * @param index for type c/p, chapter/program index is written here
 * @param stream_spec for type s, the stream specifier is written here
 */
static void parse_meta_type(char *arg, char *type, int *index, const char **stream_spec)
{
    if (*arg) {
        *type = *arg;
        switch (*arg) {
        case 'g':
            break;
        case 's':
            if (*(++arg) && *arg != ':') {
                av_log(NULL, AV_LOG_FATAL, "Invalid metadata specifier %s.\n", arg);
                exit_program(1);
            }
            *stream_spec = *arg == ':' ? arg + 1 : "";
            break;
        case 'c':
        case 'p':
            if (*(++arg) == ':')
                *index = strtol(++arg, NULL, 0);
            break;
        default:
            av_log(NULL, AV_LOG_FATAL, "Invalid metadata type %c.\n", *arg);
            exit_program(1);
        }
    } else
        *type = 'g';
}

static int copy_metadata(char *outspec, char *inspec, AVFormatContext *oc, AVFormatContext *ic, OptionsContext *o)
{
    AVDictionary **meta_in = NULL;
    AVDictionary **meta_out;
    int i, ret = 0;
    char type_in, type_out;
    const char *istream_spec = NULL, *ostream_spec = NULL;
    int idx_in = 0, idx_out = 0;

    parse_meta_type(inspec,  &type_in,  &idx_in,  &istream_spec);
    parse_meta_type(outspec, &type_out, &idx_out, &ostream_spec);

    if (type_in == 'g' || type_out == 'g')
        o->metadata_global_manual = 1;
    if (type_in == 's' || type_out == 's')
        o->metadata_streams_manual = 1;
    if (type_in == 'c' || type_out == 'c')
        o->metadata_chapters_manual = 1;

#define METADATA_CHECK_INDEX(index, nb_elems, desc)\
    if ((index) < 0 || (index) >= (nb_elems)) {\
        av_log(NULL, AV_LOG_FATAL, "Invalid %s index %d while processing metadata maps.\n",\
                (desc), (index));\
        exit_program(1);\
    }

#define SET_DICT(type, meta, context, index)\
        switch (type) {\
        case 'g':\
            meta = &context->metadata;\
            break;\
        case 'c':\
            METADATA_CHECK_INDEX(index, context->nb_chapters, "chapter")\
            meta = &context->chapters[index]->metadata;\
            break;\
        case 'p':\
            METADATA_CHECK_INDEX(index, context->nb_programs, "program")\
            meta = &context->programs[index]->metadata;\
            break;\
        }\

    SET_DICT(type_in, meta_in, ic, idx_in);
    SET_DICT(type_out, meta_out, oc, idx_out);

    /* for input streams choose first matching stream */
    if (type_in == 's') {
        for (i = 0; i < ic->nb_streams; i++) {
            if ((ret = check_stream_specifier(ic, ic->streams[i], istream_spec)) > 0) {
                meta_in = &ic->streams[i]->metadata;
                break;
            } else if (ret < 0)
                exit_program(1);
        }
        if (!meta_in) {
            av_log(NULL, AV_LOG_FATAL, "Stream specifier %s does not match  any streams.\n", istream_spec);
            exit_program(1);
        }
    }

    if (type_out == 's') {
        for (i = 0; i < oc->nb_streams; i++) {
            if ((ret = check_stream_specifier(oc, oc->streams[i], ostream_spec)) > 0) {
                meta_out = &oc->streams[i]->metadata;
                av_dict_copy(meta_out, *meta_in, AV_DICT_DONT_OVERWRITE);
            } else if (ret < 0)
                exit_program(1);
        }
    } else
        av_dict_copy(meta_out, *meta_in, AV_DICT_DONT_OVERWRITE);

    return 0;
}

static AVCodec *find_codec_or_die(const char *name, enum AVMediaType type, int encoder)
{
    const char *codec_string = encoder ? "encoder" : "decoder";
    AVCodec *codec;

    codec = encoder ?
        avcodec_find_encoder_by_name(name) :
        avcodec_find_decoder_by_name(name);
    if (!codec) {
        av_log(NULL, AV_LOG_FATAL, "Unknown %s '%s'\n", codec_string, name);
        exit_program(1);
    }
    if (codec->type != type) {
        av_log(NULL, AV_LOG_FATAL, "Invalid %s type '%s'\n", codec_string, name);
        exit_program(1);
    }
    return codec;
}

static AVCodec *choose_decoder(OptionsContext *o, AVFormatContext *s, AVStream *st)
{
    char *codec_name = NULL;

    MATCH_PER_STREAM_OPT(codec_names, str, codec_name, s, st);
    if (codec_name) {
        AVCodec *codec = find_codec_or_die(codec_name, st->codec->codec_type, 0);
        st->codec->codec_id = codec->id;
        return codec;
    } else
        return avcodec_find_decoder(st->codec->codec_id);
}

/**
 * Add all the streams from the given input file to the global
 * list of input streams.
 */
static void add_input_streams(OptionsContext *o, AVFormatContext *ic)
{
    int i, rfps, rfps_base;

    for (i = 0; i < ic->nb_streams; i++) {
        AVStream *st = ic->streams[i];
        AVCodecContext *dec = st->codec;
        InputStream *ist;

        input_streams = grow_array(input_streams, sizeof(*input_streams), &nb_input_streams, nb_input_streams + 1);
        ist = &input_streams[nb_input_streams - 1];
        ist->st = st;
        ist->file_index = nb_input_files;
        ist->discard = 1;
        ist->opts = filter_codec_opts(codec_opts, choose_decoder(o, ic, st), ic, st);

        ist->ts_scale = 1.0;
        MATCH_PER_STREAM_OPT(ts_scale, dbl, ist->ts_scale, ic, st);

        ist->dec = choose_decoder(o, ic, st);

        switch (dec->codec_type) {
        case AVMEDIA_TYPE_AUDIO:
<<<<<<< HEAD
            if(!ist->dec)
                ist->dec = avcodec_find_decoder(dec->codec_id);
            if(o->audio_disable)
                st->discard= AVDISCARD_ALL;
=======
            if (o->audio_disable)
                st->discard = AVDISCARD_ALL;
>>>>>>> 209c4452
            break;
        case AVMEDIA_TYPE_VIDEO:
            if(!ist->dec)
                ist->dec = avcodec_find_decoder(dec->codec_id);
            rfps      = ic->streams[i]->r_frame_rate.num;
            rfps_base = ic->streams[i]->r_frame_rate.den;
            if (dec->lowres) {
                dec->flags |= CODEC_FLAG_EMU_EDGE;
            }

            if (dec->time_base.den != rfps * dec->ticks_per_frame || dec->time_base.num != rfps_base) {

                av_log(NULL, AV_LOG_INFO,"\nSeems stream %d codec frame rate differs from container frame rate: %2.2f (%d/%d) -> %2.2f (%d/%d)\n",
                       i, (float)dec->time_base.den / dec->time_base.num, dec->time_base.den, dec->time_base.num,
                       (float)rfps / rfps_base, rfps, rfps_base);
            }

            if (o->video_disable)
                st->discard = AVDISCARD_ALL;
            else if (video_discard)
                st->discard = video_discard;
            break;
        case AVMEDIA_TYPE_DATA:
            break;
        case AVMEDIA_TYPE_SUBTITLE:
            if(!ist->dec)
                ist->dec = avcodec_find_decoder(dec->codec_id);
            if(o->subtitle_disable)
                st->discard = AVDISCARD_ALL;
            break;
        case AVMEDIA_TYPE_ATTACHMENT:
        case AVMEDIA_TYPE_UNKNOWN:
            break;
        default:
            abort();
        }
    }
}

static void assert_file_overwrite(const char *filename)
{
    if ((!file_overwrite || no_file_overwrite) &&
        (strchr(filename, ':') == NULL || filename[1] == ':' ||
         av_strstart(filename, "file:", NULL))) {
        if (avio_check(filename, 0) == 0) {
            if (!using_stdin && (!no_file_overwrite || file_overwrite)) {
                fprintf(stderr,"File '%s' already exists. Overwrite ? [y/N] ", filename);
                fflush(stderr);
                if (!read_yesno()) {
                    fprintf(stderr, "Not overwriting - exiting\n");
                    exit_program(1);
                }
            }
            else {
                fprintf(stderr,"File '%s' already exists. Exiting.\n", filename);
                exit_program(1);
            }
        }
    }
}

static void dump_attachment(AVStream *st, const char *filename)
{
    int ret;
    AVIOContext *out = NULL;
    AVDictionaryEntry *e;

    if (!st->codec->extradata_size) {
        av_log(NULL, AV_LOG_WARNING, "No extradata to dump in stream #%d:%d.\n",
               nb_input_files - 1, st->index);
        return;
    }
    if (!*filename && (e = av_dict_get(st->metadata, "filename", NULL, 0)))
        filename = e->value;
    if (!*filename) {
        av_log(NULL, AV_LOG_FATAL, "No filename specified and no 'filename' tag"
               "in stream #%d:%d.\n", nb_input_files - 1, st->index);
        exit_program(1);
    }

    assert_file_overwrite(filename);

    if ((ret = avio_open2(&out, filename, AVIO_FLAG_WRITE, &int_cb, NULL)) < 0) {
        av_log(NULL, AV_LOG_FATAL, "Could not open file %s for writing.\n",
               filename);
        exit_program(1);
    }

    avio_write(out, st->codec->extradata, st->codec->extradata_size);
    avio_flush(out);
    avio_close(out);
}

static int opt_input_file(OptionsContext *o, const char *opt, const char *filename)
{
    AVFormatContext *ic;
    AVInputFormat *file_iformat = NULL;
    int err, i, ret;
    int64_t timestamp;
    uint8_t buf[128];
    AVDictionary **opts;
    int orig_nb_streams;                     // number of streams before avformat_find_stream_info

    if (o->format) {
        if (!(file_iformat = av_find_input_format(o->format))) {
            av_log(NULL, AV_LOG_FATAL, "Unknown input format: '%s'\n", o->format);
            exit_program(1);
        }
    }

    if (!strcmp(filename, "-"))
        filename = "pipe:";

    using_stdin |= !strncmp(filename, "pipe:", 5) ||
                    !strcmp(filename, "/dev/stdin");

    /* get default parameters from command line */
    ic = avformat_alloc_context();
    if (!ic) {
        print_error(filename, AVERROR(ENOMEM));
        exit_program(1);
    }
    if (o->nb_audio_sample_rate) {
        snprintf(buf, sizeof(buf), "%d", o->audio_sample_rate[o->nb_audio_sample_rate - 1].u.i);
        av_dict_set(&format_opts, "sample_rate", buf, 0);
    }
    if (o->nb_audio_channels) {
        snprintf(buf, sizeof(buf), "%d", o->audio_channels[o->nb_audio_channels - 1].u.i);
        av_dict_set(&format_opts, "channels", buf, 0);
    }
    if (o->nb_frame_rates) {
        av_dict_set(&format_opts, "framerate", o->frame_rates[o->nb_frame_rates - 1].u.str, 0);
    }
    if (o->nb_frame_sizes) {
        av_dict_set(&format_opts, "video_size", o->frame_sizes[o->nb_frame_sizes - 1].u.str, 0);
    }
    if (o->nb_frame_pix_fmts)
        av_dict_set(&format_opts, "pixel_format", o->frame_pix_fmts[o->nb_frame_pix_fmts - 1].u.str, 0);

    ic->flags |= AVFMT_FLAG_NONBLOCK;
    ic->interrupt_callback = int_cb;

    /* open the input file with generic avformat function */
    err = avformat_open_input(&ic, filename, file_iformat, &format_opts);
    if (err < 0) {
        print_error(filename, err);
        exit_program(1);
    }
    assert_avoptions(format_opts);

    /* apply forced codec ids */
    for (i = 0; i < ic->nb_streams; i++)
        choose_decoder(o, ic, ic->streams[i]);

    /* Set AVCodecContext options for avformat_find_stream_info */
    opts = setup_find_stream_info_opts(ic, codec_opts);
    orig_nb_streams = ic->nb_streams;

    /* If not enough info to get the stream parameters, we decode the
       first frames to get it. (used in mpeg case for example) */
    ret = avformat_find_stream_info(ic, opts);
    if (ret < 0) {
        av_log(NULL, AV_LOG_FATAL, "%s: could not find codec parameters\n", filename);
        avformat_close_input(&ic);
        exit_program(1);
    }

    timestamp = o->start_time;
    /* add the stream start time */
    if (ic->start_time != AV_NOPTS_VALUE)
        timestamp += ic->start_time;

    /* if seeking requested, we execute it */
    if (o->start_time != 0) {
        ret = av_seek_frame(ic, -1, timestamp, AVSEEK_FLAG_BACKWARD);
        if (ret < 0) {
            av_log(NULL, AV_LOG_WARNING, "%s: could not seek to position %0.3f\n",
                   filename, (double)timestamp / AV_TIME_BASE);
        }
    }

    /* update the current parameters so that they match the one of the input stream */
    add_input_streams(o, ic);

    /* dump the file content */
    av_dump_format(ic, nb_input_files, filename, 0);

    input_files = grow_array(input_files, sizeof(*input_files), &nb_input_files, nb_input_files + 1);
    input_files[nb_input_files - 1].ctx        = ic;
    input_files[nb_input_files - 1].ist_index  = nb_input_streams - ic->nb_streams;
    input_files[nb_input_files - 1].ts_offset  = o->input_ts_offset - (copy_ts ? 0 : timestamp);
    input_files[nb_input_files - 1].nb_streams = ic->nb_streams;
    input_files[nb_input_files - 1].rate_emu   = o->rate_emu;

    for (i = 0; i < o->nb_dump_attachment; i++) {
        int j;

        for (j = 0; j < ic->nb_streams; j++) {
            AVStream *st = ic->streams[j];

            if (check_stream_specifier(ic, st, o->dump_attachment[i].specifier) == 1)
                dump_attachment(st, o->dump_attachment[i].u.str);
        }
    }

    for (i = 0; i < orig_nb_streams; i++)
        av_dict_free(&opts[i]);
    av_freep(&opts);

    reset_options(o);
    return 0;
}

static void parse_forced_key_frames(char *kf, OutputStream *ost,
                                    AVCodecContext *avctx)
{
    char *p;
    int n = 1, i;
    int64_t t;

    for (p = kf; *p; p++)
        if (*p == ',')
            n++;
    ost->forced_kf_count = n;
    ost->forced_kf_pts   = av_malloc(sizeof(*ost->forced_kf_pts) * n);
    if (!ost->forced_kf_pts) {
        av_log(NULL, AV_LOG_FATAL, "Could not allocate forced key frames array.\n");
        exit_program(1);
    }
    for (i = 0; i < n; i++) {
        p = i ? strchr(p, ',') + 1 : kf;
        t = parse_time_or_die("force_key_frames", p, 1);
        ost->forced_kf_pts[i] = av_rescale_q(t, AV_TIME_BASE_Q, avctx->time_base);
    }
}

static uint8_t *get_line(AVIOContext *s)
{
    AVIOContext *line;
    uint8_t *buf;
    char c;

    if (avio_open_dyn_buf(&line) < 0) {
        av_log(NULL, AV_LOG_FATAL, "Could not alloc buffer for reading preset.\n");
        exit_program(1);
    }

    while ((c = avio_r8(s)) && c != '\n')
        avio_w8(line, c);
    avio_w8(line, 0);
    avio_close_dyn_buf(line, &buf);

    return buf;
}

static int get_preset_file_2(const char *preset_name, const char *codec_name, AVIOContext **s)
{
    int i, ret = 1;
    char filename[1000];
    const char *base[3] = { getenv("AVCONV_DATADIR"),
                            getenv("HOME"),
                            AVCONV_DATADIR,
                            };

    for (i = 0; i < FF_ARRAY_ELEMS(base) && ret; i++) {
        if (!base[i])
            continue;
        if (codec_name) {
            snprintf(filename, sizeof(filename), "%s%s/%s-%s.avpreset", base[i],
                     i != 1 ? "" : "/.avconv", codec_name, preset_name);
            ret = avio_open2(s, filename, AVIO_FLAG_READ, &int_cb, NULL);
        }
        if (ret) {
            snprintf(filename, sizeof(filename), "%s%s/%s.avpreset", base[i],
                     i != 1 ? "" : "/.avconv", preset_name);
            ret = avio_open2(s, filename, AVIO_FLAG_READ, &int_cb, NULL);
        }
    }
    return ret;
}

static void choose_encoder(OptionsContext *o, AVFormatContext *s, OutputStream *ost)
{
    char *codec_name = NULL;

    MATCH_PER_STREAM_OPT(codec_names, str, codec_name, s, ost->st);
    if (!codec_name) {
        ost->st->codec->codec_id = av_guess_codec(s->oformat, NULL, s->filename,
                                                  NULL, ost->st->codec->codec_type);
        ost->enc = avcodec_find_encoder(ost->st->codec->codec_id);
    } else if (!strcmp(codec_name, "copy"))
        ost->stream_copy = 1;
    else {
        ost->enc = find_codec_or_die(codec_name, ost->st->codec->codec_type, 1);
        ost->st->codec->codec_id = ost->enc->id;
    }
}

static OutputStream *new_output_stream(OptionsContext *o, AVFormatContext *oc, enum AVMediaType type)
{
    OutputStream *ost;
    AVStream *st = avformat_new_stream(oc, NULL);
    int idx      = oc->nb_streams - 1, ret = 0;
    char *bsf = NULL, *next, *codec_tag = NULL;
    AVBitStreamFilterContext *bsfc, *bsfc_prev = NULL;
    double qscale = -1;
    char *buf = NULL, *arg = NULL, *preset = NULL;
    AVIOContext *s = NULL;

    if (!st) {
        av_log(NULL, AV_LOG_FATAL, "Could not alloc stream.\n");
        exit_program(1);
    }

    if (oc->nb_streams - 1 < o->nb_streamid_map)
        st->id = o->streamid_map[oc->nb_streams - 1];

    output_streams = grow_array(output_streams, sizeof(*output_streams), &nb_output_streams,
                                nb_output_streams + 1);
    ost = &output_streams[nb_output_streams - 1];
    ost->file_index = nb_output_files;
    ost->index      = idx;
    ost->st         = st;
    st->codec->codec_type = type;
    choose_encoder(o, oc, ost);
    if (ost->enc) {
        ost->opts  = filter_codec_opts(codec_opts, ost->enc, oc, st);
    }

    avcodec_get_context_defaults3(st->codec, ost->enc);
    st->codec->codec_type = type; // XXX hack, avcodec_get_context_defaults2() sets type to unknown for stream copy

    MATCH_PER_STREAM_OPT(presets, str, preset, oc, st);
    if (preset && (!(ret = get_preset_file_2(preset, ost->enc->name, &s)))) {
        do  {
            buf = get_line(s);
            if (!buf[0] || buf[0] == '#') {
                av_free(buf);
                continue;
            }
            if (!(arg = strchr(buf, '='))) {
                av_log(NULL, AV_LOG_FATAL, "Invalid line found in the preset file.\n");
                exit_program(1);
            }
            *arg++ = 0;
            av_dict_set(&ost->opts, buf, arg, AV_DICT_DONT_OVERWRITE);
            av_free(buf);
        } while (!s->eof_reached);
        avio_close(s);
    }
    if (ret) {
        av_log(NULL, AV_LOG_FATAL,
               "Preset %s specified for stream %d:%d, but could not be opened.\n",
               preset, ost->file_index, ost->index);
        exit_program(1);
    }

    ost->max_frames = INT64_MAX;
    MATCH_PER_STREAM_OPT(max_frames, i64, ost->max_frames, oc, st);

    MATCH_PER_STREAM_OPT(bitstream_filters, str, bsf, oc, st);
    while (bsf) {
        if (next = strchr(bsf, ','))
            *next++ = 0;
        if (!(bsfc = av_bitstream_filter_init(bsf))) {
            av_log(NULL, AV_LOG_FATAL, "Unknown bitstream filter %s\n", bsf);
            exit_program(1);
        }
        if (bsfc_prev)
            bsfc_prev->next = bsfc;
        else
            ost->bitstream_filters = bsfc;

        bsfc_prev = bsfc;
        bsf       = next;
    }

    MATCH_PER_STREAM_OPT(codec_tags, str, codec_tag, oc, st);
    if (codec_tag) {
        uint32_t tag = strtol(codec_tag, &next, 0);
        if (*next)
            tag = AV_RL32(codec_tag);
        st->codec->codec_tag = tag;
    }

    MATCH_PER_STREAM_OPT(qscale, dbl, qscale, oc, st);
    if (qscale >= 0 || same_quant) {
        st->codec->flags |= CODEC_FLAG_QSCALE;
        st->codec->global_quality = FF_QP2LAMBDA * qscale;
    }

    if (oc->oformat->flags & AVFMT_GLOBALHEADER)
        st->codec->flags |= CODEC_FLAG_GLOBAL_HEADER;

    av_opt_get_int(sws_opts, "sws_flags", 0, &ost->sws_flags);
    return ost;
}

static void parse_matrix_coeffs(uint16_t *dest, const char *str)
{
    int i;
    const char *p = str;
    for (i = 0;; i++) {
        dest[i] = atoi(p);
        if (i == 63)
            break;
        p = strchr(p, ',');
        if (!p) {
            av_log(NULL, AV_LOG_FATAL, "Syntax error in matrix \"%s\" at coeff %d\n", str, i);
            exit_program(1);
        }
        p++;
    }
}

static OutputStream *new_video_stream(OptionsContext *o, AVFormatContext *oc)
{
    AVStream *st;
    OutputStream *ost;
    AVCodecContext *video_enc;

    ost = new_output_stream(o, oc, AVMEDIA_TYPE_VIDEO);
    st  = ost->st;
    video_enc = st->codec;

    if (!ost->stream_copy) {
        const char *p = NULL;
        char *forced_key_frames = NULL, *frame_rate = NULL, *frame_size = NULL;
        char *frame_aspect_ratio = NULL, *frame_pix_fmt = NULL;
        char *intra_matrix = NULL, *inter_matrix = NULL, *filters = NULL;
        int i;

        MATCH_PER_STREAM_OPT(frame_rates, str, frame_rate, oc, st);
        if (frame_rate && av_parse_video_rate(&ost->frame_rate, frame_rate) < 0) {
            av_log(NULL, AV_LOG_FATAL, "Invalid framerate value: %s\n", frame_rate);
            exit_program(1);
        }

        MATCH_PER_STREAM_OPT(frame_sizes, str, frame_size, oc, st);
        if (frame_size && av_parse_video_size(&video_enc->width, &video_enc->height, frame_size) < 0) {
            av_log(NULL, AV_LOG_FATAL, "Invalid frame size: %s.\n", frame_size);
            exit_program(1);
        }

        MATCH_PER_STREAM_OPT(frame_aspect_ratios, str, frame_aspect_ratio, oc, st);
        if (frame_aspect_ratio)
            ost->frame_aspect_ratio = parse_frame_aspect_ratio(frame_aspect_ratio);

        MATCH_PER_STREAM_OPT(frame_pix_fmts, str, frame_pix_fmt, oc, st);
        if (frame_pix_fmt && (video_enc->pix_fmt = av_get_pix_fmt(frame_pix_fmt)) == PIX_FMT_NONE) {
            av_log(NULL, AV_LOG_FATAL, "Unknown pixel format requested: %s.\n", frame_pix_fmt);
            exit_program(1);
        }
        st->sample_aspect_ratio = video_enc->sample_aspect_ratio;

        MATCH_PER_STREAM_OPT(intra_matrices, str, intra_matrix, oc, st);
        if (intra_matrix) {
            if (!(video_enc->intra_matrix = av_mallocz(sizeof(*video_enc->intra_matrix) * 64))) {
                av_log(NULL, AV_LOG_FATAL, "Could not allocate memory for intra matrix.\n");
                exit_program(1);
            }
            parse_matrix_coeffs(video_enc->intra_matrix, intra_matrix);
        }
        MATCH_PER_STREAM_OPT(inter_matrices, str, inter_matrix, oc, st);
        if (inter_matrix) {
            if (!(video_enc->inter_matrix = av_mallocz(sizeof(*video_enc->inter_matrix) * 64))) {
                av_log(NULL, AV_LOG_FATAL, "Could not allocate memory for inter matrix.\n");
                exit_program(1);
            }
            parse_matrix_coeffs(video_enc->inter_matrix, inter_matrix);
        }

        MATCH_PER_STREAM_OPT(rc_overrides, str, p, oc, st);
        for (i = 0; p; i++) {
            int start, end, q;
            int e = sscanf(p, "%d,%d,%d", &start, &end, &q);
            if (e != 3) {
                av_log(NULL, AV_LOG_FATAL, "error parsing rc_override\n");
                exit_program(1);
            }
            video_enc->rc_override =
                av_realloc(video_enc->rc_override,
                           sizeof(RcOverride) * (i + 1));
            video_enc->rc_override[i].start_frame = start;
            video_enc->rc_override[i].end_frame   = end;
            if (q > 0) {
                video_enc->rc_override[i].qscale         = q;
                video_enc->rc_override[i].quality_factor = 1.0;
            }
            else {
                video_enc->rc_override[i].qscale         = 0;
                video_enc->rc_override[i].quality_factor = -q/100.0;
            }
            p = strchr(p, '/');
            if (p) p++;
        }
        video_enc->rc_override_count = i;
        if (!video_enc->rc_initial_buffer_occupancy)
            video_enc->rc_initial_buffer_occupancy = video_enc->rc_buffer_size * 3 / 4;
        video_enc->intra_dc_precision = intra_dc_precision - 8;

        /* two pass mode */
        if (do_pass) {
            if (do_pass == 1) {
                video_enc->flags |= CODEC_FLAG_PASS1;
            } else {
                video_enc->flags |= CODEC_FLAG_PASS2;
            }
        }

        MATCH_PER_STREAM_OPT(forced_key_frames, str, forced_key_frames, oc, st);
        if (forced_key_frames)
            parse_forced_key_frames(forced_key_frames, ost, video_enc);

        MATCH_PER_STREAM_OPT(force_fps, i, ost->force_fps, oc, st);

        ost->top_field_first = -1;
        MATCH_PER_STREAM_OPT(top_field_first, i, ost->top_field_first, oc, st);

        MATCH_PER_STREAM_OPT(copy_initial_nonkeyframes, i, ost->copy_initial_nonkeyframes, oc ,st);

#if CONFIG_AVFILTER
        MATCH_PER_STREAM_OPT(filters, str, filters, oc, st);
        if (filters)
            ost->avfilter = av_strdup(filters);
#endif
    }

    return ost;
}

static OutputStream *new_audio_stream(OptionsContext *o, AVFormatContext *oc)
{
    AVStream *st;
    OutputStream *ost;
    AVCodecContext *audio_enc;

    ost = new_output_stream(o, oc, AVMEDIA_TYPE_AUDIO);
    st  = ost->st;

    audio_enc = st->codec;
    audio_enc->codec_type = AVMEDIA_TYPE_AUDIO;

    if (!ost->stream_copy) {
        char *sample_fmt = NULL;

        MATCH_PER_STREAM_OPT(audio_channels, i, audio_enc->channels, oc, st);

        MATCH_PER_STREAM_OPT(sample_fmts, str, sample_fmt, oc, st);
        if (sample_fmt &&
            (audio_enc->sample_fmt = av_get_sample_fmt(sample_fmt)) == AV_SAMPLE_FMT_NONE) {
            av_log(NULL, AV_LOG_FATAL, "Invalid sample format '%s'\n", sample_fmt);
            exit_program(1);
        }

        MATCH_PER_STREAM_OPT(audio_sample_rate, i, audio_enc->sample_rate, oc, st);
    }

    return ost;
}

static OutputStream *new_data_stream(OptionsContext *o, AVFormatContext *oc)
{
    OutputStream *ost;

    ost = new_output_stream(o, oc, AVMEDIA_TYPE_DATA);
    if (!ost->stream_copy) {
        av_log(NULL, AV_LOG_FATAL, "Data stream encoding not supported yet (only streamcopy)\n");
        exit_program(1);
    }

    return ost;
}

static OutputStream *new_attachment_stream(OptionsContext *o, AVFormatContext *oc)
{
    OutputStream *ost = new_output_stream(o, oc, AVMEDIA_TYPE_ATTACHMENT);
    ost->stream_copy = 1;
    return ost;
}

static OutputStream *new_subtitle_stream(OptionsContext *o, AVFormatContext *oc)
{
    AVStream *st;
    OutputStream *ost;
    AVCodecContext *subtitle_enc;

    ost = new_output_stream(o, oc, AVMEDIA_TYPE_SUBTITLE);
    st  = ost->st;
    subtitle_enc = st->codec;

    subtitle_enc->codec_type = AVMEDIA_TYPE_SUBTITLE;

    return ost;
}

/* arg format is "output-stream-index:streamid-value". */
static int opt_streamid(OptionsContext *o, const char *opt, const char *arg)
{
    int idx;
    char *p;
    char idx_str[16];

    av_strlcpy(idx_str, arg, sizeof(idx_str));
    p = strchr(idx_str, ':');
    if (!p) {
        av_log(NULL, AV_LOG_FATAL,
               "Invalid value '%s' for option '%s', required syntax is 'index:value'\n",
               arg, opt);
        exit_program(1);
    }
    *p++ = '\0';
    idx = parse_number_or_die(opt, idx_str, OPT_INT, 0, MAX_STREAMS-1);
    o->streamid_map = grow_array(o->streamid_map, sizeof(*o->streamid_map), &o->nb_streamid_map, idx+1);
    o->streamid_map[idx] = parse_number_or_die(opt, p, OPT_INT, 0, INT_MAX);
    return 0;
}

static int copy_chapters(InputFile *ifile, OutputFile *ofile, int copy_metadata)
{
    AVFormatContext *is = ifile->ctx;
    AVFormatContext *os = ofile->ctx;
    int i;

    for (i = 0; i < is->nb_chapters; i++) {
        AVChapter *in_ch = is->chapters[i], *out_ch;
        int64_t ts_off   = av_rescale_q(ofile->start_time - ifile->ts_offset,
                                       AV_TIME_BASE_Q, in_ch->time_base);
        int64_t rt       = (ofile->recording_time == INT64_MAX) ? INT64_MAX :
                           av_rescale_q(ofile->recording_time, AV_TIME_BASE_Q, in_ch->time_base);


        if (in_ch->end < ts_off)
            continue;
        if (rt != INT64_MAX && in_ch->start > rt + ts_off)
            break;

        out_ch = av_mallocz(sizeof(AVChapter));
        if (!out_ch)
            return AVERROR(ENOMEM);

        out_ch->id        = in_ch->id;
        out_ch->time_base = in_ch->time_base;
        out_ch->start     = FFMAX(0,  in_ch->start - ts_off);
        out_ch->end       = FFMIN(rt, in_ch->end   - ts_off);

        if (copy_metadata)
            av_dict_copy(&out_ch->metadata, in_ch->metadata, 0);

        os->nb_chapters++;
        os->chapters = av_realloc(os->chapters, sizeof(AVChapter) * os->nb_chapters);
        if (!os->chapters)
            return AVERROR(ENOMEM);
        os->chapters[os->nb_chapters - 1] = out_ch;
    }
    return 0;
}

static void opt_output_file(void *optctx, const char *filename)
{
    OptionsContext *o = optctx;
    AVFormatContext *oc;
    int i, err;
    AVOutputFormat *file_oformat;
    OutputStream *ost;
    InputStream  *ist;

    if (!strcmp(filename, "-"))
        filename = "pipe:";

    err = avformat_alloc_output_context2(&oc, NULL, o->format, filename);
    if (!oc) {
        print_error(filename, err);
        exit_program(1);
    }

    file_oformat= oc->oformat;
    oc->interrupt_callback = int_cb;

    if (!o->nb_stream_maps) {
        /* pick the "best" stream of each type */
#define NEW_STREAM(type, index)\
        if (index >= 0) {\
            ost = new_ ## type ## _stream(o, oc);\
            ost->source_index = index;\
            ost->sync_ist     = &input_streams[index];\
            input_streams[index].discard = 0;\
        }

        /* video: highest resolution */
        if (!o->video_disable && oc->oformat->video_codec != CODEC_ID_NONE) {
            int area = 0, idx = -1;
            for (i = 0; i < nb_input_streams; i++) {
                ist = &input_streams[i];
                if (ist->st->codec->codec_type == AVMEDIA_TYPE_VIDEO &&
                    ist->st->codec->width * ist->st->codec->height > area) {
                    area = ist->st->codec->width * ist->st->codec->height;
                    idx = i;
                }
            }
            NEW_STREAM(video, idx);
        }

        /* audio: most channels */
        if (!o->audio_disable && oc->oformat->audio_codec != CODEC_ID_NONE) {
            int channels = 0, idx = -1;
            for (i = 0; i < nb_input_streams; i++) {
                ist = &input_streams[i];
                if (ist->st->codec->codec_type == AVMEDIA_TYPE_AUDIO &&
                    ist->st->codec->channels > channels) {
                    channels = ist->st->codec->channels;
                    idx = i;
                }
            }
            NEW_STREAM(audio, idx);
        }

        /* subtitles: pick first */
        if (!o->subtitle_disable && oc->oformat->subtitle_codec != CODEC_ID_NONE) {
            for (i = 0; i < nb_input_streams; i++)
                if (input_streams[i].st->codec->codec_type == AVMEDIA_TYPE_SUBTITLE) {
                    NEW_STREAM(subtitle, i);
                    break;
                }
        }
        /* do something with data? */
    } else {
        for (i = 0; i < o->nb_stream_maps; i++) {
            StreamMap *map = &o->stream_maps[i];

            if (map->disabled)
                continue;

            ist = &input_streams[input_files[map->file_index].ist_index + map->stream_index];
            switch (ist->st->codec->codec_type) {
            case AVMEDIA_TYPE_VIDEO:    ost = new_video_stream(o, oc);    break;
            case AVMEDIA_TYPE_AUDIO:    ost = new_audio_stream(o, oc);    break;
            case AVMEDIA_TYPE_SUBTITLE: ost = new_subtitle_stream(o, oc); break;
            case AVMEDIA_TYPE_DATA:     ost = new_data_stream(o, oc);     break;
            case AVMEDIA_TYPE_ATTACHMENT: ost = new_attachment_stream(o, oc); break;
            default:
                av_log(NULL, AV_LOG_FATAL, "Cannot map stream #%d:%d - unsupported type.\n",
                       map->file_index, map->stream_index);
                exit_program(1);
            }

            ost->source_index = input_files[map->file_index].ist_index + map->stream_index;
            ost->sync_ist     = &input_streams[input_files[map->sync_file_index].ist_index +
                                           map->sync_stream_index];
            ist->discard = 0;
        }
    }

    /* handle attached files */
    for (i = 0; i < o->nb_attachments; i++) {
        AVIOContext *pb;
        uint8_t *attachment;
        const char *p;
        int64_t len;

        if ((err = avio_open2(&pb, o->attachments[i], AVIO_FLAG_READ, &int_cb, NULL)) < 0) {
            av_log(NULL, AV_LOG_FATAL, "Could not open attachment file %s.\n",
                   o->attachments[i]);
            exit_program(1);
        }
        if ((len = avio_size(pb)) <= 0) {
            av_log(NULL, AV_LOG_FATAL, "Could not get size of the attachment %s.\n",
                   o->attachments[i]);
            exit_program(1);
        }
        if (!(attachment = av_malloc(len))) {
            av_log(NULL, AV_LOG_FATAL, "Attachment %s too large to fit into memory.\n",
                   o->attachments[i]);
            exit_program(1);
        }
        avio_read(pb, attachment, len);

        ost = new_attachment_stream(o, oc);
        ost->stream_copy               = 0;
        ost->source_index              = -1;
        ost->attachment_filename       = o->attachments[i];
        ost->st->codec->extradata      = attachment;
        ost->st->codec->extradata_size = len;

        p = strrchr(o->attachments[i], '/');
        av_dict_set(&ost->st->metadata, "filename", (p && *p) ? p + 1 : o->attachments[i], AV_DICT_DONT_OVERWRITE);
        avio_close(pb);
    }

    output_files = grow_array(output_files, sizeof(*output_files), &nb_output_files, nb_output_files + 1);
    output_files[nb_output_files - 1].ctx       = oc;
    output_files[nb_output_files - 1].ost_index = nb_output_streams - oc->nb_streams;
    output_files[nb_output_files - 1].recording_time = o->recording_time;
    output_files[nb_output_files - 1].start_time     = o->start_time;
    output_files[nb_output_files - 1].limit_filesize = o->limit_filesize;
    av_dict_copy(&output_files[nb_output_files - 1].opts, format_opts, 0);

    /* check filename in case of an image number is expected */
    if (oc->oformat->flags & AVFMT_NEEDNUMBER) {
        if (!av_filename_number_test(oc->filename)) {
            print_error(oc->filename, AVERROR(EINVAL));
            exit_program(1);
        }
    }

    if (!(oc->oformat->flags & AVFMT_NOFILE)) {
        /* test if it already exists to avoid losing precious files */
        assert_file_overwrite(filename);

        /* open the file */
        if ((err = avio_open2(&oc->pb, filename, AVIO_FLAG_WRITE,
                              &oc->interrupt_callback,
                              &output_files[nb_output_files - 1].opts)) < 0) {
            print_error(filename, err);
            exit_program(1);
        }
    }

    if (o->mux_preload) {
        uint8_t buf[64];
        snprintf(buf, sizeof(buf), "%d", (int)(o->mux_preload*AV_TIME_BASE));
        av_dict_set(&output_files[nb_output_files - 1].opts, "preload", buf, 0);
    }
    oc->max_delay = (int)(o->mux_max_delay * AV_TIME_BASE);

    /* copy metadata */
    for (i = 0; i < o->nb_metadata_map; i++) {
        char *p;
        int in_file_index = strtol(o->metadata_map[i].u.str, &p, 0);

        if (in_file_index < 0)
            continue;
        if (in_file_index >= nb_input_files) {
            av_log(NULL, AV_LOG_FATAL, "Invalid input file index %d while processing metadata maps\n", in_file_index);
            exit_program(1);
        }
        copy_metadata(o->metadata_map[i].specifier, *p ? p + 1 : p, oc, input_files[in_file_index].ctx, o);
    }

    /* copy chapters */
    if (o->chapters_input_file >= nb_input_files) {
        if (o->chapters_input_file == INT_MAX) {
            /* copy chapters from the first input file that has them*/
            o->chapters_input_file = -1;
            for (i = 0; i < nb_input_files; i++)
                if (input_files[i].ctx->nb_chapters) {
                    o->chapters_input_file = i;
                    break;
                }
        } else {
            av_log(NULL, AV_LOG_FATAL, "Invalid input file index %d in chapter mapping.\n",
                   o->chapters_input_file);
            exit_program(1);
        }
    }
    if (o->chapters_input_file >= 0)
        copy_chapters(&input_files[o->chapters_input_file], &output_files[nb_output_files - 1],
                      !o->metadata_chapters_manual);

    /* copy global metadata by default */
    if (!o->metadata_global_manual && nb_input_files)
        av_dict_copy(&oc->metadata, input_files[0].ctx->metadata,
                     AV_DICT_DONT_OVERWRITE);
    if (!o->metadata_streams_manual)
        for (i = output_files[nb_output_files - 1].ost_index; i < nb_output_streams; i++) {
            InputStream *ist;
            if (output_streams[i].source_index < 0)         /* this is true e.g. for attached files */
                continue;
            ist = &input_streams[output_streams[i].source_index];
            av_dict_copy(&output_streams[i].st->metadata, ist->st->metadata, AV_DICT_DONT_OVERWRITE);
        }

    /* process manually set metadata */
    for (i = 0; i < o->nb_metadata; i++) {
        AVDictionary **m;
        char type, *val;
        const char *stream_spec;
        int index = 0, j, ret;

        val = strchr(o->metadata[i].u.str, '=');
        if (!val) {
            av_log(NULL, AV_LOG_FATAL, "No '=' character in metadata string %s.\n",
                   o->metadata[i].u.str);
            exit_program(1);
        }
        *val++ = 0;

        parse_meta_type(o->metadata[i].specifier, &type, &index, &stream_spec);
        if (type == 's') {
            for (j = 0; j < oc->nb_streams; j++) {
                if ((ret = check_stream_specifier(oc, oc->streams[j], stream_spec)) > 0) {
                    av_dict_set(&oc->streams[j]->metadata, o->metadata[i].u.str, *val ? val : NULL, 0);
                } else if (ret < 0)
                    exit_program(1);
            }
            printf("ret %d, stream_spec %s\n", ret, stream_spec);
        }
        else {
            switch (type) {
            case 'g':
                m = &oc->metadata;
                break;
            case 'c':
                if (index < 0 || index >= oc->nb_chapters) {
                    av_log(NULL, AV_LOG_FATAL, "Invalid chapter index %d in metadata specifier.\n", index);
                    exit_program(1);
                }
                m = &oc->chapters[index]->metadata;
                break;
            default:
                av_log(NULL, AV_LOG_FATAL, "Invalid metadata specifier %s.\n", o->metadata[i].specifier);
                exit_program(1);
            }
            av_dict_set(m, o->metadata[i].u.str, *val ? val : NULL, 0);
        }
    }

    reset_options(o);
}

/* same option as mencoder */
static int opt_pass(const char *opt, const char *arg)
{
    do_pass = parse_number_or_die(opt, arg, OPT_INT, 1, 2);
    return 0;
}

static int64_t getutime(void)
{
#if HAVE_GETRUSAGE
    struct rusage rusage;

    getrusage(RUSAGE_SELF, &rusage);
    return (rusage.ru_utime.tv_sec * 1000000LL) + rusage.ru_utime.tv_usec;
#elif HAVE_GETPROCESSTIMES
    HANDLE proc;
    FILETIME c, e, k, u;
    proc = GetCurrentProcess();
    GetProcessTimes(proc, &c, &e, &k, &u);
    return ((int64_t) u.dwHighDateTime << 32 | u.dwLowDateTime) / 10;
#else
    return av_gettime();
#endif
}

static int64_t getmaxrss(void)
{
#if HAVE_GETRUSAGE && HAVE_STRUCT_RUSAGE_RU_MAXRSS
    struct rusage rusage;
    getrusage(RUSAGE_SELF, &rusage);
    return (int64_t)rusage.ru_maxrss * 1024;
#elif HAVE_GETPROCESSMEMORYINFO
    HANDLE proc;
    PROCESS_MEMORY_COUNTERS memcounters;
    proc = GetCurrentProcess();
    memcounters.cb = sizeof(memcounters);
    GetProcessMemoryInfo(proc, &memcounters, sizeof(memcounters));
    return memcounters.PeakPagefileUsage;
#else
    return 0;
#endif
}

static int opt_audio_qscale(OptionsContext *o, const char *opt, const char *arg)
{
    return parse_option(o, "q:a", arg, options);
}

static void show_usage(void)
{
    printf("Hyper fast Audio and Video encoder\n");
    printf("usage: %s [options] [[infile options] -i infile]... {[outfile options] outfile}...\n", program_name);
    printf("\n");
}

static int opt_help(const char *opt, const char *arg)
{
    int flags = AV_OPT_FLAG_DECODING_PARAM | AV_OPT_FLAG_ENCODING_PARAM;
    av_log_set_callback(log_callback_help);
    show_usage();
    show_help_options(options, "Main options:\n",
                      OPT_EXPERT | OPT_AUDIO | OPT_VIDEO | OPT_SUBTITLE | OPT_GRAB, 0);
    show_help_options(options, "\nAdvanced options:\n",
                      OPT_EXPERT | OPT_AUDIO | OPT_VIDEO | OPT_SUBTITLE | OPT_GRAB,
                      OPT_EXPERT);
    show_help_options(options, "\nVideo options:\n",
                      OPT_EXPERT | OPT_AUDIO | OPT_VIDEO | OPT_GRAB,
                      OPT_VIDEO);
    show_help_options(options, "\nAdvanced Video options:\n",
                      OPT_EXPERT | OPT_AUDIO | OPT_VIDEO | OPT_GRAB,
                      OPT_VIDEO | OPT_EXPERT);
    show_help_options(options, "\nAudio options:\n",
                      OPT_EXPERT | OPT_AUDIO | OPT_VIDEO | OPT_GRAB,
                      OPT_AUDIO);
    show_help_options(options, "\nAdvanced Audio options:\n",
                      OPT_EXPERT | OPT_AUDIO | OPT_VIDEO | OPT_GRAB,
                      OPT_AUDIO | OPT_EXPERT);
    show_help_options(options, "\nSubtitle options:\n",
                      OPT_SUBTITLE | OPT_GRAB,
                      OPT_SUBTITLE);
    show_help_options(options, "\nAudio/Video grab options:\n",
                      OPT_GRAB,
                      OPT_GRAB);
    printf("\n");
    show_help_children(avcodec_get_class(), flags);
    show_help_children(avformat_get_class(), flags);
    show_help_children(sws_get_class(), flags);

    return 0;
}

static int opt_target(OptionsContext *o, const char *opt, const char *arg)
{
    enum { PAL, NTSC, FILM, UNKNOWN } norm = UNKNOWN;
    static const char *const frame_rates[] = { "25", "30000/1001", "24000/1001" };

    if (!strncmp(arg, "pal-", 4)) {
        norm = PAL;
        arg += 4;
    } else if (!strncmp(arg, "ntsc-", 5)) {
        norm = NTSC;
        arg += 5;
    } else if (!strncmp(arg, "film-", 5)) {
        norm = FILM;
        arg += 5;
    } else {
        /* Try to determine PAL/NTSC by peeking in the input files */
        if (nb_input_files) {
            int i, j, fr;
            for (j = 0; j < nb_input_files; j++) {
                for (i = 0; i < input_files[j].nb_streams; i++) {
                    AVCodecContext *c = input_files[j].ctx->streams[i]->codec;
                    if (c->codec_type != AVMEDIA_TYPE_VIDEO)
                        continue;
                    fr = c->time_base.den * 1000 / c->time_base.num;
                    if (fr == 25000) {
                        norm = PAL;
                        break;
                    } else if ((fr == 29970) || (fr == 23976)) {
                        norm = NTSC;
                        break;
                    }
                }
                if (norm != UNKNOWN)
                    break;
            }
        }
        if (norm != UNKNOWN)
            av_log(NULL, AV_LOG_INFO, "Assuming %s for target.\n", norm == PAL ? "PAL" : "NTSC");
    }

    if (norm == UNKNOWN) {
        av_log(NULL, AV_LOG_FATAL, "Could not determine norm (PAL/NTSC/NTSC-Film) for target.\n");
        av_log(NULL, AV_LOG_FATAL, "Please prefix target with \"pal-\", \"ntsc-\" or \"film-\",\n");
        av_log(NULL, AV_LOG_FATAL, "or set a framerate with \"-r xxx\".\n");
        exit_program(1);
    }

    if (!strcmp(arg, "vcd")) {
        opt_video_codec(o, "c:v", "mpeg1video");
        opt_audio_codec(o, "c:a", "mp2");
        parse_option(o, "f", "vcd", options);

        parse_option(o, "s", norm == PAL ? "352x288" : "352x240", options);
        parse_option(o, "r", frame_rates[norm], options);
        opt_default("g", norm == PAL ? "15" : "18");

        opt_default("b", "1150000");
        opt_default("maxrate", "1150000");
        opt_default("minrate", "1150000");
        opt_default("bufsize", "327680"); // 40*1024*8;

        opt_default("b:a", "224000");
        parse_option(o, "ar", "44100", options);
        parse_option(o, "ac", "2", options);

        opt_default("packetsize", "2324");
        opt_default("muxrate", "1411200"); // 2352 * 75 * 8;

        /* We have to offset the PTS, so that it is consistent with the SCR.
           SCR starts at 36000, but the first two packs contain only padding
           and the first pack from the other stream, respectively, may also have
           been written before.
           So the real data starts at SCR 36000+3*1200. */
        o->mux_preload = (36000 + 3 * 1200) / 90000.0; // 0.44
    } else if (!strcmp(arg, "svcd")) {

        opt_video_codec(o, "c:v", "mpeg2video");
        opt_audio_codec(o, "c:a", "mp2");
        parse_option(o, "f", "svcd", options);

        parse_option(o, "s", norm == PAL ? "480x576" : "480x480", options);
        parse_option(o, "r", frame_rates[norm], options);
        opt_default("g", norm == PAL ? "15" : "18");

        opt_default("b", "2040000");
        opt_default("maxrate", "2516000");
        opt_default("minrate", "0"); // 1145000;
        opt_default("bufsize", "1835008"); // 224*1024*8;
        opt_default("flags", "+scan_offset");


        opt_default("b:a", "224000");
        parse_option(o, "ar", "44100", options);

        opt_default("packetsize", "2324");

    } else if (!strcmp(arg, "dvd")) {

        opt_video_codec(o, "c:v", "mpeg2video");
        opt_audio_codec(o, "c:a", "ac3");
        parse_option(o, "f", "dvd", options);

        parse_option(o, "s", norm == PAL ? "720x576" : "720x480", options);
        parse_option(o, "r", frame_rates[norm], options);
        opt_default("g", norm == PAL ? "15" : "18");

        opt_default("b", "6000000");
        opt_default("maxrate", "9000000");
        opt_default("minrate", "0"); // 1500000;
        opt_default("bufsize", "1835008"); // 224*1024*8;

        opt_default("packetsize", "2048");  // from www.mpucoder.com: DVD sectors contain 2048 bytes of data, this is also the size of one pack.
        opt_default("muxrate", "10080000"); // from mplex project: data_rate = 1260000. mux_rate = data_rate * 8

        opt_default("b:a", "448000");
        parse_option(o, "ar", "48000", options);

    } else if (!strncmp(arg, "dv", 2)) {

        parse_option(o, "f", "dv", options);

        parse_option(o, "s", norm == PAL ? "720x576" : "720x480", options);
        parse_option(o, "pix_fmt", !strncmp(arg, "dv50", 4) ? "yuv422p" :
                          norm == PAL ? "yuv420p" : "yuv411p", options);
        parse_option(o, "r", frame_rates[norm], options);

        parse_option(o, "ar", "48000", options);
        parse_option(o, "ac", "2", options);

    } else {
        av_log(NULL, AV_LOG_ERROR, "Unknown target: %s\n", arg);
        return AVERROR(EINVAL);
    }
    return 0;
}

static int opt_vstats_file(const char *opt, const char *arg)
{
    av_free (vstats_filename);
    vstats_filename = av_strdup (arg);
    return 0;
}

static int opt_vstats(const char *opt, const char *arg)
{
    char filename[40];
    time_t today2 = time(NULL);
    struct tm *today = localtime(&today2);

    snprintf(filename, sizeof(filename), "vstats_%02d%02d%02d.log", today->tm_hour, today->tm_min,
             today->tm_sec);
    return opt_vstats_file(opt, filename);
}

static int opt_video_frames(OptionsContext *o, const char *opt, const char *arg)
{
    return parse_option(o, "frames:v", arg, options);
}

static int opt_audio_frames(OptionsContext *o, const char *opt, const char *arg)
{
    return parse_option(o, "frames:a", arg, options);
}

static int opt_data_frames(OptionsContext *o, const char *opt, const char *arg)
{
    return parse_option(o, "frames:d", arg, options);
}

static void log_callback_null(void* ptr, int level, const char* fmt, va_list vl)
{
}

static int opt_passlogfile(const char *opt, const char *arg)
{
    pass_logfilename_prefix = arg;
#if CONFIG_LIBX264_ENCODER
    return opt_default("passlogfile", arg);
#else
    return 0;
#endif
}

static int opt_video_tag(OptionsContext *o, const char *opt, const char *arg)
{
    return parse_option(o, "tag:v", arg, options);
}

static int opt_audio_tag(OptionsContext *o, const char *opt, const char *arg)
{
    return parse_option(o, "tag:a", arg, options);
}

static int opt_subtitle_tag(OptionsContext *o, const char *opt, const char *arg)
{
    return parse_option(o, "tag:s", arg, options);
}

static int opt_video_filters(OptionsContext *o, const char *opt, const char *arg)
{
    return parse_option(o, "filter:v", arg, options);
}

#define OFFSET(x) offsetof(OptionsContext, x)
static const OptionDef options[] = {
    /* main options */
#include "cmdutils_common_opts.h"
    { "f", HAS_ARG | OPT_STRING | OPT_OFFSET, {.off = OFFSET(format)}, "force format", "fmt" },
    { "i", HAS_ARG | OPT_FUNC2, {(void*)opt_input_file}, "input file name", "filename" },
    { "y", OPT_BOOL, {(void*)&file_overwrite}, "overwrite output files" },
    { "n", OPT_BOOL, {(void*)&no_file_overwrite}, "do not overwrite output files" },
    { "c", HAS_ARG | OPT_STRING | OPT_SPEC, {.off = OFFSET(codec_names)}, "codec name", "codec" },
    { "codec", HAS_ARG | OPT_STRING | OPT_SPEC, {.off = OFFSET(codec_names)}, "codec name", "codec" },
    { "pre", HAS_ARG | OPT_STRING | OPT_SPEC, {.off = OFFSET(presets)}, "preset name", "preset" },
    { "map", HAS_ARG | OPT_EXPERT | OPT_FUNC2, {(void*)opt_map}, "set input stream mapping", "[-]input_file_id[:stream_specifier][,sync_file_id[:stream_specifier]]" },
    { "map_metadata", HAS_ARG | OPT_STRING | OPT_SPEC, {.off = OFFSET(metadata_map)}, "set metadata information of outfile from infile",
      "outfile[,metadata]:infile[,metadata]" },
    { "map_chapters",  OPT_INT | HAS_ARG | OPT_EXPERT | OPT_OFFSET, {.off = OFFSET(chapters_input_file)},  "set chapters mapping", "input_file_index" },
    { "t", HAS_ARG | OPT_TIME | OPT_OFFSET, {.off = OFFSET(recording_time)}, "record or transcode \"duration\" seconds of audio/video", "duration" },
    { "fs", HAS_ARG | OPT_INT64 | OPT_OFFSET, {.off = OFFSET(limit_filesize)}, "set the limit file size in bytes", "limit_size" }, //
    { "ss", HAS_ARG | OPT_TIME | OPT_OFFSET, {.off = OFFSET(start_time)}, "set the start time offset", "time_off" },
    { "itsoffset", HAS_ARG | OPT_TIME | OPT_OFFSET, {.off = OFFSET(input_ts_offset)}, "set the input ts offset", "time_off" },
    { "itsscale", HAS_ARG | OPT_DOUBLE | OPT_SPEC, {.off = OFFSET(ts_scale)}, "set the input ts scale", "scale" },
    { "metadata", HAS_ARG | OPT_STRING | OPT_SPEC, {.off = OFFSET(metadata)}, "add metadata", "string=string" },
    { "dframes", HAS_ARG | OPT_FUNC2, {(void*)opt_data_frames}, "set the number of data frames to record", "number" },
    { "benchmark", OPT_BOOL | OPT_EXPERT, {(void*)&do_benchmark},
      "add timings for benchmarking" },
    { "timelimit", HAS_ARG, {(void*)opt_timelimit}, "set max runtime in seconds", "limit" },
    { "dump", OPT_BOOL | OPT_EXPERT, {(void*)&do_pkt_dump},
      "dump each input packet" },
    { "hex", OPT_BOOL | OPT_EXPERT, {(void*)&do_hex_dump},
      "when dumping packets, also dump the payload" },
    { "re", OPT_BOOL | OPT_EXPERT | OPT_OFFSET, {.off = OFFSET(rate_emu)}, "read input at native frame rate", "" },
    { "target", HAS_ARG | OPT_FUNC2, {(void*)opt_target}, "specify target file type (\"vcd\", \"svcd\", \"dvd\", \"dv\", \"dv50\", \"pal-vcd\", \"ntsc-svcd\", ...)", "type" },
    { "vsync", HAS_ARG | OPT_INT | OPT_EXPERT, {(void*)&video_sync_method}, "video sync method", "" },
    { "async", HAS_ARG | OPT_INT | OPT_EXPERT, {(void*)&audio_sync_method}, "audio sync method", "" },
    { "adrift_threshold", HAS_ARG | OPT_FLOAT | OPT_EXPERT, {(void*)&audio_drift_threshold}, "audio drift threshold", "threshold" },
    { "copyts", OPT_BOOL | OPT_EXPERT, {(void*)&copy_ts}, "copy timestamps" },
    { "copytb", OPT_BOOL | OPT_EXPERT, {(void*)&copy_tb}, "copy input stream time base when stream copying" },
    { "shortest", OPT_BOOL | OPT_EXPERT, {(void*)&opt_shortest}, "finish encoding within shortest input" }, //
    { "dts_delta_threshold", HAS_ARG | OPT_FLOAT | OPT_EXPERT, {(void*)&dts_delta_threshold}, "timestamp discontinuity delta threshold", "threshold" },
    { "xerror", OPT_BOOL, {(void*)&exit_on_error}, "exit on error", "error" },
    { "copyinkf", OPT_BOOL | OPT_EXPERT | OPT_SPEC, {.off = OFFSET(copy_initial_nonkeyframes)}, "copy initial non-keyframes" },
    { "frames", OPT_INT64 | HAS_ARG | OPT_SPEC, {.off = OFFSET(max_frames)}, "set the number of frames to record", "number" },
    { "tag",   OPT_STRING | HAS_ARG | OPT_SPEC, {.off = OFFSET(codec_tags)}, "force codec tag/fourcc", "fourcc/tag" },
    { "q", HAS_ARG | OPT_EXPERT | OPT_DOUBLE | OPT_SPEC, {.off = OFFSET(qscale)}, "use fixed quality scale (VBR)", "q" },
    { "qscale", HAS_ARG | OPT_EXPERT | OPT_DOUBLE | OPT_SPEC, {.off = OFFSET(qscale)}, "use fixed quality scale (VBR)", "q" },
#if CONFIG_AVFILTER
    { "filter", HAS_ARG | OPT_STRING | OPT_SPEC, {.off = OFFSET(filters)}, "set stream filterchain", "filter_list" },
#endif
    { "stats", OPT_BOOL, {&print_stats}, "print progress report during encoding", },
    { "attach", HAS_ARG | OPT_FUNC2, {(void*)opt_attach}, "add an attachment to the output file", "filename" },
    { "dump_attachment", HAS_ARG | OPT_STRING | OPT_SPEC, {.off = OFFSET(dump_attachment)}, "extract an attachment into a file", "filename" },

    /* video options */
    { "vframes", HAS_ARG | OPT_VIDEO | OPT_FUNC2, {(void*)opt_video_frames}, "set the number of video frames to record", "number" },
    { "r", HAS_ARG | OPT_VIDEO | OPT_STRING | OPT_SPEC, {.off = OFFSET(frame_rates)}, "set frame rate (Hz value, fraction or abbreviation)", "rate" },
    { "s", HAS_ARG | OPT_VIDEO | OPT_STRING | OPT_SPEC, {.off = OFFSET(frame_sizes)}, "set frame size (WxH or abbreviation)", "size" },
    { "aspect", HAS_ARG | OPT_VIDEO | OPT_STRING | OPT_SPEC, {.off = OFFSET(frame_aspect_ratios)}, "set aspect ratio (4:3, 16:9 or 1.3333, 1.7777)", "aspect" },
    { "pix_fmt", HAS_ARG | OPT_EXPERT | OPT_VIDEO | OPT_STRING | OPT_SPEC, {.off = OFFSET(frame_pix_fmts)}, "set pixel format", "format" },
    { "bits_per_raw_sample", OPT_INT | HAS_ARG | OPT_VIDEO, {(void*)&frame_bits_per_raw_sample}, "set the number of bits per raw sample", "number" },
    { "vn", OPT_BOOL | OPT_VIDEO | OPT_OFFSET, {.off = OFFSET(video_disable)}, "disable video" },
    { "vdt", OPT_INT | HAS_ARG | OPT_EXPERT | OPT_VIDEO, {(void*)&video_discard}, "discard threshold", "n" },
    { "rc_override", HAS_ARG | OPT_EXPERT | OPT_VIDEO | OPT_STRING | OPT_SPEC, {.off = OFFSET(rc_overrides)}, "rate control override for specific intervals", "override" },
    { "vcodec", HAS_ARG | OPT_VIDEO | OPT_FUNC2, {(void*)opt_video_codec}, "force video codec ('copy' to copy stream)", "codec" },
    { "same_quant", OPT_BOOL | OPT_VIDEO, {(void*)&same_quant},
      "use same quantizer as source (implies VBR)" },
    { "pass", HAS_ARG | OPT_VIDEO, {(void*)opt_pass}, "select the pass number (1 or 2)", "n" },
    { "passlogfile", HAS_ARG | OPT_VIDEO, {(void*)&opt_passlogfile}, "select two pass log file name prefix", "prefix" },
    { "deinterlace", OPT_BOOL | OPT_EXPERT | OPT_VIDEO, {(void*)&do_deinterlace},
      "deinterlace pictures" },
    { "vstats", OPT_EXPERT | OPT_VIDEO, {(void*)&opt_vstats}, "dump video coding statistics to file" },
    { "vstats_file", HAS_ARG | OPT_EXPERT | OPT_VIDEO, {(void*)opt_vstats_file}, "dump video coding statistics to file", "file" },
#if CONFIG_AVFILTER
    { "vf", HAS_ARG | OPT_VIDEO | OPT_FUNC2, {(void*)opt_video_filters}, "video filters", "filter list" },
#endif
    { "intra_matrix", HAS_ARG | OPT_EXPERT | OPT_VIDEO | OPT_STRING | OPT_SPEC, {.off = OFFSET(intra_matrices)}, "specify intra matrix coeffs", "matrix" },
    { "inter_matrix", HAS_ARG | OPT_EXPERT | OPT_VIDEO | OPT_STRING | OPT_SPEC, {.off = OFFSET(inter_matrices)}, "specify inter matrix coeffs", "matrix" },
    { "top", HAS_ARG | OPT_EXPERT | OPT_VIDEO | OPT_INT| OPT_SPEC, {.off = OFFSET(top_field_first)}, "top=1/bottom=0/auto=-1 field first", "" },
    { "dc", OPT_INT | HAS_ARG | OPT_EXPERT | OPT_VIDEO, {(void*)&intra_dc_precision}, "intra_dc_precision", "precision" },
    { "vtag", HAS_ARG | OPT_EXPERT | OPT_VIDEO | OPT_FUNC2, {(void*)opt_video_tag}, "force video tag/fourcc", "fourcc/tag" },
    { "qphist", OPT_BOOL | OPT_EXPERT | OPT_VIDEO, { (void *)&qp_hist }, "show QP histogram" },
    { "force_fps", OPT_BOOL | OPT_EXPERT | OPT_VIDEO | OPT_SPEC, {.off = OFFSET(force_fps)}, "force the selected framerate, disable the best supported framerate selection" },
    { "streamid", HAS_ARG | OPT_EXPERT | OPT_FUNC2, {(void*)opt_streamid}, "set the value of an outfile streamid", "streamIndex:value" },
    { "force_key_frames", OPT_STRING | HAS_ARG | OPT_EXPERT | OPT_VIDEO | OPT_SPEC, {.off = OFFSET(forced_key_frames)}, "force key frames at specified timestamps", "timestamps" },

    /* audio options */
    { "aframes", HAS_ARG | OPT_AUDIO | OPT_FUNC2, {(void*)opt_audio_frames}, "set the number of audio frames to record", "number" },
    { "aq", HAS_ARG | OPT_AUDIO | OPT_FUNC2, {(void*)opt_audio_qscale}, "set audio quality (codec-specific)", "quality", },
    { "ar", HAS_ARG | OPT_AUDIO | OPT_INT | OPT_SPEC, {.off = OFFSET(audio_sample_rate)}, "set audio sampling rate (in Hz)", "rate" },
    { "ac", HAS_ARG | OPT_AUDIO | OPT_INT | OPT_SPEC, {.off = OFFSET(audio_channels)}, "set number of audio channels", "channels" },
    { "an", OPT_BOOL | OPT_AUDIO | OPT_OFFSET, {.off = OFFSET(audio_disable)}, "disable audio" },
    { "acodec", HAS_ARG | OPT_AUDIO | OPT_FUNC2, {(void*)opt_audio_codec}, "force audio codec ('copy' to copy stream)", "codec" },
    { "atag", HAS_ARG | OPT_EXPERT | OPT_AUDIO | OPT_FUNC2, {(void*)opt_audio_tag}, "force audio tag/fourcc", "fourcc/tag" },
    { "vol", OPT_INT | HAS_ARG | OPT_AUDIO, {(void*)&audio_volume}, "change audio volume (256=normal)" , "volume" }, //
    { "sample_fmt", HAS_ARG | OPT_EXPERT | OPT_AUDIO | OPT_SPEC | OPT_STRING, {.off = OFFSET(sample_fmts)}, "set sample format", "format" },

    /* subtitle options */
    { "sn", OPT_BOOL | OPT_SUBTITLE | OPT_OFFSET, {.off = OFFSET(subtitle_disable)}, "disable subtitle" },
    { "scodec", HAS_ARG | OPT_SUBTITLE | OPT_FUNC2, {(void*)opt_subtitle_codec}, "force subtitle codec ('copy' to copy stream)", "codec" },
    { "stag", HAS_ARG | OPT_EXPERT | OPT_SUBTITLE | OPT_FUNC2, {(void*)opt_subtitle_tag}, "force subtitle tag/fourcc", "fourcc/tag" },

    /* grab options */
    { "isync", OPT_BOOL | OPT_EXPERT | OPT_GRAB, {(void*)&input_sync}, "sync read on input", "" },

    /* muxer options */
    { "muxdelay", OPT_FLOAT | HAS_ARG | OPT_EXPERT   | OPT_OFFSET, {.off = OFFSET(mux_max_delay)}, "set the maximum demux-decode delay", "seconds" },
    { "muxpreload", OPT_FLOAT | HAS_ARG | OPT_EXPERT | OPT_OFFSET, {.off = OFFSET(mux_preload)},   "set the initial demux-decode delay", "seconds" },

    { "bsf", HAS_ARG | OPT_STRING | OPT_SPEC, {.off = OFFSET(bitstream_filters)}, "A comma-separated list of bitstream filters", "bitstream_filters" },

    /* data codec support */
    { "dcodec", HAS_ARG | OPT_DATA | OPT_FUNC2, {(void*)opt_data_codec}, "force data codec ('copy' to copy stream)", "codec" },

    { "default", HAS_ARG | OPT_AUDIO | OPT_VIDEO | OPT_EXPERT, {(void*)opt_default}, "generic catch all option", "" },
    { NULL, },
};

int main(int argc, char **argv)
{
    OptionsContext o = { 0 };
    int64_t ti;

    reset_options(&o);

    av_log_set_flags(AV_LOG_SKIP_REPEATED);
    parse_loglevel(argc, argv, options);

    if(argc>1 && !strcmp(argv[1], "-d")){
        run_as_daemon=1;
        av_log_set_callback(log_callback_null);
        argc--;
        argv++;
    }

    avcodec_register_all();
#if CONFIG_AVDEVICE
    avdevice_register_all();
#endif
#if CONFIG_AVFILTER
    avfilter_register_all();
#endif
    av_register_all();
    avformat_network_init();

    show_banner(argc, argv, options);

    /* parse options */
    parse_options(&o, argc, argv, options, opt_output_file);

    if (nb_output_files <= 0 && nb_input_files == 0) {
        show_usage();
        av_log(NULL, AV_LOG_WARNING, "Use -h to get full help or, even better, run 'man %s'\n", program_name);
        exit_program(1);
    }

    /* file converter / grab */
    if (nb_output_files <= 0) {
        fprintf(stderr, "At least one output file must be specified\n");
        exit_program(1);
    }

    if (nb_input_files == 0) {
        av_log(NULL, AV_LOG_FATAL, "At least one input file must be specified\n");
        exit_program(1);
    }

    ti = getutime();
    if (transcode(output_files, nb_output_files, input_files, nb_input_files) < 0)
        exit_program(1);
    ti = getutime() - ti;
    if (do_benchmark) {
        int maxrss = getmaxrss() / 1024;
        printf("bench: utime=%0.3fs maxrss=%ikB\n", ti / 1000000.0, maxrss);
    }

    exit_program(0);
    return 0;
}<|MERGE_RESOLUTION|>--- conflicted
+++ resolved
@@ -126,19 +126,11 @@
 static int do_hex_dump = 0;
 static int do_pkt_dump = 0;
 static int do_pass = 0;
-<<<<<<< HEAD
 static const char *pass_logfilename_prefix;
-static int video_sync_method= -1;
-static int audio_sync_method= 0;
-static float audio_drift_threshold= 0.1;
-static int copy_ts= 0;
-=======
-static char *pass_logfilename_prefix = NULL;
 static int video_sync_method = -1;
 static int audio_sync_method = 0;
 static float audio_drift_threshold = 0.1;
 static int copy_ts = 0;
->>>>>>> 209c4452
 static int copy_tb = 1;
 static int opt_shortest = 0;
 static char *vstats_filename;
@@ -682,7 +674,6 @@
 
 static void term_init(void)
 {
-<<<<<<< HEAD
 #if HAVE_TERMIOS_H
     if(!run_as_daemon){
     struct termios tty;
@@ -705,10 +696,7 @@
     }
 #endif
 
-    signal(SIGINT , sigterm_handler); /* Interrupt (ANSI).  */
-=======
     signal(SIGINT , sigterm_handler); /* Interrupt (ANSI).    */
->>>>>>> 209c4452
     signal(SIGTERM, sigterm_handler); /* Termination (ANSI).  */
 #ifdef SIGXCPU
     signal(SIGXCPU, sigterm_handler);
@@ -1318,14 +1306,9 @@
                ist->file_index, ist->st->index,
                ost->resample_width, ost->resample_height, av_get_pix_fmt_name(ost->resample_pix_fmt),
                dec->width         , dec->height         , av_get_pix_fmt_name(dec->pix_fmt));
-<<<<<<< HEAD
         ost->resample_width   = dec->width;
         ost->resample_height  = dec->height;
         ost->resample_pix_fmt = dec->pix_fmt;
-=======
-        if (!ost->video_resample)
-            ost->video_resample = 1;
->>>>>>> 209c4452
     }
 
     ost->video_resample = dec->width   != enc->width  ||
@@ -2433,31 +2416,7 @@
                                       codec->height  != icodec->height ||
                                       codec->pix_fmt != icodec->pix_fmt;
                 if (ost->video_resample) {
-<<<<<<< HEAD
                     codec->bits_per_raw_sample= frame_bits_per_raw_sample;
-=======
-#if !CONFIG_AVFILTER
-                    avcodec_get_frame_defaults(&ost->pict_tmp);
-                    if (avpicture_alloc((AVPicture*)&ost->pict_tmp, codec->pix_fmt,
-                                       codec->width, codec->height)) {
-                        av_log(NULL, AV_LOG_FATAL, "Cannot allocate temp picture, check pix fmt\n");
-                        exit_program(1);
-                    }
-                    ost->img_resample_ctx = sws_getContext(
-                        icodec->width,
-                        icodec->height,
-                        icodec->pix_fmt,
-                        codec->width,
-                        codec->height,
-                        codec->pix_fmt,
-                        ost->sws_flags, NULL, NULL, NULL);
-                    if (ost->img_resample_ctx == NULL) {
-                        av_log(NULL, AV_LOG_FATAL, "Cannot get resampling context\n");
-                        exit_program(1);
-                    }
-#endif
-                    codec->bits_per_raw_sample = 0;
->>>>>>> 209c4452
                 }
 
                 ost->resample_height  = icodec->height;
@@ -2519,16 +2478,10 @@
                 }
             }
         }
-<<<<<<< HEAD
-        if(codec->codec_type == AVMEDIA_TYPE_VIDEO){
+        if (codec->codec_type == AVMEDIA_TYPE_VIDEO) {
             /* maximum video buffer size is 6-bytes per pixel, plus DPX header size */
             int        size = codec->width * codec->height;
-            bit_buffer_size = FFMAX(bit_buffer_size, 6*size + 1664);
-=======
-        if (codec->codec_type == AVMEDIA_TYPE_VIDEO) {
-            int        size = codec->width * codec->height;
-            bit_buffer_size = FFMAX(bit_buffer_size, 6 * size + 200);
->>>>>>> 209c4452
+            bit_buffer_size = FFMAX(bit_buffer_size, 6 * size + 1664);
         }
     }
 
@@ -2702,8 +2655,7 @@
         double opts_min;
 
         ipts_min = INT64_MAX;
-<<<<<<< HEAD
-        opts_min= 1e100;
+        opts_min = 1e100;
         /* if 'q' pressed, exits */
         if (!using_stdin) {
             if (q_pressed)
@@ -2755,9 +2707,6 @@
                 );
             }
         }
-=======
-        opts_min = 1e100;
->>>>>>> 209c4452
 
         /* select the stream that we must read now by looking at the
            smallest output pts */
@@ -3258,15 +3207,10 @@
 
         switch (dec->codec_type) {
         case AVMEDIA_TYPE_AUDIO:
-<<<<<<< HEAD
             if(!ist->dec)
                 ist->dec = avcodec_find_decoder(dec->codec_id);
             if(o->audio_disable)
-                st->discard= AVDISCARD_ALL;
-=======
-            if (o->audio_disable)
                 st->discard = AVDISCARD_ALL;
->>>>>>> 209c4452
             break;
         case AVMEDIA_TYPE_VIDEO:
             if(!ist->dec)
