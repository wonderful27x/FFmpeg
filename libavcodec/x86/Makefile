OBJS                                   += x86/constants.o               \
                                          x86/fmtconvert_init.o         \

OBJS-$(CONFIG_AC3DSP)                  += x86/ac3dsp_init.o
OBJS-$(CONFIG_AUDIODSP)                += x86/audiodsp_init.o
<<<<<<< HEAD
OBJS-$(CONFIG_BLOCKDSP)                += x86/blockdsp_mmx.o
=======
OBJS-$(CONFIG_BSWAPDSP)                += x86/bswapdsp_init.o
>>>>>>> c67b449b
OBJS-$(CONFIG_DCT)                     += x86/dct_init.o
OBJS-$(CONFIG_DSPUTIL)                 += x86/dsputil_init.o
OBJS-$(CONFIG_ENCODERS)                += x86/dsputilenc_mmx.o          \
                                          x86/fdct.o                    \
                                          x86/motion_est.o
OBJS-$(CONFIG_FFT)                     += x86/fft_init.o
OBJS-$(CONFIG_FLAC_DECODER)            += x86/flacdsp_init.o
OBJS-$(CONFIG_FLAC_ENCODER)            += x86/flacdsp_init.o
OBJS-$(CONFIG_H263DSP)                 += x86/h263dsp_init.o
OBJS-$(CONFIG_H264CHROMA)              += x86/h264chroma_init.o
OBJS-$(CONFIG_H264DSP)                 += x86/h264dsp_init.o
OBJS-$(CONFIG_H264PRED)                += x86/h264_intrapred_init.o
OBJS-$(CONFIG_H264QPEL)                += x86/h264_qpel.o
OBJS-$(CONFIG_HEVC_DECODER)            += x86/hevcdsp_init.o
OBJS-$(CONFIG_HPELDSP)                 += x86/hpeldsp_init.o
OBJS-$(CONFIG_LLAUDDSP)                += x86/lossless_audiodsp_init.o
OBJS-$(CONFIG_LLVIDDSP)                += x86/lossless_videodsp_init.o
OBJS-$(CONFIG_HUFFYUVDSP)              += x86/huffyuvdsp_init.o
OBJS-$(CONFIG_HUFFYUVENCDSP)           += x86/huffyuvencdsp_mmx.o
OBJS-$(CONFIG_LPC)                     += x86/lpc.o
OBJS-$(CONFIG_MPEGAUDIODSP)            += x86/mpegaudiodsp.o
OBJS-$(CONFIG_MPEGVIDEO)               += x86/mpegvideo.o
OBJS-$(CONFIG_MPEGVIDEOENC)            += x86/mpegvideoenc.o
OBJS-$(CONFIG_QPELDSP)                 += x86/qpeldsp_init.o
OBJS-$(CONFIG_VIDEODSP)                += x86/videodsp_init.o
OBJS-$(CONFIG_VP3DSP)                  += x86/vp3dsp_init.o
OBJS-$(CONFIG_XMM_CLOBBER_TEST)        += x86/w64xmmtest.o

OBJS-$(CONFIG_AAC_DECODER)             += x86/sbrdsp_init.o
OBJS-$(CONFIG_CAVS_DECODER)            += x86/cavsdsp.o
OBJS-$(CONFIG_DCA_DECODER)             += x86/dcadsp_init.o
OBJS-$(CONFIG_DNXHD_ENCODER)           += x86/dnxhdenc_init.o
OBJS-$(CONFIG_MLP_DECODER)             += x86/mlpdsp.o
OBJS-$(CONFIG_PNG_DECODER)             += x86/pngdsp_init.o
OBJS-$(CONFIG_PRORES_DECODER)          += x86/proresdsp_init.o
OBJS-$(CONFIG_PRORES_LGPL_DECODER)     += x86/proresdsp_init.o
OBJS-$(CONFIG_RV30_DECODER)            += x86/rv34dsp_init.o
OBJS-$(CONFIG_RV40_DECODER)            += x86/rv34dsp_init.o            \
                                          x86/rv40dsp_init.o
OBJS-$(CONFIG_SVQ1_ENCODER)            += x86/svq1enc_mmx.o
OBJS-$(CONFIG_V210_DECODER)            += x86/v210-init.o
OBJS-$(CONFIG_TTA_DECODER)             += x86/ttadsp_init.o
OBJS-$(CONFIG_TRUEHD_DECODER)          += x86/mlpdsp.o
OBJS-$(CONFIG_VC1_DECODER)             += x86/vc1dsp_init.o
OBJS-$(CONFIG_VORBIS_DECODER)          += x86/vorbisdsp_init.o
OBJS-$(CONFIG_VP6_DECODER)             += x86/vp6dsp_init.o
OBJS-$(CONFIG_VP7_DECODER)             += x86/vp8dsp_init.o
OBJS-$(CONFIG_VP8_DECODER)             += x86/vp8dsp_init.o
OBJS-$(CONFIG_VP9_DECODER)             += x86/vp9dsp_init.o
OBJS-$(CONFIG_WEBP_DECODER)            += x86/vp8dsp_init.o

MMX-OBJS-$(CONFIG_DSPUTIL)             += x86/dsputil_mmx.o             \
                                          x86/idct_mmx_xvid.o           \
                                          x86/idct_sse2_xvid.o          \
                                          x86/simple_idct.o
MMX-OBJS-$(CONFIG_DIRAC_DECODER)       += x86/dirac_dwt.o
MMX-OBJS-$(CONFIG_HUFFYUVDSP)          += x86/huffyuvdsp_mmx.o

MMX-OBJS-$(CONFIG_SNOW_DECODER)        += x86/snowdsp.o
MMX-OBJS-$(CONFIG_SNOW_ENCODER)        += x86/snowdsp.o
MMX-OBJS-$(CONFIG_VC1_DECODER)         += x86/vc1dsp_mmx.o

YASM-OBJS                              += x86/deinterlace.o             \
                                          x86/fmtconvert.o              \

YASM-OBJS-$(CONFIG_AC3DSP)             += x86/ac3dsp.o
YASM-OBJS-$(CONFIG_AUDIODSP)           += x86/audiodsp.o
<<<<<<< HEAD
YASM-OBJS-$(CONFIG_BLOCKDSP)           += x86/blockdsp.o
=======
YASM-OBJS-$(CONFIG_BSWAPDSP)           += x86/bswapdsp.o
>>>>>>> c67b449b
YASM-OBJS-$(CONFIG_DCT)                += x86/dct32.o
YASM-OBJS-$(CONFIG_DIRAC_DECODER)      += x86/diracdsp_mmx.o x86/diracdsp_yasm.o\
                                          x86/dwt_yasm.o
YASM-OBJS-$(CONFIG_DNXHD_ENCODER)      += x86/dnxhdenc.o
YASM-OBJS-$(CONFIG_ENCODERS)           += x86/dsputilenc.o
YASM-OBJS-$(CONFIG_FFT)                += x86/fft.o
YASM-OBJS-$(CONFIG_FLAC_DECODER)       += x86/flacdsp.o
YASM-OBJS-$(CONFIG_H263DSP)            += x86/h263_loopfilter.o
YASM-OBJS-$(CONFIG_H264CHROMA)         += x86/h264_chromamc.o           \
                                          x86/h264_chromamc_10bit.o
YASM-OBJS-$(CONFIG_H264DSP)            += x86/h264_deblock.o            \
                                          x86/h264_deblock_10bit.o      \
                                          x86/h264_idct.o               \
                                          x86/h264_idct_10bit.o         \
                                          x86/h264_weight.o             \
                                          x86/h264_weight_10bit.o
YASM-OBJS-$(CONFIG_H264PRED)           += x86/h264_intrapred.o          \
                                          x86/h264_intrapred_10bit.o
YASM-OBJS-$(CONFIG_H264QPEL)           += x86/h264_qpel_8bit.o          \
                                          x86/h264_qpel_10bit.o         \
                                          x86/fpel.o                    \
                                          x86/qpel.o
YASM-OBJS-$(CONFIG_HEVC_DECODER)       += x86/hevc_mc.o                 \
                                          x86/hevc_deblock.o            \
                                          x86/hevc_idct.o
YASM-OBJS-$(CONFIG_HPELDSP)            += x86/fpel.o                    \
                                          x86/hpeldsp.o
YASM-OBJS-$(CONFIG_HUFFYUVDSP)         += x86/huffyuvdsp.o
YASM-OBJS-$(CONFIG_LLAUDDSP)           += x86/lossless_audiodsp.o
YASM-OBJS-$(CONFIG_LLVIDDSP)           += x86/lossless_videodsp.o
YASM-OBJS-$(CONFIG_MPEGAUDIODSP)       += x86/imdct36.o
YASM-OBJS-$(CONFIG_QPELDSP)            += x86/qpeldsp.o                 \
                                          x86/fpel.o                    \
                                          x86/qpel.o
YASM-OBJS-$(CONFIG_VIDEODSP)           += x86/videodsp.o
YASM-OBJS-$(CONFIG_VP3DSP)             += x86/vp3dsp.o

YASM-OBJS-$(CONFIG_AAC_DECODER)        += x86/sbrdsp.o
YASM-OBJS-$(CONFIG_DCA_DECODER)        += x86/dcadsp.o
YASM-OBJS-$(CONFIG_PNG_DECODER)        += x86/pngdsp.o
YASM-OBJS-$(CONFIG_PRORES_DECODER)     += x86/proresdsp.o
YASM-OBJS-$(CONFIG_PRORES_LGPL_DECODER) += x86/proresdsp.o
YASM-OBJS-$(CONFIG_RV30_DECODER)       += x86/rv34dsp.o
YASM-OBJS-$(CONFIG_RV40_DECODER)       += x86/rv34dsp.o                 \
                                          x86/rv40dsp.o
YASM-OBJS-$(CONFIG_TTA_DECODER)        += x86/ttadsp.o
YASM-OBJS-$(CONFIG_V210_DECODER)       += x86/v210.o
YASM-OBJS-$(CONFIG_VC1_DECODER)        += x86/vc1dsp.o
YASM-OBJS-$(CONFIG_VORBIS_DECODER)     += x86/vorbisdsp.o
YASM-OBJS-$(CONFIG_VP6_DECODER)        += x86/vp6dsp.o
YASM-OBJS-$(CONFIG_VP7_DECODER)        += x86/vp8dsp.o                  \
                                          x86/vp8dsp_loopfilter.o
YASM-OBJS-$(CONFIG_VP8_DECODER)        += x86/vp8dsp.o                  \
                                          x86/vp8dsp_loopfilter.o
YASM-OBJS-$(CONFIG_VP9_DECODER)        += x86/vp9intrapred.o            \
                                          x86/vp9itxfm.o                \
                                          x86/vp9lpf.o                  \
                                          x86/vp9mc.o
YASM-OBJS-$(CONFIG_WEBP_DECODER)       += x86/vp8dsp.o<|MERGE_RESOLUTION|>--- conflicted
+++ resolved
@@ -3,11 +3,8 @@
 
 OBJS-$(CONFIG_AC3DSP)                  += x86/ac3dsp_init.o
 OBJS-$(CONFIG_AUDIODSP)                += x86/audiodsp_init.o
-<<<<<<< HEAD
 OBJS-$(CONFIG_BLOCKDSP)                += x86/blockdsp_mmx.o
-=======
 OBJS-$(CONFIG_BSWAPDSP)                += x86/bswapdsp_init.o
->>>>>>> c67b449b
 OBJS-$(CONFIG_DCT)                     += x86/dct_init.o
 OBJS-$(CONFIG_DSPUTIL)                 += x86/dsputil_init.o
 OBJS-$(CONFIG_ENCODERS)                += x86/dsputilenc_mmx.o          \
@@ -75,11 +72,8 @@
 
 YASM-OBJS-$(CONFIG_AC3DSP)             += x86/ac3dsp.o
 YASM-OBJS-$(CONFIG_AUDIODSP)           += x86/audiodsp.o
-<<<<<<< HEAD
 YASM-OBJS-$(CONFIG_BLOCKDSP)           += x86/blockdsp.o
-=======
 YASM-OBJS-$(CONFIG_BSWAPDSP)           += x86/bswapdsp.o
->>>>>>> c67b449b
 YASM-OBJS-$(CONFIG_DCT)                += x86/dct32.o
 YASM-OBJS-$(CONFIG_DIRAC_DECODER)      += x86/diracdsp_mmx.o x86/diracdsp_yasm.o\
                                           x86/dwt_yasm.o
