/*
 * MMX optimized DSP utils
 * Copyright (c) 2000, 2001 Fabrice Bellard
 * Copyright (c) 2002-2004 Michael Niedermayer <michaelni@gmx.at>
 *
 * This file is part of FFmpeg.
 *
 * FFmpeg is free software; you can redistribute it and/or
 * modify it under the terms of the GNU Lesser General Public
 * License as published by the Free Software Foundation; either
 * version 2.1 of the License, or (at your option) any later version.
 *
 * FFmpeg is distributed in the hope that it will be useful,
 * but WITHOUT ANY WARRANTY; without even the implied warranty of
 * MERCHANTABILITY or FITNESS FOR A PARTICULAR PURPOSE.  See the GNU
 * Lesser General Public License for more details.
 *
 * You should have received a copy of the GNU Lesser General Public
 * License along with FFmpeg; if not, write to the Free Software
 * Foundation, Inc., 51 Franklin Street, Fifth Floor, Boston, MA 02110-1301 USA
 *
 * MMX optimization by Nick Kurshev <nickols_k@mail.ru>
 */

#include "libavutil/attributes.h"
#include "libavutil/cpu.h"
#include "libavutil/x86/asm.h"
#include "libavcodec/dsputil.h"
#include "libavcodec/h264dsp.h"
#include "libavcodec/mpegvideo.h"
#include "libavcodec/simple_idct.h"
#include "libavcodec/videodsp.h"
#include "dsputil_mmx.h"
#include "idct_xvid.h"
#include "diracdsp_mmx.h"

//#undef NDEBUG
//#include <assert.h>

/* pixel operations */
DECLARE_ALIGNED(8,  const uint64_t, ff_pw_15)   =   0x000F000F000F000FULL;
DECLARE_ALIGNED(16, const xmm_reg,  ff_pw_17)   = { 0x0011001100110011ULL, 0x0011001100110011ULL };
DECLARE_ALIGNED(8,  const uint64_t, ff_pw_20)   =   0x0014001400140014ULL;
DECLARE_ALIGNED(8,  const uint64_t, ff_pw_42)   =   0x002A002A002A002AULL;
DECLARE_ALIGNED(8,  const uint64_t, ff_pw_53)   =   0x0035003500350035ULL;
DECLARE_ALIGNED(8,  const uint64_t, ff_pw_96)   =   0x0060006000600060ULL;
DECLARE_ALIGNED(8,  const uint64_t, ff_pw_128)  =   0x0080008000800080ULL;
DECLARE_ALIGNED(8,  const uint64_t, ff_pw_255)  =   0x00ff00ff00ff00ffULL;
DECLARE_ALIGNED(16, const xmm_reg,  ff_pw_512)  = { 0x0200020002000200ULL, 0x0200020002000200ULL };
DECLARE_ALIGNED(16, const xmm_reg,  ff_pw_1019) = { 0x03FB03FB03FB03FBULL, 0x03FB03FB03FB03FBULL };

DECLARE_ALIGNED(8,  const uint64_t, ff_pb_3F)   =   0x3F3F3F3F3F3F3F3FULL;
DECLARE_ALIGNED(8,  const uint64_t, ff_pb_FC)   =   0xFCFCFCFCFCFCFCFCULL;

DECLARE_ALIGNED(16, const double, ff_pd_1)[2] = { 1.0, 1.0 };
DECLARE_ALIGNED(16, const double, ff_pd_2)[2] = { 2.0, 2.0 };


void ff_put_pixels8_l2_mmxext(uint8_t *dst, uint8_t *src1, uint8_t *src2,
                              int dstStride, int src1Stride, int h);
void ff_put_no_rnd_pixels8_l2_mmxext(uint8_t *dst, uint8_t *src1,
                                     uint8_t *src2, int dstStride,
                                     int src1Stride, int h);
void ff_avg_pixels8_l2_mmxext(uint8_t *dst, uint8_t *src1, uint8_t *src2,
                              int dstStride, int src1Stride, int h);
void ff_put_pixels16_l2_mmxext(uint8_t *dst, uint8_t *src1, uint8_t *src2,
                               int dstStride, int src1Stride, int h);
void ff_avg_pixels16_l2_mmxext(uint8_t *dst, uint8_t *src1, uint8_t *src2,
                               int dstStride, int src1Stride, int h);
void ff_put_no_rnd_pixels16_l2_mmxext(uint8_t *dst, uint8_t *src1, uint8_t *src2,
                                      int dstStride, int src1Stride, int h);
void ff_put_mpeg4_qpel16_h_lowpass_mmxext(uint8_t *dst, uint8_t *src,
                                         int dstStride, int srcStride, int h);
void ff_avg_mpeg4_qpel16_h_lowpass_mmxext(uint8_t *dst, uint8_t *src,
                                         int dstStride, int srcStride, int h);
void ff_put_no_rnd_mpeg4_qpel16_h_lowpass_mmxext(uint8_t *dst, uint8_t *src,
                                                 int dstStride, int srcStride,
                                                 int h);
void ff_put_mpeg4_qpel8_h_lowpass_mmxext(uint8_t *dst, uint8_t *src,
                                        int dstStride, int srcStride, int h);
void ff_avg_mpeg4_qpel8_h_lowpass_mmxext(uint8_t *dst, uint8_t *src,
                                        int dstStride, int srcStride, int h);
void ff_put_no_rnd_mpeg4_qpel8_h_lowpass_mmxext(uint8_t *dst, uint8_t *src,
                                                int dstStride, int srcStride,
                                                int h);
void ff_put_mpeg4_qpel16_v_lowpass_mmxext(uint8_t *dst, uint8_t *src,
                                         int dstStride, int srcStride);
void ff_avg_mpeg4_qpel16_v_lowpass_mmxext(uint8_t *dst, uint8_t *src,
                                         int dstStride, int srcStride);
void ff_put_no_rnd_mpeg4_qpel16_v_lowpass_mmxext(uint8_t *dst, uint8_t *src,
                                                 int dstStride, int srcStride);
void ff_put_mpeg4_qpel8_v_lowpass_mmxext(uint8_t *dst, uint8_t *src,
                                        int dstStride, int srcStride);
void ff_avg_mpeg4_qpel8_v_lowpass_mmxext(uint8_t *dst, uint8_t *src,
                                        int dstStride, int srcStride);
void ff_put_no_rnd_mpeg4_qpel8_v_lowpass_mmxext(uint8_t *dst, uint8_t *src,
                                                int dstStride, int srcStride);
#define ff_put_no_rnd_pixels16_mmxext ff_put_pixels16_mmxext
#define ff_put_no_rnd_pixels8_mmxext ff_put_pixels8_mmxext


#if HAVE_INLINE_ASM

/***********************************/
/* standard MMX */

void ff_put_pixels_clamped_mmx(const int16_t *block, uint8_t *pixels,
                               int line_size)
{
    const int16_t *p;
    uint8_t *pix;

    /* read the pixels */
    p   = block;
    pix = pixels;
    /* unrolled loop */
    __asm__ volatile (
        "movq      (%3), %%mm0          \n\t"
        "movq     8(%3), %%mm1          \n\t"
        "movq    16(%3), %%mm2          \n\t"
        "movq    24(%3), %%mm3          \n\t"
        "movq    32(%3), %%mm4          \n\t"
        "movq    40(%3), %%mm5          \n\t"
        "movq    48(%3), %%mm6          \n\t"
        "movq    56(%3), %%mm7          \n\t"
        "packuswb %%mm1, %%mm0          \n\t"
        "packuswb %%mm3, %%mm2          \n\t"
        "packuswb %%mm5, %%mm4          \n\t"
        "packuswb %%mm7, %%mm6          \n\t"
        "movq     %%mm0, (%0)           \n\t"
        "movq     %%mm2, (%0, %1)       \n\t"
        "movq     %%mm4, (%0, %1, 2)    \n\t"
        "movq     %%mm6, (%0, %2)       \n\t"
        :: "r"(pix), "r"((x86_reg)line_size), "r"((x86_reg)line_size * 3),
           "r"(p)
        : "memory");
    pix += line_size * 4;
    p   += 32;

    // if here would be an exact copy of the code above
    // compiler would generate some very strange code
    // thus using "r"
    __asm__ volatile (
        "movq       (%3), %%mm0         \n\t"
        "movq      8(%3), %%mm1         \n\t"
        "movq     16(%3), %%mm2         \n\t"
        "movq     24(%3), %%mm3         \n\t"
        "movq     32(%3), %%mm4         \n\t"
        "movq     40(%3), %%mm5         \n\t"
        "movq     48(%3), %%mm6         \n\t"
        "movq     56(%3), %%mm7         \n\t"
        "packuswb  %%mm1, %%mm0         \n\t"
        "packuswb  %%mm3, %%mm2         \n\t"
        "packuswb  %%mm5, %%mm4         \n\t"
        "packuswb  %%mm7, %%mm6         \n\t"
        "movq      %%mm0, (%0)          \n\t"
        "movq      %%mm2, (%0, %1)      \n\t"
        "movq      %%mm4, (%0, %1, 2)   \n\t"
        "movq      %%mm6, (%0, %2)      \n\t"
        :: "r"(pix), "r"((x86_reg)line_size), "r"((x86_reg)line_size * 3), "r"(p)
        : "memory");
}

#define put_signed_pixels_clamped_mmx_half(off)             \
    "movq          "#off"(%2), %%mm1        \n\t"           \
    "movq     16 + "#off"(%2), %%mm2        \n\t"           \
    "movq     32 + "#off"(%2), %%mm3        \n\t"           \
    "movq     48 + "#off"(%2), %%mm4        \n\t"           \
    "packsswb  8 + "#off"(%2), %%mm1        \n\t"           \
    "packsswb 24 + "#off"(%2), %%mm2        \n\t"           \
    "packsswb 40 + "#off"(%2), %%mm3        \n\t"           \
    "packsswb 56 + "#off"(%2), %%mm4        \n\t"           \
    "paddb              %%mm0, %%mm1        \n\t"           \
    "paddb              %%mm0, %%mm2        \n\t"           \
    "paddb              %%mm0, %%mm3        \n\t"           \
    "paddb              %%mm0, %%mm4        \n\t"           \
    "movq               %%mm1, (%0)         \n\t"           \
    "movq               %%mm2, (%0, %3)     \n\t"           \
    "movq               %%mm3, (%0, %3, 2)  \n\t"           \
    "movq               %%mm4, (%0, %1)     \n\t"

void ff_put_signed_pixels_clamped_mmx(const int16_t *block, uint8_t *pixels,
                                      int line_size)
{
    x86_reg line_skip = line_size;
    x86_reg line_skip3;

    __asm__ volatile (
        "movq "MANGLE(ff_pb_80)", %%mm0     \n\t"
        "lea         (%3, %3, 2), %1        \n\t"
        put_signed_pixels_clamped_mmx_half(0)
        "lea         (%0, %3, 4), %0        \n\t"
        put_signed_pixels_clamped_mmx_half(64)
        : "+&r"(pixels), "=&r"(line_skip3)
        : "r"(block), "r"(line_skip)
        : "memory");
}

void ff_add_pixels_clamped_mmx(const int16_t *block, uint8_t *pixels,
                               int line_size)
{
    const int16_t *p;
    uint8_t *pix;
    int i;

    /* read the pixels */
    p   = block;
    pix = pixels;
    MOVQ_ZERO(mm7);
    i = 4;
    do {
        __asm__ volatile (
            "movq        (%2), %%mm0    \n\t"
            "movq       8(%2), %%mm1    \n\t"
            "movq      16(%2), %%mm2    \n\t"
            "movq      24(%2), %%mm3    \n\t"
            "movq          %0, %%mm4    \n\t"
            "movq          %1, %%mm6    \n\t"
            "movq       %%mm4, %%mm5    \n\t"
            "punpcklbw  %%mm7, %%mm4    \n\t"
            "punpckhbw  %%mm7, %%mm5    \n\t"
            "paddsw     %%mm4, %%mm0    \n\t"
            "paddsw     %%mm5, %%mm1    \n\t"
            "movq       %%mm6, %%mm5    \n\t"
            "punpcklbw  %%mm7, %%mm6    \n\t"
            "punpckhbw  %%mm7, %%mm5    \n\t"
            "paddsw     %%mm6, %%mm2    \n\t"
            "paddsw     %%mm5, %%mm3    \n\t"
            "packuswb   %%mm1, %%mm0    \n\t"
            "packuswb   %%mm3, %%mm2    \n\t"
            "movq       %%mm0, %0       \n\t"
            "movq       %%mm2, %1       \n\t"
            : "+m"(*pix), "+m"(*(pix + line_size))
            : "r"(p)
            : "memory");
        pix += line_size * 2;
        p   += 16;
    } while (--i);
}

#define CLEAR_BLOCKS(name, n)                           \
static void name(int16_t *blocks)                       \
{                                                       \
    __asm__ volatile (                                  \
        "pxor %%mm7, %%mm7              \n\t"           \
        "mov     %1,        %%"REG_a"   \n\t"           \
        "1:                             \n\t"           \
        "movq %%mm7,   (%0, %%"REG_a")  \n\t"           \
        "movq %%mm7,  8(%0, %%"REG_a")  \n\t"           \
        "movq %%mm7, 16(%0, %%"REG_a")  \n\t"           \
        "movq %%mm7, 24(%0, %%"REG_a")  \n\t"           \
        "add    $32, %%"REG_a"          \n\t"           \
        "js      1b                     \n\t"           \
        :: "r"(((uint8_t *)blocks) + 128 * n),          \
           "i"(-128 * n)                                \
        : "%"REG_a                                      \
        );                                              \
}
CLEAR_BLOCKS(clear_blocks_mmx, 6)
CLEAR_BLOCKS(clear_block_mmx, 1)

static void clear_block_sse(int16_t *block)
{
    __asm__ volatile (
        "xorps  %%xmm0, %%xmm0          \n"
        "movaps %%xmm0,    (%0)         \n"
        "movaps %%xmm0,  16(%0)         \n"
        "movaps %%xmm0,  32(%0)         \n"
        "movaps %%xmm0,  48(%0)         \n"
        "movaps %%xmm0,  64(%0)         \n"
        "movaps %%xmm0,  80(%0)         \n"
        "movaps %%xmm0,  96(%0)         \n"
        "movaps %%xmm0, 112(%0)         \n"
        :: "r"(block)
        : "memory"
    );
}

static void clear_blocks_sse(int16_t *blocks)
{
    __asm__ volatile (
        "xorps  %%xmm0, %%xmm0              \n"
        "mov        %1,         %%"REG_a"   \n"
        "1:                                 \n"
        "movaps %%xmm0,    (%0, %%"REG_a")  \n"
        "movaps %%xmm0,  16(%0, %%"REG_a")  \n"
        "movaps %%xmm0,  32(%0, %%"REG_a")  \n"
        "movaps %%xmm0,  48(%0, %%"REG_a")  \n"
        "movaps %%xmm0,  64(%0, %%"REG_a")  \n"
        "movaps %%xmm0,  80(%0, %%"REG_a")  \n"
        "movaps %%xmm0,  96(%0, %%"REG_a")  \n"
        "movaps %%xmm0, 112(%0, %%"REG_a")  \n"
        "add      $128,         %%"REG_a"   \n"
        "js         1b                      \n"
        :: "r"(((uint8_t *)blocks) + 128 * 6),
           "i"(-128 * 6)
        : "%"REG_a
    );
}

static void add_bytes_mmx(uint8_t *dst, uint8_t *src, int w)
{
    x86_reg i = 0;
    __asm__ volatile (
        "jmp          2f                \n\t"
        "1:                             \n\t"
        "movq   (%1, %0), %%mm0         \n\t"
        "movq   (%2, %0), %%mm1         \n\t"
        "paddb     %%mm0, %%mm1         \n\t"
        "movq      %%mm1, (%2, %0)      \n\t"
        "movq  8(%1, %0), %%mm0         \n\t"
        "movq  8(%2, %0), %%mm1         \n\t"
        "paddb     %%mm0, %%mm1         \n\t"
        "movq      %%mm1, 8(%2, %0)     \n\t"
        "add         $16, %0            \n\t"
        "2:                             \n\t"
        "cmp          %3, %0            \n\t"
        "js           1b                \n\t"
        : "+r"(i)
        : "r"(src), "r"(dst), "r"((x86_reg)w - 15)
    );
    for ( ; i < w; i++)
        dst[i + 0] += src[i + 0];
}

#if HAVE_7REGS
static void add_hfyu_median_prediction_cmov(uint8_t *dst, const uint8_t *top,
                                            const uint8_t *diff, int w,
                                            int *left, int *left_top)
{
    x86_reg w2 = -w;
    x86_reg x;
    int l  = *left     & 0xff;
    int tl = *left_top & 0xff;
    int t;
    __asm__ volatile (
        "mov          %7, %3            \n"
        "1:                             \n"
        "movzbl (%3, %4), %2            \n"
        "mov          %2, %k3           \n"
        "sub         %b1, %b3           \n"
        "add         %b0, %b3           \n"
        "mov          %2, %1            \n"
        "cmp          %0, %2            \n"
        "cmovg        %0, %2            \n"
        "cmovg        %1, %0            \n"
        "cmp         %k3, %0            \n"
        "cmovg       %k3, %0            \n"
        "mov          %7, %3            \n"
        "cmp          %2, %0            \n"
        "cmovl        %2, %0            \n"
        "add    (%6, %4), %b0           \n"
        "mov         %b0, (%5, %4)      \n"
        "inc          %4                \n"
        "jl           1b                \n"
        : "+&q"(l), "+&q"(tl), "=&r"(t), "=&q"(x), "+&r"(w2)
        : "r"(dst + w), "r"(diff + w), "rm"(top + w)
    );
    *left     = l;
    *left_top = tl;
}
#endif

/* Draw the edges of width 'w' of an image of size width, height
 * this MMX version can only handle w == 8 || w == 16. */
static void draw_edges_mmx(uint8_t *buf, int wrap, int width, int height,
                           int w, int h, int sides)
{
    uint8_t *ptr, *last_line;
    int i;

    last_line = buf + (height - 1) * wrap;
    /* left and right */
    ptr = buf;
    if (w == 8) {
        __asm__ volatile (
            "1:                             \n\t"
            "movd            (%0), %%mm0    \n\t"
            "punpcklbw      %%mm0, %%mm0    \n\t"
            "punpcklwd      %%mm0, %%mm0    \n\t"
            "punpckldq      %%mm0, %%mm0    \n\t"
            "movq           %%mm0, -8(%0)   \n\t"
            "movq      -8(%0, %2), %%mm1    \n\t"
            "punpckhbw      %%mm1, %%mm1    \n\t"
            "punpckhwd      %%mm1, %%mm1    \n\t"
            "punpckhdq      %%mm1, %%mm1    \n\t"
            "movq           %%mm1, (%0, %2) \n\t"
            "add               %1, %0       \n\t"
            "cmp               %3, %0       \n\t"
            "jb                1b           \n\t"
            : "+r"(ptr)
            : "r"((x86_reg)wrap), "r"((x86_reg)width), "r"(ptr + wrap * height)
            );
    } else if(w==16){
        __asm__ volatile (
            "1:                                 \n\t"
            "movd            (%0), %%mm0        \n\t"
            "punpcklbw      %%mm0, %%mm0        \n\t"
            "punpcklwd      %%mm0, %%mm0        \n\t"
            "punpckldq      %%mm0, %%mm0        \n\t"
            "movq           %%mm0, -8(%0)       \n\t"
            "movq           %%mm0, -16(%0)      \n\t"
            "movq      -8(%0, %2), %%mm1        \n\t"
            "punpckhbw      %%mm1, %%mm1        \n\t"
            "punpckhwd      %%mm1, %%mm1        \n\t"
            "punpckhdq      %%mm1, %%mm1        \n\t"
            "movq           %%mm1,  (%0, %2)    \n\t"
            "movq           %%mm1, 8(%0, %2)    \n\t"
            "add               %1, %0           \n\t"
            "cmp               %3, %0           \n\t"
            "jb                1b               \n\t"
            : "+r"(ptr)
            : "r"((x86_reg)wrap), "r"((x86_reg)width), "r"(ptr + wrap * height)
            );
    } else {
        av_assert1(w == 4);
        __asm__ volatile (
            "1:                             \n\t"
            "movd            (%0), %%mm0    \n\t"
            "punpcklbw      %%mm0, %%mm0    \n\t"
            "punpcklwd      %%mm0, %%mm0    \n\t"
            "movd           %%mm0, -4(%0)   \n\t"
            "movd      -4(%0, %2), %%mm1    \n\t"
            "punpcklbw      %%mm1, %%mm1    \n\t"
            "punpckhwd      %%mm1, %%mm1    \n\t"
            "punpckhdq      %%mm1, %%mm1    \n\t"
            "movd           %%mm1, (%0, %2) \n\t"
            "add               %1, %0       \n\t"
            "cmp               %3, %0       \n\t"
            "jb                1b           \n\t"
            : "+r"(ptr)
            : "r"((x86_reg)wrap), "r"((x86_reg)width), "r"(ptr + wrap * height)
            );
    }

    /* top and bottom (and hopefully also the corners) */
    if (sides & EDGE_TOP) {
        for (i = 0; i < h; i += 4) {
            ptr = buf - (i + 1) * wrap - w;
            __asm__ volatile (
                "1:                             \n\t"
                "movq (%1, %0), %%mm0           \n\t"
                "movq    %%mm0, (%0)            \n\t"
                "movq    %%mm0, (%0, %2)        \n\t"
                "movq    %%mm0, (%0, %2, 2)     \n\t"
                "movq    %%mm0, (%0, %3)        \n\t"
                "add        $8, %0              \n\t"
                "cmp        %4, %0              \n\t"
                "jb         1b                  \n\t"
                : "+r"(ptr)
                : "r"((x86_reg)buf - (x86_reg)ptr - w), "r"((x86_reg) -wrap),
                  "r"((x86_reg) -wrap * 3), "r"(ptr + width + 2 * w)
                );
        }
    }

    if (sides & EDGE_BOTTOM) {
        for (i = 0; i < h; i += 4) {
            ptr = last_line + (i + 1) * wrap - w;
            __asm__ volatile (
                "1:                             \n\t"
                "movq (%1, %0), %%mm0           \n\t"
                "movq    %%mm0, (%0)            \n\t"
                "movq    %%mm0, (%0, %2)        \n\t"
                "movq    %%mm0, (%0, %2, 2)     \n\t"
                "movq    %%mm0, (%0, %3)        \n\t"
                "add        $8, %0              \n\t"
                "cmp        %4, %0              \n\t"
                "jb         1b                  \n\t"
                : "+r"(ptr)
                : "r"((x86_reg)last_line - (x86_reg)ptr - w),
                  "r"((x86_reg)wrap), "r"((x86_reg)wrap * 3),
                  "r"(ptr + width + 2 * w)
                );
        }
    }
}
#endif /* HAVE_INLINE_ASM */


#if HAVE_YASM
static void ff_avg_pixels16_mmxext(uint8_t *block, const uint8_t *pixels,
                                   int line_size, int h)
{
    ff_avg_pixels8_mmxext(block,     pixels,     line_size, h);
    ff_avg_pixels8_mmxext(block + 8, pixels + 8, line_size, h);
}

static void ff_put_pixels16_mmxext(uint8_t *block, const uint8_t *pixels,
                                   ptrdiff_t line_size, int h)
{
    ff_put_pixels8_mmxext(block,     pixels,     line_size, h);
    ff_put_pixels8_mmxext(block + 8, pixels + 8, line_size, h);
}

#define QPEL_OP(OPNAME, ROUNDER, RND, MMX)                              \
static void OPNAME ## qpel8_mc00_ ## MMX (uint8_t *dst, uint8_t *src,   \
                                          ptrdiff_t stride)             \
{                                                                       \
    ff_ ## OPNAME ## pixels8_ ## MMX(dst, src, stride, 8);              \
}                                                                       \
                                                                        \
static void OPNAME ## qpel8_mc10_ ## MMX(uint8_t *dst, uint8_t *src,    \
                                         ptrdiff_t stride)              \
{                                                                       \
    uint64_t temp[8];                                                   \
    uint8_t * const half = (uint8_t*)temp;                              \
    ff_put ## RND ## mpeg4_qpel8_h_lowpass_ ## MMX(half, src, 8,        \
                                                   stride, 8);          \
    ff_ ## OPNAME ## pixels8_l2_ ## MMX(dst, src, half,                 \
                                        stride, stride, 8);             \
}                                                                       \
                                                                        \
static void OPNAME ## qpel8_mc20_ ## MMX(uint8_t *dst, uint8_t *src,    \
                                         ptrdiff_t stride)              \
{                                                                       \
    ff_ ## OPNAME ## mpeg4_qpel8_h_lowpass_ ## MMX(dst, src, stride,    \
                                                   stride, 8);          \
}                                                                       \
                                                                        \
static void OPNAME ## qpel8_mc30_ ## MMX(uint8_t *dst, uint8_t *src,    \
                                         ptrdiff_t stride)              \
{                                                                       \
    uint64_t temp[8];                                                   \
    uint8_t * const half = (uint8_t*)temp;                              \
    ff_put ## RND ## mpeg4_qpel8_h_lowpass_ ## MMX(half, src, 8,        \
                                                   stride, 8);          \
    ff_ ## OPNAME ## pixels8_l2_ ## MMX(dst, src + 1, half, stride,     \
                                        stride, 8);                     \
}                                                                       \
                                                                        \
static void OPNAME ## qpel8_mc01_ ## MMX(uint8_t *dst, uint8_t *src,    \
                                         ptrdiff_t stride)              \
{                                                                       \
    uint64_t temp[8];                                                   \
    uint8_t * const half = (uint8_t*)temp;                              \
    ff_put ## RND ## mpeg4_qpel8_v_lowpass_ ## MMX(half, src,           \
                                                   8, stride);          \
    ff_ ## OPNAME ## pixels8_l2_ ## MMX(dst, src, half,                 \
                                        stride, stride, 8);             \
}                                                                       \
                                                                        \
static void OPNAME ## qpel8_mc02_ ## MMX(uint8_t *dst, uint8_t *src,    \
                                         ptrdiff_t stride)              \
{                                                                       \
    ff_ ## OPNAME ## mpeg4_qpel8_v_lowpass_ ## MMX(dst, src,            \
                                                   stride, stride);     \
}                                                                       \
                                                                        \
static void OPNAME ## qpel8_mc03_ ## MMX(uint8_t *dst, uint8_t *src,    \
                                         ptrdiff_t stride)              \
{                                                                       \
    uint64_t temp[8];                                                   \
    uint8_t * const half = (uint8_t*)temp;                              \
    ff_put ## RND ## mpeg4_qpel8_v_lowpass_ ## MMX(half, src,           \
                                                   8, stride);          \
    ff_ ## OPNAME ## pixels8_l2_ ## MMX(dst, src + stride, half, stride,\
                                        stride, 8);                     \
}                                                                       \
                                                                        \
static void OPNAME ## qpel8_mc11_ ## MMX(uint8_t *dst, uint8_t *src,    \
                                         ptrdiff_t stride)              \
{                                                                       \
    uint64_t half[8 + 9];                                               \
    uint8_t * const halfH  = ((uint8_t*)half) + 64;                     \
    uint8_t * const halfHV = ((uint8_t*)half);                          \
    ff_put ## RND ## mpeg4_qpel8_h_lowpass_ ## MMX(halfH, src, 8,       \
                                                   stride, 9);          \
    ff_put ## RND ## pixels8_l2_ ## MMX(halfH, src, halfH, 8,           \
                                        stride, 9);                     \
    ff_put ## RND ## mpeg4_qpel8_v_lowpass_ ## MMX(halfHV, halfH, 8, 8);\
    ff_ ## OPNAME ## pixels8_l2_ ## MMX(dst, halfH, halfHV,             \
                                        stride, 8, 8);                  \
}                                                                       \
                                                                        \
static void OPNAME ## qpel8_mc31_ ## MMX(uint8_t *dst, uint8_t *src,    \
                                         ptrdiff_t stride)              \
{                                                                       \
    uint64_t half[8 + 9];                                               \
    uint8_t * const halfH  = ((uint8_t*)half) + 64;                     \
    uint8_t * const halfHV = ((uint8_t*)half);                          \
    ff_put ## RND ## mpeg4_qpel8_h_lowpass_ ## MMX(halfH, src, 8,       \
                                                   stride, 9);          \
    ff_put ## RND ## pixels8_l2_ ## MMX(halfH, src + 1, halfH, 8,       \
                                        stride, 9);                     \
    ff_put ## RND ## mpeg4_qpel8_v_lowpass_ ## MMX(halfHV, halfH, 8, 8);\
    ff_ ## OPNAME ## pixels8_l2_ ## MMX(dst, halfH, halfHV,             \
                                        stride, 8, 8);                  \
}                                                                       \
                                                                        \
static void OPNAME ## qpel8_mc13_ ## MMX(uint8_t *dst, uint8_t *src,    \
                                         ptrdiff_t stride)              \
{                                                                       \
    uint64_t half[8 + 9];                                               \
    uint8_t * const halfH  = ((uint8_t*)half) + 64;                     \
    uint8_t * const halfHV = ((uint8_t*)half);                          \
    ff_put ## RND ## mpeg4_qpel8_h_lowpass_ ## MMX(halfH, src, 8,       \
                                                   stride, 9);          \
    ff_put ## RND ## pixels8_l2_ ## MMX(halfH, src, halfH, 8,           \
                                        stride, 9);                     \
    ff_put ## RND ## mpeg4_qpel8_v_lowpass_ ## MMX(halfHV, halfH, 8, 8);\
    ff_ ## OPNAME ## pixels8_l2_ ## MMX(dst, halfH + 8, halfHV,         \
                                        stride, 8, 8);                  \
}                                                                       \
                                                                        \
static void OPNAME ## qpel8_mc33_ ## MMX(uint8_t *dst, uint8_t *src,    \
                                         ptrdiff_t stride)              \
{                                                                       \
    uint64_t half[8 + 9];                                               \
    uint8_t * const halfH  = ((uint8_t*)half) + 64;                     \
    uint8_t * const halfHV = ((uint8_t*)half);                          \
    ff_put ## RND ## mpeg4_qpel8_h_lowpass_ ## MMX(halfH, src, 8,       \
                                                   stride, 9);          \
    ff_put ## RND ## pixels8_l2_ ## MMX(halfH, src + 1, halfH, 8,       \
                                        stride, 9);                     \
    ff_put ## RND ## mpeg4_qpel8_v_lowpass_ ## MMX(halfHV, halfH, 8, 8);\
    ff_ ## OPNAME ## pixels8_l2_ ## MMX(dst, halfH + 8, halfHV,         \
                                        stride, 8, 8);                  \
}                                                                       \
                                                                        \
static void OPNAME ## qpel8_mc21_ ## MMX(uint8_t *dst, uint8_t *src,    \
                                         ptrdiff_t stride)              \
{                                                                       \
    uint64_t half[8 + 9];                                               \
    uint8_t * const halfH  = ((uint8_t*)half) + 64;                     \
    uint8_t * const halfHV = ((uint8_t*)half);                          \
    ff_put ## RND ## mpeg4_qpel8_h_lowpass_ ## MMX(halfH, src, 8,       \
                                                   stride, 9);          \
    ff_put ## RND ## mpeg4_qpel8_v_lowpass_ ## MMX(halfHV, halfH, 8, 8);\
    ff_ ## OPNAME ## pixels8_l2_ ## MMX(dst, halfH, halfHV,             \
                                        stride, 8, 8);                  \
}                                                                       \
                                                                        \
static void OPNAME ## qpel8_mc23_ ## MMX(uint8_t *dst, uint8_t *src,    \
                                         ptrdiff_t stride)              \
{                                                                       \
    uint64_t half[8 + 9];                                               \
    uint8_t * const halfH  = ((uint8_t*)half) + 64;                     \
    uint8_t * const halfHV = ((uint8_t*)half);                          \
    ff_put ## RND ## mpeg4_qpel8_h_lowpass_ ## MMX(halfH, src, 8,       \
                                                   stride, 9);          \
    ff_put ## RND ## mpeg4_qpel8_v_lowpass_ ## MMX(halfHV, halfH, 8, 8);\
    ff_ ## OPNAME ## pixels8_l2_ ## MMX(dst, halfH + 8, halfHV,         \
                                        stride, 8, 8);                  \
}                                                                       \
                                                                        \
static void OPNAME ## qpel8_mc12_ ## MMX(uint8_t *dst, uint8_t *src,    \
                                         ptrdiff_t stride)              \
{                                                                       \
    uint64_t half[8 + 9];                                               \
    uint8_t * const halfH = ((uint8_t*)half);                           \
    ff_put ## RND ## mpeg4_qpel8_h_lowpass_ ## MMX(halfH, src, 8,       \
                                                   stride, 9);          \
    ff_put ## RND ## pixels8_l2_ ## MMX(halfH, src, halfH,              \
                                        8, stride, 9);                  \
    ff_ ## OPNAME ## mpeg4_qpel8_v_lowpass_ ## MMX(dst, halfH,          \
                                                   stride, 8);          \
}                                                                       \
                                                                        \
static void OPNAME ## qpel8_mc32_ ## MMX(uint8_t *dst, uint8_t *src,    \
                                         ptrdiff_t stride)              \
{                                                                       \
    uint64_t half[8 + 9];                                               \
    uint8_t * const halfH = ((uint8_t*)half);                           \
    ff_put ## RND ## mpeg4_qpel8_h_lowpass_ ## MMX(halfH, src, 8,       \
                                                   stride, 9);          \
    ff_put ## RND ## pixels8_l2_ ## MMX(halfH, src + 1, halfH, 8,       \
                                        stride, 9);                     \
    ff_ ## OPNAME ## mpeg4_qpel8_v_lowpass_ ## MMX(dst, halfH,          \
                                                   stride, 8);          \
}                                                                       \
                                                                        \
static void OPNAME ## qpel8_mc22_ ## MMX(uint8_t *dst, uint8_t *src,    \
                                         ptrdiff_t stride)              \
{                                                                       \
    uint64_t half[9];                                                   \
    uint8_t * const halfH = ((uint8_t*)half);                           \
    ff_put ## RND ## mpeg4_qpel8_h_lowpass_ ## MMX(halfH, src, 8,       \
                                                   stride, 9);          \
    ff_ ## OPNAME ## mpeg4_qpel8_v_lowpass_ ## MMX(dst, halfH,          \
                                                   stride, 8);          \
}                                                                       \
                                                                        \
static void OPNAME ## qpel16_mc00_ ## MMX (uint8_t *dst, uint8_t *src,  \
                                           ptrdiff_t stride)            \
{                                                                       \
    ff_ ## OPNAME ## pixels16_ ## MMX(dst, src, stride, 16);            \
}                                                                       \
                                                                        \
static void OPNAME ## qpel16_mc10_ ## MMX(uint8_t *dst, uint8_t *src,   \
                                          ptrdiff_t stride)             \
{                                                                       \
    uint64_t temp[32];                                                  \
    uint8_t * const half = (uint8_t*)temp;                              \
    ff_put ## RND ## mpeg4_qpel16_h_lowpass_ ## MMX(half, src, 16,      \
                                                    stride, 16);        \
    ff_ ## OPNAME ## pixels16_l2_ ## MMX(dst, src, half, stride,        \
                                         stride, 16);                   \
}                                                                       \
                                                                        \
static void OPNAME ## qpel16_mc20_ ## MMX(uint8_t *dst, uint8_t *src,   \
                                          ptrdiff_t stride)             \
{                                                                       \
    ff_ ## OPNAME ## mpeg4_qpel16_h_lowpass_ ## MMX(dst, src,           \
                                                    stride, stride, 16);\
}                                                                       \
                                                                        \
static void OPNAME ## qpel16_mc30_ ## MMX(uint8_t *dst, uint8_t *src,   \
                                          ptrdiff_t stride)             \
{                                                                       \
    uint64_t temp[32];                                                  \
    uint8_t * const half = (uint8_t*)temp;                              \
    ff_put ## RND ## mpeg4_qpel16_h_lowpass_ ## MMX(half, src, 16,      \
                                                    stride, 16);        \
    ff_ ## OPNAME ## pixels16_l2_ ## MMX(dst, src + 1, half,            \
                                         stride, stride, 16);           \
}                                                                       \
                                                                        \
static void OPNAME ## qpel16_mc01_ ## MMX(uint8_t *dst, uint8_t *src,   \
                                          ptrdiff_t stride)             \
{                                                                       \
    uint64_t temp[32];                                                  \
    uint8_t * const half = (uint8_t*)temp;                              \
    ff_put ## RND ## mpeg4_qpel16_v_lowpass_ ## MMX(half, src, 16,      \
                                                    stride);            \
    ff_ ## OPNAME ## pixels16_l2_ ## MMX(dst, src, half, stride,        \
                                         stride, 16);                   \
}                                                                       \
                                                                        \
static void OPNAME ## qpel16_mc02_ ## MMX(uint8_t *dst, uint8_t *src,   \
                                          ptrdiff_t stride)             \
{                                                                       \
    ff_ ## OPNAME ## mpeg4_qpel16_v_lowpass_ ## MMX(dst, src,           \
                                                    stride, stride);    \
}                                                                       \
                                                                        \
static void OPNAME ## qpel16_mc03_ ## MMX(uint8_t *dst, uint8_t *src,   \
                                          ptrdiff_t stride)             \
{                                                                       \
    uint64_t temp[32];                                                  \
    uint8_t * const half = (uint8_t*)temp;                              \
    ff_put ## RND ## mpeg4_qpel16_v_lowpass_ ## MMX(half, src, 16,      \
                                                    stride);            \
    ff_ ## OPNAME ## pixels16_l2_ ## MMX(dst, src+stride, half,         \
                                         stride, stride, 16);           \
}                                                                       \
                                                                        \
static void OPNAME ## qpel16_mc11_ ## MMX(uint8_t *dst, uint8_t *src,   \
                                          ptrdiff_t stride)             \
{                                                                       \
    uint64_t half[16 * 2 + 17 * 2];                                     \
    uint8_t * const halfH  = ((uint8_t*)half) + 256;                    \
    uint8_t * const halfHV = ((uint8_t*)half);                          \
    ff_put ## RND ## mpeg4_qpel16_h_lowpass_ ## MMX(halfH, src, 16,     \
                                                    stride, 17);        \
    ff_put ## RND ## pixels16_l2_ ## MMX(halfH, src, halfH, 16,         \
                                         stride, 17);                   \
    ff_put ## RND ## mpeg4_qpel16_v_lowpass_ ## MMX(halfHV, halfH,      \
                                                    16, 16);            \
    ff_ ## OPNAME ## pixels16_l2_ ## MMX(dst, halfH, halfHV,            \
                                         stride, 16, 16);               \
}                                                                       \
                                                                        \
static void OPNAME ## qpel16_mc31_ ## MMX(uint8_t *dst, uint8_t *src,   \
                                          ptrdiff_t stride)             \
{                                                                       \
    uint64_t half[16 * 2 + 17 * 2];                                     \
    uint8_t * const halfH  = ((uint8_t*)half) + 256;                    \
    uint8_t * const halfHV = ((uint8_t*)half);                          \
    ff_put ## RND ## mpeg4_qpel16_h_lowpass_ ## MMX(halfH, src, 16,     \
                                                    stride, 17);        \
    ff_put ## RND ## pixels16_l2_ ## MMX(halfH, src + 1, halfH, 16,     \
                                         stride, 17);                   \
    ff_put ## RND ## mpeg4_qpel16_v_lowpass_ ## MMX(halfHV, halfH,      \
                                                    16, 16);            \
    ff_ ## OPNAME ## pixels16_l2_ ## MMX(dst, halfH, halfHV,            \
                                         stride, 16, 16);               \
}                                                                       \
                                                                        \
static void OPNAME ## qpel16_mc13_ ## MMX(uint8_t *dst, uint8_t *src,   \
                                          ptrdiff_t stride)             \
{                                                                       \
    uint64_t half[16 * 2 + 17 * 2];                                     \
    uint8_t * const halfH  = ((uint8_t*)half) + 256;                    \
    uint8_t * const halfHV = ((uint8_t*)half);                          \
    ff_put ## RND ## mpeg4_qpel16_h_lowpass_ ## MMX(halfH, src, 16,     \
                                                    stride, 17);        \
    ff_put ## RND ## pixels16_l2_ ## MMX(halfH, src, halfH, 16,         \
                                         stride, 17);                   \
    ff_put ## RND ## mpeg4_qpel16_v_lowpass_ ## MMX(halfHV, halfH,      \
                                                    16, 16);            \
    ff_ ## OPNAME ## pixels16_l2_ ## MMX(dst, halfH + 16, halfHV,       \
                                         stride, 16, 16);               \
}                                                                       \
                                                                        \
static void OPNAME ## qpel16_mc33_ ## MMX(uint8_t *dst, uint8_t *src,   \
                                          ptrdiff_t stride)             \
{                                                                       \
    uint64_t half[16 * 2 + 17 * 2];                                     \
    uint8_t * const halfH  = ((uint8_t*)half) + 256;                    \
    uint8_t * const halfHV = ((uint8_t*)half);                          \
    ff_put ## RND ## mpeg4_qpel16_h_lowpass_ ## MMX(halfH, src, 16,     \
                                                    stride, 17);        \
    ff_put ## RND ## pixels16_l2_ ## MMX(halfH, src + 1, halfH, 16,     \
                                         stride, 17);                   \
    ff_put ## RND ## mpeg4_qpel16_v_lowpass_ ## MMX(halfHV, halfH,      \
                                                    16, 16);            \
    ff_ ## OPNAME ## pixels16_l2_ ## MMX(dst, halfH + 16, halfHV,       \
                                         stride, 16, 16);               \
}                                                                       \
                                                                        \
static void OPNAME ## qpel16_mc21_ ## MMX(uint8_t *dst, uint8_t *src,   \
                                          ptrdiff_t stride)             \
{                                                                       \
    uint64_t half[16 * 2 + 17 * 2];                                     \
    uint8_t * const halfH  = ((uint8_t*)half) + 256;                    \
    uint8_t * const halfHV = ((uint8_t*)half);                          \
    ff_put ## RND ## mpeg4_qpel16_h_lowpass_ ## MMX(halfH, src, 16,     \
                                                    stride, 17);        \
    ff_put ## RND ## mpeg4_qpel16_v_lowpass_ ## MMX(halfHV, halfH,      \
                                                    16, 16);            \
    ff_ ## OPNAME ## pixels16_l2_ ## MMX(dst, halfH, halfHV,            \
                                         stride, 16, 16);               \
}                                                                       \
                                                                        \
static void OPNAME ## qpel16_mc23_ ## MMX(uint8_t *dst, uint8_t *src,   \
                                          ptrdiff_t stride)             \
{                                                                       \
    uint64_t half[16 * 2 + 17 * 2];                                     \
    uint8_t * const halfH  = ((uint8_t*)half) + 256;                    \
    uint8_t * const halfHV = ((uint8_t*)half);                          \
    ff_put ## RND ## mpeg4_qpel16_h_lowpass_ ## MMX(halfH, src, 16,     \
                                                    stride, 17);        \
    ff_put ## RND ## mpeg4_qpel16_v_lowpass_ ## MMX(halfHV, halfH,      \
                                                    16, 16);            \
    ff_ ## OPNAME ## pixels16_l2_ ## MMX(dst, halfH + 16, halfHV,       \
                                         stride, 16, 16);               \
}                                                                       \
                                                                        \
static void OPNAME ## qpel16_mc12_ ## MMX(uint8_t *dst, uint8_t *src,   \
                                          ptrdiff_t stride)             \
{                                                                       \
    uint64_t half[17 * 2];                                              \
    uint8_t * const halfH = ((uint8_t*)half);                           \
    ff_put ## RND ## mpeg4_qpel16_h_lowpass_ ## MMX(halfH, src, 16,     \
                                                    stride, 17);        \
    ff_put ## RND ## pixels16_l2_ ## MMX(halfH, src, halfH, 16,         \
                                         stride, 17);                   \
    ff_ ## OPNAME ## mpeg4_qpel16_v_lowpass_ ## MMX(dst, halfH,         \
                                                    stride, 16);        \
}                                                                       \
                                                                        \
static void OPNAME ## qpel16_mc32_ ## MMX(uint8_t *dst, uint8_t *src,   \
                                          ptrdiff_t stride)             \
{                                                                       \
    uint64_t half[17 * 2];                                              \
    uint8_t * const halfH = ((uint8_t*)half);                           \
    ff_put ## RND ## mpeg4_qpel16_h_lowpass_ ## MMX(halfH, src, 16,     \
                                                    stride, 17);        \
    ff_put ## RND ## pixels16_l2_ ## MMX(halfH, src + 1, halfH, 16,     \
                                         stride, 17);                   \
    ff_ ## OPNAME ## mpeg4_qpel16_v_lowpass_ ## MMX(dst, halfH,         \
                                                    stride, 16);        \
}                                                                       \
                                                                        \
static void OPNAME ## qpel16_mc22_ ## MMX(uint8_t *dst, uint8_t *src,   \
                                          ptrdiff_t stride)             \
{                                                                       \
    uint64_t half[17 * 2];                                              \
    uint8_t * const halfH = ((uint8_t*)half);                           \
    ff_put ## RND ## mpeg4_qpel16_h_lowpass_ ## MMX(halfH, src, 16,     \
                                                    stride, 17);        \
    ff_ ## OPNAME ## mpeg4_qpel16_v_lowpass_ ## MMX(dst, halfH,         \
                                                    stride, 16);        \
}

QPEL_OP(put_,          ff_pw_16, _,        mmxext)
QPEL_OP(avg_,          ff_pw_16, _,        mmxext)
QPEL_OP(put_no_rnd_,   ff_pw_15, _no_rnd_, mmxext)
#endif /* HAVE_YASM */


#if HAVE_INLINE_ASM
<<<<<<< HEAD
void ff_put_rv40_qpel8_mc33_mmx(uint8_t *dst, uint8_t *src, ptrdiff_t stride)
{
    ff_put_pixels8_xy2_mmx(dst, src, stride, 8);
}
void ff_put_rv40_qpel16_mc33_mmx(uint8_t *dst, uint8_t *src, ptrdiff_t stride)
{
    ff_put_pixels16_xy2_mmx(dst, src, stride, 16);
}
void ff_avg_rv40_qpel8_mc33_mmx(uint8_t *dst, uint8_t *src, ptrdiff_t stride)
{
    ff_avg_pixels8_xy2_mmx(dst, src, stride, 8);
}
void ff_avg_rv40_qpel16_mc33_mmx(uint8_t *dst, uint8_t *src, ptrdiff_t stride)
{
    ff_avg_pixels16_xy2_mmx(dst, src, stride, 16);
}

typedef void emulated_edge_mc_func(uint8_t *dst, const uint8_t *src,
                                   ptrdiff_t linesize, int block_w, int block_h,
                                   int src_x, int src_y, int w, int h);

static av_always_inline void gmc(uint8_t *dst, uint8_t *src,
                                 int stride, int h, int ox, int oy,
                                 int dxx, int dxy, int dyx, int dyy,
                                 int shift, int r, int width, int height,
                                 emulated_edge_mc_func *emu_edge_fn)
=======
static void gmc_mmx(uint8_t *dst, uint8_t *src,
                    int stride, int h, int ox, int oy,
                    int dxx, int dxy, int dyx, int dyy,
                    int shift, int r, int width, int height)
>>>>>>> 63bac48f
{
    const int w    = 8;
    const int ix   = ox  >> (16 + shift);
    const int iy   = oy  >> (16 + shift);
    const int oxs  = ox  >> 4;
    const int oys  = oy  >> 4;
    const int dxxs = dxx >> 4;
    const int dxys = dxy >> 4;
    const int dyxs = dyx >> 4;
    const int dyys = dyy >> 4;
    const uint16_t r4[4]   = { r, r, r, r };
    const uint16_t dxy4[4] = { dxys, dxys, dxys, dxys };
    const uint16_t dyy4[4] = { dyys, dyys, dyys, dyys };
    const uint64_t shift2 = 2 * shift;
#define MAX_STRIDE 4096U
#define MAX_H 8U
    uint8_t edge_buf[(MAX_H + 1) * MAX_STRIDE];
    int x, y;

    const int dxw = (dxx - (1 << (16 + shift))) * (w - 1);
    const int dyh = (dyy - (1 << (16 + shift))) * (h - 1);
    const int dxh = dxy * (h - 1);
    const int dyw = dyx * (w - 1);
    int need_emu =  (unsigned)ix >= width  - w ||
                    (unsigned)iy >= height - h;

    if ( // non-constant fullpel offset (3% of blocks)
        ((ox ^ (ox + dxw)) | (ox ^ (ox + dxh)) | (ox ^ (ox + dxw + dxh)) |
         (oy ^ (oy + dyw)) | (oy ^ (oy + dyh)) | (oy ^ (oy + dyw + dyh))) >> (16 + shift)
        // uses more than 16 bits of subpel mv (only at huge resolution)
        || (dxx | dxy | dyx | dyy) & 15
        || (need_emu && (h > MAX_H || stride > MAX_STRIDE))) {
        // FIXME could still use mmx for some of the rows
        ff_gmc_c(dst, src, stride, h, ox, oy, dxx, dxy, dyx, dyy,
                 shift, r, width, height);
        return;
    }

    src += ix + iy * stride;
    if (need_emu) {
        emu_edge_fn(edge_buf, src, stride, w + 1, h + 1, ix, iy, width, height);
        src = edge_buf;
    }

    __asm__ volatile (
        "movd         %0, %%mm6         \n\t"
        "pxor      %%mm7, %%mm7         \n\t"
        "punpcklwd %%mm6, %%mm6         \n\t"
        "punpcklwd %%mm6, %%mm6         \n\t"
        :: "r"(1<<shift)
    );

    for (x = 0; x < w; x += 4) {
        uint16_t dx4[4] = { oxs - dxys + dxxs * (x + 0),
                            oxs - dxys + dxxs * (x + 1),
                            oxs - dxys + dxxs * (x + 2),
                            oxs - dxys + dxxs * (x + 3) };
        uint16_t dy4[4] = { oys - dyys + dyxs * (x + 0),
                            oys - dyys + dyxs * (x + 1),
                            oys - dyys + dyxs * (x + 2),
                            oys - dyys + dyxs * (x + 3) };

        for (y = 0; y < h; y++) {
            __asm__ volatile (
                "movq      %0, %%mm4    \n\t"
                "movq      %1, %%mm5    \n\t"
                "paddw     %2, %%mm4    \n\t"
                "paddw     %3, %%mm5    \n\t"
                "movq   %%mm4, %0       \n\t"
                "movq   %%mm5, %1       \n\t"
                "psrlw    $12, %%mm4    \n\t"
                "psrlw    $12, %%mm5    \n\t"
                : "+m"(*dx4), "+m"(*dy4)
                : "m"(*dxy4), "m"(*dyy4)
            );

            __asm__ volatile (
                "movq      %%mm6, %%mm2 \n\t"
                "movq      %%mm6, %%mm1 \n\t"
                "psubw     %%mm4, %%mm2 \n\t"
                "psubw     %%mm5, %%mm1 \n\t"
                "movq      %%mm2, %%mm0 \n\t"
                "movq      %%mm4, %%mm3 \n\t"
                "pmullw    %%mm1, %%mm0 \n\t" // (s - dx) * (s - dy)
                "pmullw    %%mm5, %%mm3 \n\t" // dx * dy
                "pmullw    %%mm5, %%mm2 \n\t" // (s - dx) * dy
                "pmullw    %%mm4, %%mm1 \n\t" // dx * (s - dy)

                "movd         %4, %%mm5 \n\t"
                "movd         %3, %%mm4 \n\t"
                "punpcklbw %%mm7, %%mm5 \n\t"
                "punpcklbw %%mm7, %%mm4 \n\t"
                "pmullw    %%mm5, %%mm3 \n\t" // src[1, 1] * dx * dy
                "pmullw    %%mm4, %%mm2 \n\t" // src[0, 1] * (s - dx) * dy

                "movd         %2, %%mm5 \n\t"
                "movd         %1, %%mm4 \n\t"
                "punpcklbw %%mm7, %%mm5 \n\t"
                "punpcklbw %%mm7, %%mm4 \n\t"
                "pmullw    %%mm5, %%mm1 \n\t" // src[1, 0] * dx * (s - dy)
                "pmullw    %%mm4, %%mm0 \n\t" // src[0, 0] * (s - dx) * (s - dy)
                "paddw        %5, %%mm1 \n\t"
                "paddw     %%mm3, %%mm2 \n\t"
                "paddw     %%mm1, %%mm0 \n\t"
                "paddw     %%mm2, %%mm0 \n\t"

                "psrlw        %6, %%mm0 \n\t"
                "packuswb  %%mm0, %%mm0 \n\t"
                "movd      %%mm0, %0    \n\t"

                : "=m"(dst[x + y * stride])
                : "m"(src[0]), "m"(src[1]),
                  "m"(src[stride]), "m"(src[stride + 1]),
                  "m"(*r4), "m"(shift2)
            );
            src += stride;
        }
        src += 4 - h * stride;
    }
}

#if CONFIG_VIDEODSP
#if HAVE_YASM
#if ARCH_X86_32
static void gmc_mmx(uint8_t *dst, uint8_t *src,
                    int stride, int h, int ox, int oy,
                    int dxx, int dxy, int dyx, int dyy,
                    int shift, int r, int width, int height)
{
    gmc(dst, src, stride, h, ox, oy, dxx, dxy, dyx, dyy, shift, r,
        width, height, &ff_emulated_edge_mc_8);
}
#endif
static void gmc_sse(uint8_t *dst, uint8_t *src,
                    int stride, int h, int ox, int oy,
                    int dxx, int dxy, int dyx, int dyy,
                    int shift, int r, int width, int height)
{
    gmc(dst, src, stride, h, ox, oy, dxx, dxy, dyx, dyy, shift, r,
        width, height, &ff_emulated_edge_mc_8);
}
#else
static void gmc_mmx(uint8_t *dst, uint8_t *src,
                    int stride, int h, int ox, int oy,
                    int dxx, int dxy, int dyx, int dyy,
                    int shift, int r, int width, int height)
{
    gmc(dst, src, stride, h, ox, oy, dxx, dxy, dyx, dyy, shift, r,
        width, height, &ff_emulated_edge_mc_8);
}
#endif
#endif

#if CONFIG_DIRAC_DECODER
#define DIRAC_PIXOP(OPNAME2, OPNAME, EXT)\
void ff_ ## OPNAME2 ## _dirac_pixels8_ ## EXT(uint8_t *dst, const uint8_t *src[5], int stride, int h)\
{\
    if (h&3)\
        ff_ ## OPNAME2 ## _dirac_pixels8_c(dst, src, stride, h);\
    else\
        OPNAME ## _pixels8_ ## EXT(dst, src[0], stride, h);\
}\
void ff_ ## OPNAME2 ## _dirac_pixels16_ ## EXT(uint8_t *dst, const uint8_t *src[5], int stride, int h)\
{\
    if (h&3)\
        ff_ ## OPNAME2 ## _dirac_pixels16_c(dst, src, stride, h);\
    else\
        OPNAME ## _pixels16_ ## EXT(dst, src[0], stride, h);\
}\
void ff_ ## OPNAME2 ## _dirac_pixels32_ ## EXT(uint8_t *dst, const uint8_t *src[5], int stride, int h)\
{\
    if (h&3) {\
        ff_ ## OPNAME2 ## _dirac_pixels32_c(dst, src, stride, h);\
    } else {\
        OPNAME ## _pixels16_ ## EXT(dst   , src[0]   , stride, h);\
        OPNAME ## _pixels16_ ## EXT(dst+16, src[0]+16, stride, h);\
    }\
}

#if HAVE_MMX_INLINE
DIRAC_PIXOP(put, ff_put, mmx)
DIRAC_PIXOP(avg, ff_avg, mmx)
#endif

#if HAVE_YASM
DIRAC_PIXOP(avg, ff_avg, mmxext)

void ff_put_dirac_pixels16_sse2(uint8_t *dst, const uint8_t *src[5], int stride, int h)
{
    if (h&3)
        ff_put_dirac_pixels16_c(dst, src, stride, h);
    else
    ff_put_pixels16_sse2(dst, src[0], stride, h);
}
void ff_avg_dirac_pixels16_sse2(uint8_t *dst, const uint8_t *src[5], int stride, int h)
{
    if (h&3)
        ff_avg_dirac_pixels16_c(dst, src, stride, h);
    else
    ff_avg_pixels16_sse2(dst, src[0], stride, h);
}
void ff_put_dirac_pixels32_sse2(uint8_t *dst, const uint8_t *src[5], int stride, int h)
{
    if (h&3) {
        ff_put_dirac_pixels32_c(dst, src, stride, h);
    } else {
    ff_put_pixels16_sse2(dst   , src[0]   , stride, h);
    ff_put_pixels16_sse2(dst+16, src[0]+16, stride, h);
    }
}
void ff_avg_dirac_pixels32_sse2(uint8_t *dst, const uint8_t *src[5], int stride, int h)
{
    if (h&3) {
        ff_avg_dirac_pixels32_c(dst, src, stride, h);
    } else {
    ff_avg_pixels16_sse2(dst   , src[0]   , stride, h);
    ff_avg_pixels16_sse2(dst+16, src[0]+16, stride, h);
    }
}
#endif
#endif

static void vector_clipf_sse(float *dst, const float *src,
                             float min, float max, int len)
{
    x86_reg i = (len - 16) * 4;
    __asm__ volatile (
        "movss          %3, %%xmm4      \n\t"
        "movss          %4, %%xmm5      \n\t"
        "shufps $0, %%xmm4, %%xmm4      \n\t"
        "shufps $0, %%xmm5, %%xmm5      \n\t"
        "1:                             \n\t"
        "movaps   (%2, %0), %%xmm0      \n\t" // 3/1 on intel
        "movaps 16(%2, %0), %%xmm1      \n\t"
        "movaps 32(%2, %0), %%xmm2      \n\t"
        "movaps 48(%2, %0), %%xmm3      \n\t"
        "maxps      %%xmm4, %%xmm0      \n\t"
        "maxps      %%xmm4, %%xmm1      \n\t"
        "maxps      %%xmm4, %%xmm2      \n\t"
        "maxps      %%xmm4, %%xmm3      \n\t"
        "minps      %%xmm5, %%xmm0      \n\t"
        "minps      %%xmm5, %%xmm1      \n\t"
        "minps      %%xmm5, %%xmm2      \n\t"
        "minps      %%xmm5, %%xmm3      \n\t"
        "movaps     %%xmm0,   (%1, %0)  \n\t"
        "movaps     %%xmm1, 16(%1, %0)  \n\t"
        "movaps     %%xmm2, 32(%1, %0)  \n\t"
        "movaps     %%xmm3, 48(%1, %0)  \n\t"
        "sub           $64, %0          \n\t"
        "jge            1b              \n\t"
        : "+&r"(i)
        : "r"(dst), "r"(src), "m"(min), "m"(max)
        : "memory"
    );
}

#endif /* HAVE_INLINE_ASM */

void ff_h263_v_loop_filter_mmx(uint8_t *src, int stride, int qscale);
void ff_h263_h_loop_filter_mmx(uint8_t *src, int stride, int qscale);

int32_t ff_scalarproduct_int16_mmxext(const int16_t *v1, const int16_t *v2,
                                      int order);
int32_t ff_scalarproduct_int16_sse2(const int16_t *v1, const int16_t *v2,
                                    int order);
int32_t ff_scalarproduct_and_madd_int16_mmxext(int16_t *v1, const int16_t *v2,
                                               const int16_t *v3,
                                               int order, int mul);
int32_t ff_scalarproduct_and_madd_int16_sse2(int16_t *v1, const int16_t *v2,
                                             const int16_t *v3,
                                             int order, int mul);
int32_t ff_scalarproduct_and_madd_int16_ssse3(int16_t *v1, const int16_t *v2,
                                              const int16_t *v3,
                                              int order, int mul);

void ff_apply_window_int16_round_mmxext(int16_t *output, const int16_t *input,
                                        const int16_t *window, unsigned int len);
void ff_apply_window_int16_round_sse2(int16_t *output, const int16_t *input,
                                      const int16_t *window, unsigned int len);
void ff_apply_window_int16_mmxext(int16_t *output, const int16_t *input,
                                  const int16_t *window, unsigned int len);
void ff_apply_window_int16_sse2(int16_t *output, const int16_t *input,
                                const int16_t *window, unsigned int len);
void ff_apply_window_int16_ssse3(int16_t *output, const int16_t *input,
                                 const int16_t *window, unsigned int len);
void ff_apply_window_int16_ssse3_atom(int16_t *output, const int16_t *input,
                                      const int16_t *window, unsigned int len);

void ff_bswap32_buf_ssse3(uint32_t *dst, const uint32_t *src, int w);
void ff_bswap32_buf_sse2(uint32_t *dst, const uint32_t *src, int w);

void ff_add_hfyu_median_prediction_mmxext(uint8_t *dst, const uint8_t *top,
                                          const uint8_t *diff, int w,
                                          int *left, int *left_top);
int  ff_add_hfyu_left_prediction_ssse3(uint8_t *dst, const uint8_t *src,
                                       int w, int left);
int  ff_add_hfyu_left_prediction_sse4(uint8_t *dst, const uint8_t *src,
                                      int w, int left);

void ff_vector_clip_int32_mmx     (int32_t *dst, const int32_t *src,
                                   int32_t min, int32_t max, unsigned int len);
void ff_vector_clip_int32_sse2    (int32_t *dst, const int32_t *src,
                                   int32_t min, int32_t max, unsigned int len);
void ff_vector_clip_int32_int_sse2(int32_t *dst, const int32_t *src,
                                   int32_t min, int32_t max, unsigned int len);
void ff_vector_clip_int32_sse4    (int32_t *dst, const int32_t *src,
                                   int32_t min, int32_t max, unsigned int len);

#define SET_QPEL_FUNCS(PFX, IDX, SIZE, CPU, PREFIX)                          \
    do {                                                                     \
    c->PFX ## _pixels_tab[IDX][ 0] = PREFIX ## PFX ## SIZE ## _mc00_ ## CPU; \
    c->PFX ## _pixels_tab[IDX][ 1] = PREFIX ## PFX ## SIZE ## _mc10_ ## CPU; \
    c->PFX ## _pixels_tab[IDX][ 2] = PREFIX ## PFX ## SIZE ## _mc20_ ## CPU; \
    c->PFX ## _pixels_tab[IDX][ 3] = PREFIX ## PFX ## SIZE ## _mc30_ ## CPU; \
    c->PFX ## _pixels_tab[IDX][ 4] = PREFIX ## PFX ## SIZE ## _mc01_ ## CPU; \
    c->PFX ## _pixels_tab[IDX][ 5] = PREFIX ## PFX ## SIZE ## _mc11_ ## CPU; \
    c->PFX ## _pixels_tab[IDX][ 6] = PREFIX ## PFX ## SIZE ## _mc21_ ## CPU; \
    c->PFX ## _pixels_tab[IDX][ 7] = PREFIX ## PFX ## SIZE ## _mc31_ ## CPU; \
    c->PFX ## _pixels_tab[IDX][ 8] = PREFIX ## PFX ## SIZE ## _mc02_ ## CPU; \
    c->PFX ## _pixels_tab[IDX][ 9] = PREFIX ## PFX ## SIZE ## _mc12_ ## CPU; \
    c->PFX ## _pixels_tab[IDX][10] = PREFIX ## PFX ## SIZE ## _mc22_ ## CPU; \
    c->PFX ## _pixels_tab[IDX][11] = PREFIX ## PFX ## SIZE ## _mc32_ ## CPU; \
    c->PFX ## _pixels_tab[IDX][12] = PREFIX ## PFX ## SIZE ## _mc03_ ## CPU; \
    c->PFX ## _pixels_tab[IDX][13] = PREFIX ## PFX ## SIZE ## _mc13_ ## CPU; \
    c->PFX ## _pixels_tab[IDX][14] = PREFIX ## PFX ## SIZE ## _mc23_ ## CPU; \
    c->PFX ## _pixels_tab[IDX][15] = PREFIX ## PFX ## SIZE ## _mc33_ ## CPU; \
    } while (0)

static av_cold void dsputil_init_mmx(DSPContext *c, AVCodecContext *avctx,
                                     int mm_flags)
{
#if HAVE_MMX_INLINE
    const int high_bit_depth = avctx->bits_per_raw_sample > 8;

    c->put_pixels_clamped        = ff_put_pixels_clamped_mmx;
    c->put_signed_pixels_clamped = ff_put_signed_pixels_clamped_mmx;
    c->add_pixels_clamped        = ff_add_pixels_clamped_mmx;

    if (!high_bit_depth) {
        c->clear_block  = clear_block_mmx;
        c->clear_blocks = clear_blocks_mmx;
        c->draw_edges   = draw_edges_mmx;
    }

#if CONFIG_VIDEODSP && (ARCH_X86_32 || !HAVE_YASM)
    c->gmc = gmc_mmx;
#endif

    c->add_bytes = add_bytes_mmx;
#endif /* HAVE_MMX_INLINE */

#if HAVE_MMX_EXTERNAL
    if (CONFIG_H263_DECODER || CONFIG_H263_ENCODER) {
        c->h263_v_loop_filter = ff_h263_v_loop_filter_mmx;
        c->h263_h_loop_filter = ff_h263_h_loop_filter_mmx;
    }

    c->vector_clip_int32 = ff_vector_clip_int32_mmx;
#endif /* HAVE_MMX_EXTERNAL */
}

static av_cold void dsputil_init_mmxext(DSPContext *c, AVCodecContext *avctx,
                                        int mm_flags)
{
#if HAVE_MMXEXT_EXTERNAL
    SET_QPEL_FUNCS(avg_qpel,        0, 16, mmxext, );
    SET_QPEL_FUNCS(avg_qpel,        1,  8, mmxext, );

    SET_QPEL_FUNCS(put_qpel,        0, 16, mmxext, );
    SET_QPEL_FUNCS(put_qpel,        1,  8, mmxext, );
    SET_QPEL_FUNCS(put_no_rnd_qpel, 0, 16, mmxext, );
    SET_QPEL_FUNCS(put_no_rnd_qpel, 1,  8, mmxext, );

    /* slower than cmov version on AMD */
    if (!(mm_flags & AV_CPU_FLAG_3DNOW))
        c->add_hfyu_median_prediction = ff_add_hfyu_median_prediction_mmxext;

    c->scalarproduct_int16          = ff_scalarproduct_int16_mmxext;
    c->scalarproduct_and_madd_int16 = ff_scalarproduct_and_madd_int16_mmxext;

    if (avctx->flags & CODEC_FLAG_BITEXACT) {
        c->apply_window_int16 = ff_apply_window_int16_mmxext;
    } else {
        c->apply_window_int16 = ff_apply_window_int16_round_mmxext;
    }
#endif /* HAVE_MMXEXT_EXTERNAL */
}

static av_cold void dsputil_init_sse(DSPContext *c, AVCodecContext *avctx,
                                     int mm_flags)
{
#if HAVE_SSE_INLINE
    const int high_bit_depth = avctx->bits_per_raw_sample > 8;

    if (!high_bit_depth) {
        if (!(CONFIG_MPEG_XVMC_DECODER && avctx->xvmc_acceleration > 1)) {
            /* XvMCCreateBlocks() may not allocate 16-byte aligned blocks */
            c->clear_block  = clear_block_sse;
            c->clear_blocks = clear_blocks_sse;
        }
    }

    c->vector_clipf = vector_clipf_sse;
#endif /* HAVE_SSE_INLINE */

#if HAVE_YASM
#if HAVE_INLINE_ASM && CONFIG_VIDEODSP
    c->gmc = gmc_sse;
#endif
#endif /* HAVE_YASM */
}

static av_cold void dsputil_init_sse2(DSPContext *c, AVCodecContext *avctx,
                                      int mm_flags)
{
#if HAVE_SSE2_INLINE
    const int high_bit_depth = avctx->bits_per_raw_sample > 8;

    if (!high_bit_depth && avctx->idct_algo == FF_IDCT_XVIDMMX) {
        c->idct_put              = ff_idct_xvid_sse2_put;
        c->idct_add              = ff_idct_xvid_sse2_add;
        c->idct                  = ff_idct_xvid_sse2;
        c->idct_permutation_type = FF_SSE2_IDCT_PERM;
    }
#endif /* HAVE_SSE2_INLINE */

#if HAVE_SSE2_EXTERNAL
    c->scalarproduct_int16          = ff_scalarproduct_int16_sse2;
    c->scalarproduct_and_madd_int16 = ff_scalarproduct_and_madd_int16_sse2;
    if (mm_flags & AV_CPU_FLAG_ATOM) {
        c->vector_clip_int32 = ff_vector_clip_int32_int_sse2;
    } else {
        c->vector_clip_int32 = ff_vector_clip_int32_sse2;
    }
    if (avctx->flags & CODEC_FLAG_BITEXACT) {
        c->apply_window_int16 = ff_apply_window_int16_sse2;
    } else if (!(mm_flags & AV_CPU_FLAG_SSE2SLOW)) {
        c->apply_window_int16 = ff_apply_window_int16_round_sse2;
    }
    c->bswap_buf = ff_bswap32_buf_sse2;
#endif /* HAVE_SSE2_EXTERNAL */
}

static av_cold void dsputil_init_ssse3(DSPContext *c, AVCodecContext *avctx,
                                       int mm_flags)
{
#if HAVE_SSSE3_EXTERNAL
    c->add_hfyu_left_prediction = ff_add_hfyu_left_prediction_ssse3;
    if (mm_flags & AV_CPU_FLAG_SSE4) // not really sse4, just slow on Conroe
        c->add_hfyu_left_prediction = ff_add_hfyu_left_prediction_sse4;

    if (mm_flags & AV_CPU_FLAG_ATOM)
        c->apply_window_int16 = ff_apply_window_int16_ssse3_atom;
    else
        c->apply_window_int16 = ff_apply_window_int16_ssse3;
    if (!(mm_flags & (AV_CPU_FLAG_SSE42|AV_CPU_FLAG_3DNOW))) // cachesplit
        c->scalarproduct_and_madd_int16 = ff_scalarproduct_and_madd_int16_ssse3;
    c->bswap_buf = ff_bswap32_buf_ssse3;
#endif /* HAVE_SSSE3_EXTERNAL */
}

static av_cold void dsputil_init_sse4(DSPContext *c, AVCodecContext *avctx,
                                      int mm_flags)
{
#if HAVE_SSE4_EXTERNAL
    c->vector_clip_int32 = ff_vector_clip_int32_sse4;
#endif /* HAVE_SSE4_EXTERNAL */
}

av_cold void ff_dsputil_init_mmx(DSPContext *c, AVCodecContext *avctx)
{
    int mm_flags = av_get_cpu_flags();

#if HAVE_7REGS && HAVE_INLINE_ASM
    if (mm_flags & AV_CPU_FLAG_CMOV)
        c->add_hfyu_median_prediction = add_hfyu_median_prediction_cmov;
#endif

    if (mm_flags & AV_CPU_FLAG_MMX) {
#if HAVE_INLINE_ASM
        const int idct_algo = avctx->idct_algo;

        if (avctx->lowres == 0 && avctx->bits_per_raw_sample <= 8) {
            if (idct_algo == FF_IDCT_AUTO || idct_algo == FF_IDCT_SIMPLEMMX) {
                c->idct_put              = ff_simple_idct_put_mmx;
                c->idct_add              = ff_simple_idct_add_mmx;
                c->idct                  = ff_simple_idct_mmx;
                c->idct_permutation_type = FF_SIMPLE_IDCT_PERM;
            } else if (idct_algo == FF_IDCT_XVIDMMX) {
                if (mm_flags & AV_CPU_FLAG_SSE2) {
                    c->idct_put              = ff_idct_xvid_sse2_put;
                    c->idct_add              = ff_idct_xvid_sse2_add;
                    c->idct                  = ff_idct_xvid_sse2;
                    c->idct_permutation_type = FF_SSE2_IDCT_PERM;
                } else if (mm_flags & AV_CPU_FLAG_MMXEXT) {
                    c->idct_put              = ff_idct_xvid_mmxext_put;
                    c->idct_add              = ff_idct_xvid_mmxext_add;
                    c->idct                  = ff_idct_xvid_mmxext;
                } else {
                    c->idct_put              = ff_idct_xvid_mmx_put;
                    c->idct_add              = ff_idct_xvid_mmx_add;
                    c->idct                  = ff_idct_xvid_mmx;
                }
            }
        }
#endif /* HAVE_INLINE_ASM */

        dsputil_init_mmx(c, avctx, mm_flags);
    }

    if (mm_flags & AV_CPU_FLAG_MMXEXT)
        dsputil_init_mmxext(c, avctx, mm_flags);

    if (mm_flags & AV_CPU_FLAG_SSE)
        dsputil_init_sse(c, avctx, mm_flags);

    if (mm_flags & AV_CPU_FLAG_SSE2)
        dsputil_init_sse2(c, avctx, mm_flags);

    if (mm_flags & AV_CPU_FLAG_SSSE3)
        dsputil_init_ssse3(c, avctx, mm_flags);

    if (mm_flags & AV_CPU_FLAG_SSE4)
        dsputil_init_sse4(c, avctx, mm_flags);

    if (CONFIG_ENCODERS)
        ff_dsputilenc_init_mmx(c, avctx);
}<|MERGE_RESOLUTION|>--- conflicted
+++ resolved
@@ -881,24 +881,6 @@
 
 
 #if HAVE_INLINE_ASM
-<<<<<<< HEAD
-void ff_put_rv40_qpel8_mc33_mmx(uint8_t *dst, uint8_t *src, ptrdiff_t stride)
-{
-    ff_put_pixels8_xy2_mmx(dst, src, stride, 8);
-}
-void ff_put_rv40_qpel16_mc33_mmx(uint8_t *dst, uint8_t *src, ptrdiff_t stride)
-{
-    ff_put_pixels16_xy2_mmx(dst, src, stride, 16);
-}
-void ff_avg_rv40_qpel8_mc33_mmx(uint8_t *dst, uint8_t *src, ptrdiff_t stride)
-{
-    ff_avg_pixels8_xy2_mmx(dst, src, stride, 8);
-}
-void ff_avg_rv40_qpel16_mc33_mmx(uint8_t *dst, uint8_t *src, ptrdiff_t stride)
-{
-    ff_avg_pixels16_xy2_mmx(dst, src, stride, 16);
-}
-
 typedef void emulated_edge_mc_func(uint8_t *dst, const uint8_t *src,
                                    ptrdiff_t linesize, int block_w, int block_h,
                                    int src_x, int src_y, int w, int h);
@@ -908,12 +890,6 @@
                                  int dxx, int dxy, int dyx, int dyy,
                                  int shift, int r, int width, int height,
                                  emulated_edge_mc_func *emu_edge_fn)
-=======
-static void gmc_mmx(uint8_t *dst, uint8_t *src,
-                    int stride, int h, int ox, int oy,
-                    int dxx, int dxy, int dyx, int dyy,
-                    int shift, int r, int width, int height)
->>>>>>> 63bac48f
 {
     const int w    = 8;
     const int ix   = ox  >> (16 + shift);
