/*
 * SVQ1 decoder
 * ported to MPlayer by Arpi <arpi@thot.banki.hu>
 * ported to libavcodec by Nick Kurshev <nickols_k@mail.ru>
 *
 * Copyright (C) 2002 the xine project
 * Copyright (C) 2002 the ffmpeg project
 *
 * SVQ1 Encoder (c) 2004 Mike Melanson <melanson@pcisys.net>
 *
 * This file is part of FFmpeg.
 *
 * FFmpeg is free software; you can redistribute it and/or
 * modify it under the terms of the GNU Lesser General Public
 * License as published by the Free Software Foundation; either
 * version 2.1 of the License, or (at your option) any later version.
 *
 * FFmpeg is distributed in the hope that it will be useful,
 * but WITHOUT ANY WARRANTY; without even the implied warranty of
 * MERCHANTABILITY or FITNESS FOR A PARTICULAR PURPOSE.  See the GNU
 * Lesser General Public License for more details.
 *
 * You should have received a copy of the GNU Lesser General Public
 * License along with FFmpeg; if not, write to the Free Software
 * Foundation, Inc., 51 Franklin Street, Fifth Floor, Boston, MA 02110-1301 USA
 */

/**
 * @file
 * Sorenson Vector Quantizer #1 (SVQ1) video codec.
 * For more information of the SVQ1 algorithm, visit:
 *   http://www.pcisys.net/~melanson/codecs/
 */

#include "avcodec.h"
#include "dsputil.h"
#include "get_bits.h"
#include "internal.h"
#include "mathops.h"
#include "svq1.h"

#undef NDEBUG
#include <assert.h>

extern const uint8_t ff_mvtab[33][2];

static VLC svq1_block_type;
static VLC svq1_motion_component;
static VLC svq1_intra_multistage[6];
static VLC svq1_inter_multistage[6];
static VLC svq1_intra_mean;
static VLC svq1_inter_mean;

/* motion vector (prediction) */
typedef struct svq1_pmv_s {
    int x;
    int y;
} svq1_pmv;

typedef struct SVQ1Context {
    DSPContext dsp;
    GetBitContext gb;
    AVFrame *cur, *prev;
    int width;
    int height;
    int frame_code;
    int nonref;         // 1 if the current frame won't be referenced
} SVQ1Context;

static const uint8_t string_table[256] = {
    0x00, 0xD5, 0x7F, 0xAA, 0xFE, 0x2B, 0x81, 0x54,
    0x29, 0xFC, 0x56, 0x83, 0xD7, 0x02, 0xA8, 0x7D,
    0x52, 0x87, 0x2D, 0xF8, 0xAC, 0x79, 0xD3, 0x06,
    0x7B, 0xAE, 0x04, 0xD1, 0x85, 0x50, 0xFA, 0x2F,
    0xA4, 0x71, 0xDB, 0x0E, 0x5A, 0x8F, 0x25, 0xF0,
    0x8D, 0x58, 0xF2, 0x27, 0x73, 0xA6, 0x0C, 0xD9,
    0xF6, 0x23, 0x89, 0x5C, 0x08, 0xDD, 0x77, 0xA2,
    0xDF, 0x0A, 0xA0, 0x75, 0x21, 0xF4, 0x5E, 0x8B,
    0x9D, 0x48, 0xE2, 0x37, 0x63, 0xB6, 0x1C, 0xC9,
    0xB4, 0x61, 0xCB, 0x1E, 0x4A, 0x9F, 0x35, 0xE0,
    0xCF, 0x1A, 0xB0, 0x65, 0x31, 0xE4, 0x4E, 0x9B,
    0xE6, 0x33, 0x99, 0x4C, 0x18, 0xCD, 0x67, 0xB2,
    0x39, 0xEC, 0x46, 0x93, 0xC7, 0x12, 0xB8, 0x6D,
    0x10, 0xC5, 0x6F, 0xBA, 0xEE, 0x3B, 0x91, 0x44,
    0x6B, 0xBE, 0x14, 0xC1, 0x95, 0x40, 0xEA, 0x3F,
    0x42, 0x97, 0x3D, 0xE8, 0xBC, 0x69, 0xC3, 0x16,
    0xEF, 0x3A, 0x90, 0x45, 0x11, 0xC4, 0x6E, 0xBB,
    0xC6, 0x13, 0xB9, 0x6C, 0x38, 0xED, 0x47, 0x92,
    0xBD, 0x68, 0xC2, 0x17, 0x43, 0x96, 0x3C, 0xE9,
    0x94, 0x41, 0xEB, 0x3E, 0x6A, 0xBF, 0x15, 0xC0,
    0x4B, 0x9E, 0x34, 0xE1, 0xB5, 0x60, 0xCA, 0x1F,
    0x62, 0xB7, 0x1D, 0xC8, 0x9C, 0x49, 0xE3, 0x36,
    0x19, 0xCC, 0x66, 0xB3, 0xE7, 0x32, 0x98, 0x4D,
    0x30, 0xE5, 0x4F, 0x9A, 0xCE, 0x1B, 0xB1, 0x64,
    0x72, 0xA7, 0x0D, 0xD8, 0x8C, 0x59, 0xF3, 0x26,
    0x5B, 0x8E, 0x24, 0xF1, 0xA5, 0x70, 0xDA, 0x0F,
    0x20, 0xF5, 0x5F, 0x8A, 0xDE, 0x0B, 0xA1, 0x74,
    0x09, 0xDC, 0x76, 0xA3, 0xF7, 0x22, 0x88, 0x5D,
    0xD6, 0x03, 0xA9, 0x7C, 0x28, 0xFD, 0x57, 0x82,
    0xFF, 0x2A, 0x80, 0x55, 0x01, 0xD4, 0x7E, 0xAB,
    0x84, 0x51, 0xFB, 0x2E, 0x7A, 0xAF, 0x05, 0xD0,
    0xAD, 0x78, 0xD2, 0x07, 0x53, 0x86, 0x2C, 0xF9
};

#define SVQ1_PROCESS_VECTOR()                                           \
    for (; level > 0; i++) {                                            \
        /* process next depth */                                        \
        if (i == m) {                                                   \
            m = n;                                                      \
            if (--level == 0)                                           \
                break;                                                  \
        }                                                               \
        /* divide block if next bit set */                              \
        if (!get_bits1(bitbuf))                                         \
            break;                                                      \
        /* add child nodes */                                           \
        list[n++] = list[i];                                            \
        list[n++] = list[i] + (((level & 1) ? pitch : 1) << ((level >> 1) + 1));\
    }

#define SVQ1_ADD_CODEBOOK()                                             \
    /* add codebook entries to vector */                                \
    for (j = 0; j < stages; j++) {                                      \
        n3  = codebook[entries[j]] ^ 0x80808080;                        \
        n1 += (n3 & 0xFF00FF00) >> 8;                                   \
        n2 +=  n3 & 0x00FF00FF;                                         \
    }                                                                   \
                                                                        \
    /* clip to [0..255] */                                              \
    if (n1 & 0xFF00FF00) {                                              \
        n3  = (n1 >> 15  & 0x00010001 | 0x01000100) - 0x00010001;       \
        n1 += 0x7F007F00;                                               \
        n1 |= (~n1 >> 15 & 0x00010001 | 0x01000100) - 0x00010001;       \
        n1 &= n3 & 0x00FF00FF;                                          \
    }                                                                   \
                                                                        \
    if (n2 & 0xFF00FF00) {                                              \
        n3  = (n2 >> 15  & 0x00010001 | 0x01000100) - 0x00010001;       \
        n2 += 0x7F007F00;                                               \
        n2 |= (~n2 >> 15 & 0x00010001 | 0x01000100) - 0x00010001;       \
        n2 &= n3 & 0x00FF00FF;                                          \
    }

#define SVQ1_CALC_CODEBOOK_ENTRIES(cbook)                               \
    codebook = (const uint32_t *)cbook[level];                          \
    if (stages > 0)                                                     \
        bit_cache = get_bits(bitbuf, 4 * stages);                       \
    /* calculate codebook entries for this vector */                    \
    for (j = 0; j < stages; j++) {                                      \
        entries[j] = (((bit_cache >> (4 * (stages - j - 1))) & 0xF) +   \
                      16 * j) << (level + 1);                           \
    }                                                                   \
    mean -= stages * 128;                                               \
    n4    = (mean << 16) + mean;

static int svq1_decode_block_intra(GetBitContext *bitbuf, uint8_t *pixels,
                                   int pitch)
{
    uint32_t bit_cache;
    uint8_t *list[63];
    uint32_t *dst;
    const uint32_t *codebook;
    int entries[6];
    int i, j, m, n;
    int mean, stages;
    unsigned x, y, width, height, level;
    uint32_t n1, n2, n3, n4;

    /* initialize list for breadth first processing of vectors */
    list[0] = pixels;

    /* recursively process vector */
    for (i = 0, m = 1, n = 1, level = 5; i < n; i++) {
        SVQ1_PROCESS_VECTOR();

        /* destination address and vector size */
        dst    = (uint32_t *)list[i];
        width  = 1 << ((4 + level) / 2);
        height = 1 << ((3 + level) / 2);

        /* get number of stages (-1 skips vector, 0 for mean only) */
        stages = get_vlc2(bitbuf, svq1_intra_multistage[level].table, 3, 3) - 1;

        if (stages == -1) {
            for (y = 0; y < height; y++)
                memset(&dst[y * (pitch / 4)], 0, width);
            continue;   /* skip vector */
        }

        if (stages > 0 && level >= 4) {
            av_dlog(NULL,
                    "Error (svq1_decode_block_intra): invalid vector: stages=%i level=%i\n",
                    stages, level);
            return AVERROR_INVALIDDATA;  /* invalid vector */
        }

        mean = get_vlc2(bitbuf, svq1_intra_mean.table, 8, 3);

        if (stages == 0) {
            for (y = 0; y < height; y++)
                memset(&dst[y * (pitch / 4)], mean, width);
        } else {
            SVQ1_CALC_CODEBOOK_ENTRIES(ff_svq1_intra_codebooks);

            for (y = 0; y < height; y++) {
                for (x = 0; x < width / 4; x++, codebook++) {
                    n1 = n4;
                    n2 = n4;
                    SVQ1_ADD_CODEBOOK()
                    /* store result */
                    dst[x] = n1 << 8 | n2;
                }
                dst += pitch / 4;
            }
        }
    }

    return 0;
}

static int svq1_decode_block_non_intra(GetBitContext *bitbuf, uint8_t *pixels,
                                       int pitch)
{
    uint32_t bit_cache;
    uint8_t *list[63];
    uint32_t *dst;
    const uint32_t *codebook;
    int entries[6];
    int i, j, m, n;
    int mean, stages;
    int x, y, width, height, level;
    uint32_t n1, n2, n3, n4;

    /* initialize list for breadth first processing of vectors */
    list[0] = pixels;

    /* recursively process vector */
    for (i = 0, m = 1, n = 1, level = 5; i < n; i++) {
        SVQ1_PROCESS_VECTOR();

        /* destination address and vector size */
        dst    = (uint32_t *)list[i];
        width  = 1 << ((4 + level) / 2);
        height = 1 << ((3 + level) / 2);

        /* get number of stages (-1 skips vector, 0 for mean only) */
        stages = get_vlc2(bitbuf, svq1_inter_multistage[level].table, 3, 2) - 1;

        if (stages == -1)
            continue;           /* skip vector */

        if ((stages > 0) && (level >= 4)) {
            av_dlog(NULL,
                    "Error (svq1_decode_block_non_intra): invalid vector: stages=%i level=%i\n",
                    stages, level);
            return AVERROR_INVALIDDATA;  /* invalid vector */
        }

        mean = get_vlc2(bitbuf, svq1_inter_mean.table, 9, 3) - 256;

        SVQ1_CALC_CODEBOOK_ENTRIES(ff_svq1_inter_codebooks);

        for (y = 0; y < height; y++) {
            for (x = 0; x < width / 4; x++, codebook++) {
                n3 = dst[x];
                /* add mean value to vector */
                n1 = n4 + ((n3 & 0xFF00FF00) >> 8);
                n2 = n4 +  (n3 & 0x00FF00FF);
                SVQ1_ADD_CODEBOOK()
                /* store result */
                dst[x] = n1 << 8 | n2;
            }
            dst += pitch / 4;
        }
    }
    return 0;
}

static int svq1_decode_motion_vector(GetBitContext *bitbuf, svq1_pmv *mv,
                                     svq1_pmv **pmv)
{
    int diff;
    int i;

    for (i = 0; i < 2; i++) {
        /* get motion code */
        diff = get_vlc2(bitbuf, svq1_motion_component.table, 7, 2);
        if (diff < 0)
            return AVERROR_INVALIDDATA;
        else if (diff) {
            if (get_bits1(bitbuf))
                diff = -diff;
        }

        /* add median of motion vector predictors and clip result */
        if (i == 1)
            mv->y = sign_extend(diff + mid_pred(pmv[0]->y, pmv[1]->y, pmv[2]->y), 6);
        else
            mv->x = sign_extend(diff + mid_pred(pmv[0]->x, pmv[1]->x, pmv[2]->x), 6);
    }

    return 0;
}

static void svq1_skip_block(uint8_t *current, uint8_t *previous,
                            int pitch, int x, int y)
{
    uint8_t *src;
    uint8_t *dst;
    int i;

    src = &previous[x + y * pitch];
    dst = current;

    for (i = 0; i < 16; i++) {
        memcpy(dst, src, 16);
        src += pitch;
        dst += pitch;
    }
}

static int svq1_motion_inter_block(DSPContext *dsp, GetBitContext *bitbuf,
                                   uint8_t *current, uint8_t *previous,
                                   int pitch, svq1_pmv *motion, int x, int y)
{
    uint8_t *src;
    uint8_t *dst;
    svq1_pmv mv;
    svq1_pmv *pmv[3];
    int result;

    /* predict and decode motion vector */
    pmv[0] = &motion[0];
    if (y == 0) {
        pmv[1] =
        pmv[2] = pmv[0];
    } else {
        pmv[1] = &motion[x / 8 + 2];
        pmv[2] = &motion[x / 8 + 4];
    }

    result = svq1_decode_motion_vector(bitbuf, &mv, pmv);
    if (result)
        return result;

    motion[0].x         =
    motion[x / 8 + 2].x =
    motion[x / 8 + 3].x = mv.x;
    motion[0].y         =
    motion[x / 8 + 2].y =
    motion[x / 8 + 3].y = mv.y;

    if (y + (mv.y >> 1) < 0)
        mv.y = 0;
    if (x + (mv.x >> 1) < 0)
        mv.x = 0;

    src = &previous[(x + (mv.x >> 1)) + (y + (mv.y >> 1)) * pitch];
    dst = current;

    dsp->put_pixels_tab[0][(mv.y & 1) << 1 | (mv.x & 1)](dst, src, pitch, 16);

    return 0;
}

static int svq1_motion_inter_4v_block(DSPContext *dsp, GetBitContext *bitbuf,
                                      uint8_t *current, uint8_t *previous,
                                      int pitch, svq1_pmv *motion, int x, int y)
{
    uint8_t *src;
    uint8_t *dst;
    svq1_pmv mv;
    svq1_pmv *pmv[4];
    int i, result;

    /* predict and decode motion vector (0) */
    pmv[0] = &motion[0];
    if (y == 0) {
        pmv[1] =
        pmv[2] = pmv[0];
    } else {
        pmv[1] = &motion[(x / 8) + 2];
        pmv[2] = &motion[(x / 8) + 4];
    }

    result = svq1_decode_motion_vector(bitbuf, &mv, pmv);
    if (result)
        return result;

    /* predict and decode motion vector (1) */
    pmv[0] = &mv;
    if (y == 0) {
        pmv[1] =
        pmv[2] = pmv[0];
    } else {
        pmv[1] = &motion[(x / 8) + 3];
    }
    result = svq1_decode_motion_vector(bitbuf, &motion[0], pmv);
    if (result)
        return result;

    /* predict and decode motion vector (2) */
    pmv[1] = &motion[0];
    pmv[2] = &motion[(x / 8) + 1];

    result = svq1_decode_motion_vector(bitbuf, &motion[(x / 8) + 2], pmv);
    if (result)
        return result;

    /* predict and decode motion vector (3) */
    pmv[2] = &motion[(x / 8) + 2];
    pmv[3] = &motion[(x / 8) + 3];

    result = svq1_decode_motion_vector(bitbuf, pmv[3], pmv);
    if (result)
        return result;

    /* form predictions */
    for (i = 0; i < 4; i++) {
        int mvx = pmv[i]->x + (i  & 1) * 16;
        int mvy = pmv[i]->y + (i >> 1) * 16;

        // FIXME: clipping or padding?
        if (y + (mvy >> 1) < 0)
            mvy = 0;
        if (x + (mvx >> 1) < 0)
            mvx = 0;

        src = &previous[(x + (mvx >> 1)) + (y + (mvy >> 1)) * pitch];
        dst = current;

        dsp->put_pixels_tab[1][((mvy & 1) << 1) | (mvx & 1)](dst, src, pitch, 8);

        /* select next block */
        if (i & 1)
            current += 8 * (pitch - 1);
        else
            current += 8;
    }

    return 0;
}

static int svq1_decode_delta_block(AVCodecContext *avctx, DSPContext *dsp,
                                   GetBitContext *bitbuf,
                                   uint8_t *current, uint8_t *previous,
                                   int pitch, svq1_pmv *motion, int x, int y)
{
    uint32_t block_type;
    int result = 0;

    /* get block type */
    block_type = get_vlc2(bitbuf, svq1_block_type.table, 2, 2);

    /* reset motion vectors */
    if (block_type == SVQ1_BLOCK_SKIP || block_type == SVQ1_BLOCK_INTRA) {
        motion[0].x         =
        motion[0].y         =
        motion[x / 8 + 2].x =
        motion[x / 8 + 2].y =
        motion[x / 8 + 3].x =
        motion[x / 8 + 3].y = 0;
    }

    switch (block_type) {
    case SVQ1_BLOCK_SKIP:
        svq1_skip_block(current, previous, pitch, x, y);
        break;

    case SVQ1_BLOCK_INTER:
        result = svq1_motion_inter_block(dsp, bitbuf, current, previous,
                                         pitch, motion, x, y);

        if (result != 0) {
            av_dlog(avctx, "Error in svq1_motion_inter_block %i\n", result);
            break;
        }
        result = svq1_decode_block_non_intra(bitbuf, current, pitch);
        break;

    case SVQ1_BLOCK_INTER_4V:
        result = svq1_motion_inter_4v_block(dsp, bitbuf, current, previous,
                                            pitch, motion, x, y);

        if (result != 0) {
            av_dlog(avctx, "Error in svq1_motion_inter_4v_block %i\n", result);
            break;
        }
        result = svq1_decode_block_non_intra(bitbuf, current, pitch);
        break;

    case SVQ1_BLOCK_INTRA:
        result = svq1_decode_block_intra(bitbuf, current, pitch);
        break;
    }

    return result;
}

static void svq1_parse_string(GetBitContext *bitbuf, uint8_t *out)
{
    uint8_t seed;
    int i;

    out[0] = get_bits(bitbuf, 8);
    seed   = string_table[out[0]];

    for (i = 1; i <= out[0]; i++) {
        out[i] = get_bits(bitbuf, 8) ^ seed;
        seed   = string_table[out[i] ^ seed];
    }
}

static int svq1_decode_frame_header(AVCodecContext *avctx, AVFrame *frame)
{
    SVQ1Context *s = avctx->priv_data;
    GetBitContext *bitbuf = &s->gb;
    int frame_size_code;
    int width  = s->width;
    int height = s->height;

    skip_bits(bitbuf, 8); /* temporal_reference */

    /* frame type */
    s->nonref = 0;
    switch (get_bits(bitbuf, 2)) {
    case 0:
        frame->pict_type = AV_PICTURE_TYPE_I;
        break;
    case 2:
        s->nonref = 1;
    case 1:
        frame->pict_type = AV_PICTURE_TYPE_P;
        break;
    default:
        av_log(avctx, AV_LOG_ERROR, "Invalid frame type.\n");
        return AVERROR_INVALIDDATA;
    }

    if (frame->pict_type == AV_PICTURE_TYPE_I) {
        /* unknown fields */
        if (s->frame_code == 0x50 || s->frame_code == 0x60) {
            int csum = get_bits(bitbuf, 16);

            csum = ff_svq1_packet_checksum(bitbuf->buffer,
                                           bitbuf->size_in_bits >> 3,
                                           csum);

            av_dlog(avctx, "%s checksum (%02x) for packet data\n",
                    (csum == 0) ? "correct" : "incorrect", csum);
        }

        if ((s->frame_code ^ 0x10) >= 0x50) {
            uint8_t msg[256];

            svq1_parse_string(bitbuf, msg);

            av_log(avctx, AV_LOG_INFO,
                   "embedded message: \"%s\"\n", (char *)msg);
        }

        skip_bits(bitbuf, 2);
        skip_bits(bitbuf, 2);
        skip_bits1(bitbuf);

        /* load frame size */
        frame_size_code = get_bits(bitbuf, 3);

        if (frame_size_code == 7) {
            /* load width, height (12 bits each) */
            width  = get_bits(bitbuf, 12);
            height = get_bits(bitbuf, 12);

            if (!width || !height)
                return AVERROR_INVALIDDATA;
        } else {
            /* get width, height from table */
<<<<<<< HEAD
            width  = ff_svq1_frame_size_table[frame_size_code].width;
            height = ff_svq1_frame_size_table[frame_size_code].height;
=======
            s->width  = ff_svq1_frame_size_table[frame_size_code][0];
            s->height = ff_svq1_frame_size_table[frame_size_code][1];
>>>>>>> 238614de
        }
    }

    /* unknown fields */
    if (get_bits1(bitbuf)) {
        skip_bits1(bitbuf);    /* use packet checksum if (1) */
        skip_bits1(bitbuf);    /* component checksums after image data if (1) */

        if (get_bits(bitbuf, 2) != 0)
            return AVERROR_INVALIDDATA;
    }

    if (get_bits1(bitbuf)) {
        skip_bits1(bitbuf);
        skip_bits(bitbuf, 4);
        skip_bits1(bitbuf);
        skip_bits(bitbuf, 2);

        while (get_bits1(bitbuf))
            skip_bits(bitbuf, 8);
    }

    s->width  = width;
    s->height = height;
    return 0;
}

static int svq1_decode_frame(AVCodecContext *avctx, void *data,
                             int *got_frame, AVPacket *avpkt)
{
    const uint8_t *buf = avpkt->data;
    int buf_size       = avpkt->size;
    SVQ1Context     *s = avctx->priv_data;
    AVFrame       *cur = s->cur;
    uint8_t *current;
    int result, i, x, y, width, height;
    svq1_pmv *pmv;

    if (cur->data[0])
        avctx->release_buffer(avctx, cur);

    /* initialize bit buffer */
    init_get_bits(&s->gb, buf, buf_size * 8);

    /* decode frame header */
    s->frame_code = get_bits(&s->gb, 22);

    if ((s->frame_code & ~0x70) || !(s->frame_code & 0x60))
        return AVERROR_INVALIDDATA;

    /* swap some header bytes (why?) */
    if (s->frame_code != 0x20) {
        uint32_t *src = (uint32_t *)(buf + 4);

        if (buf_size < 36)
            return AVERROR_INVALIDDATA;

        for (i = 0; i < 4; i++)
            src[i] = ((src[i] << 16) | (src[i] >> 16)) ^ src[7 - i];
    }

    result = svq1_decode_frame_header(avctx, cur);
    if (result != 0) {
        av_dlog(avctx, "Error in svq1_decode_frame_header %i\n", result);
        return result;
    }
    avcodec_set_dimensions(avctx, s->width, s->height);

    if ((avctx->skip_frame >= AVDISCARD_NONREF && s->nonref) ||
        (avctx->skip_frame >= AVDISCARD_NONKEY &&
         cur->pict_type != AV_PICTURE_TYPE_I) ||
        avctx->skip_frame >= AVDISCARD_ALL)
        return buf_size;

    result = ff_get_buffer(avctx, cur);
    if (result < 0)
        return result;

    pmv = av_malloc((FFALIGN(s->width, 16) / 8 + 3) * sizeof(*pmv));
    if (!pmv)
        return AVERROR(ENOMEM);

    /* decode y, u and v components */
    for (i = 0; i < 3; i++) {
        int linesize = cur->linesize[i];
        if (i == 0) {
            width    = FFALIGN(s->width,  16);
            height   = FFALIGN(s->height, 16);
        } else {
            if (avctx->flags & CODEC_FLAG_GRAY)
                break;
            width    = FFALIGN(s->width  / 4, 16);
            height   = FFALIGN(s->height / 4, 16);
        }

        current = cur->data[i];

        if (cur->pict_type == AV_PICTURE_TYPE_I) {
            /* keyframe */
            for (y = 0; y < height; y += 16) {
                for (x = 0; x < width; x += 16) {
                    result = svq1_decode_block_intra(&s->gb, &current[x],
                                                     linesize);
                    if (result) {
                        av_log(avctx, AV_LOG_ERROR,
                               "Error in svq1_decode_block %i (keyframe)\n",
                               result);
                        goto err;
                    }
                }
                current += 16 * linesize;
            }
        } else {
            /* delta frame */
            uint8_t *previous = s->prev->data[i];
            if (!previous || s->prev->width != s->cur->width || s->prev->height != s->cur->height) {
                av_log(avctx, AV_LOG_ERROR, "Missing reference frame.\n");
                result = AVERROR_INVALIDDATA;
                goto err;
            }

            memset(pmv, 0, ((width / 8) + 3) * sizeof(svq1_pmv));

            for (y = 0; y < height; y += 16) {
                for (x = 0; x < width; x += 16) {
                    result = svq1_decode_delta_block(avctx, &s->dsp,
                                                     &s->gb, &current[x],
                                                     previous, linesize,
                                                     pmv, x, y);
                    if (result) {
                        av_dlog(avctx,
                                "Error in svq1_decode_delta_block %i\n",
                                result);
                        goto err;
                    }
                }

                pmv[0].x     =
                    pmv[0].y = 0;

                current += 16 * linesize;
            }
        }
    }

    *(AVFrame*)data = *cur;
    cur->qscale_table = NULL;
    if (!s->nonref)
        FFSWAP(AVFrame*, s->cur, s->prev);

    *got_frame = 1;
    result     = buf_size;

err:
    av_free(pmv);
    return result;
}

static av_cold int svq1_decode_init(AVCodecContext *avctx)
{
    SVQ1Context *s = avctx->priv_data;
    int i;
    int offset = 0;

    s->cur  = avcodec_alloc_frame();
    s->prev = avcodec_alloc_frame();
    if (!s->cur || !s->prev) {
        avcodec_free_frame(&s->cur);
        avcodec_free_frame(&s->prev);
        return AVERROR(ENOMEM);
    }

    s->width            = avctx->width  + 3 & ~3;
    s->height           = avctx->height + 3 & ~3;
    avctx->pix_fmt      = AV_PIX_FMT_YUV410P;

    ff_dsputil_init(&s->dsp, avctx);

    INIT_VLC_STATIC(&svq1_block_type, 2, 4,
                    &ff_svq1_block_type_vlc[0][1], 2, 1,
                    &ff_svq1_block_type_vlc[0][0], 2, 1, 6);

    INIT_VLC_STATIC(&svq1_motion_component, 7, 33,
                    &ff_mvtab[0][1], 2, 1,
                    &ff_mvtab[0][0], 2, 1, 176);

    for (i = 0; i < 6; i++) {
        static const uint8_t sizes[2][6] = { { 14, 10, 14, 18, 16, 18 },
                                             { 10, 10, 14, 14, 14, 16 } };
        static VLC_TYPE table[168][2];
        svq1_intra_multistage[i].table           = &table[offset];
        svq1_intra_multistage[i].table_allocated = sizes[0][i];
        offset                                  += sizes[0][i];
        init_vlc(&svq1_intra_multistage[i], 3, 8,
                 &ff_svq1_intra_multistage_vlc[i][0][1], 2, 1,
                 &ff_svq1_intra_multistage_vlc[i][0][0], 2, 1,
                 INIT_VLC_USE_NEW_STATIC);
        svq1_inter_multistage[i].table           = &table[offset];
        svq1_inter_multistage[i].table_allocated = sizes[1][i];
        offset                                  += sizes[1][i];
        init_vlc(&svq1_inter_multistage[i], 3, 8,
                 &ff_svq1_inter_multistage_vlc[i][0][1], 2, 1,
                 &ff_svq1_inter_multistage_vlc[i][0][0], 2, 1,
                 INIT_VLC_USE_NEW_STATIC);
    }

    INIT_VLC_STATIC(&svq1_intra_mean, 8, 256,
                    &ff_svq1_intra_mean_vlc[0][1], 4, 2,
                    &ff_svq1_intra_mean_vlc[0][0], 4, 2, 632);

    INIT_VLC_STATIC(&svq1_inter_mean, 9, 512,
                    &ff_svq1_inter_mean_vlc[0][1], 4, 2,
                    &ff_svq1_inter_mean_vlc[0][0], 4, 2, 1434);

    return 0;
}

static av_cold int svq1_decode_end(AVCodecContext *avctx)
{
    SVQ1Context *s = avctx->priv_data;

    if (s->cur->data[0])
        avctx->release_buffer(avctx, s->cur);
    if (s->prev->data[0])
        avctx->release_buffer(avctx, s->prev);
    avcodec_free_frame(&s->cur);
    avcodec_free_frame(&s->prev);

    return 0;
}

static void svq1_flush(AVCodecContext *avctx)
{
    SVQ1Context *s = avctx->priv_data;

    if (s->cur->data[0])
        avctx->release_buffer(avctx, s->cur);
    if (s->prev->data[0])
        avctx->release_buffer(avctx, s->prev);
}

AVCodec ff_svq1_decoder = {
    .name           = "svq1",
    .type           = AVMEDIA_TYPE_VIDEO,
    .id             = AV_CODEC_ID_SVQ1,
    .priv_data_size = sizeof(SVQ1Context),
    .init           = svq1_decode_init,
    .close          = svq1_decode_end,
    .decode         = svq1_decode_frame,
    .capabilities   = CODEC_CAP_DR1,
    .flush          = svq1_flush,
    .pix_fmts       = (const enum AVPixelFormat[]) { AV_PIX_FMT_YUV410P,
                                                     AV_PIX_FMT_NONE },
    .long_name      = NULL_IF_CONFIG_SMALL("Sorenson Vector Quantizer 1 / Sorenson Video 1 / SVQ1"),
};<|MERGE_RESOLUTION|>--- conflicted
+++ resolved
@@ -575,13 +575,8 @@
                 return AVERROR_INVALIDDATA;
         } else {
             /* get width, height from table */
-<<<<<<< HEAD
-            width  = ff_svq1_frame_size_table[frame_size_code].width;
-            height = ff_svq1_frame_size_table[frame_size_code].height;
-=======
-            s->width  = ff_svq1_frame_size_table[frame_size_code][0];
-            s->height = ff_svq1_frame_size_table[frame_size_code][1];
->>>>>>> 238614de
+            width  = ff_svq1_frame_size_table[frame_size_code][0];
+            height = ff_svq1_frame_size_table[frame_size_code][1];
         }
     }
 
