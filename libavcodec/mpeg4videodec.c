/*
 * MPEG4 decoder.
 * Copyright (c) 2000,2001 Fabrice Bellard
 * Copyright (c) 2002-2010 Michael Niedermayer <michaelni@gmx.at>
 *
 * This file is part of FFmpeg.
 *
 * FFmpeg is free software; you can redistribute it and/or
 * modify it under the terms of the GNU Lesser General Public
 * License as published by the Free Software Foundation; either
 * version 2.1 of the License, or (at your option) any later version.
 *
 * FFmpeg is distributed in the hope that it will be useful,
 * but WITHOUT ANY WARRANTY; without even the implied warranty of
 * MERCHANTABILITY or FITNESS FOR A PARTICULAR PURPOSE.  See the GNU
 * Lesser General Public License for more details.
 *
 * You should have received a copy of the GNU Lesser General Public
 * License along with FFmpeg; if not, write to the Free Software
 * Foundation, Inc., 51 Franklin Street, Fifth Floor, Boston, MA 02110-1301 USA
 */

#define UNCHECKED_BITSTREAM_READER 1

#include "libavutil/opt.h"
#include "error_resilience.h"
#include "internal.h"
#include "mpegvideo.h"
#include "mpeg4video.h"
#include "h263.h"
#include "thread.h"

/* The defines below define the number of bits that are read at once for
 * reading vlc values. Changing these may improve speed and data cache needs
 * be aware though that decreasing them may need the number of stages that is
 * passed to get_vlc* to be increased. */
#define SPRITE_TRAJ_VLC_BITS 6
#define DC_VLC_BITS 9
#define MB_TYPE_B_VLC_BITS 4

static VLC dc_lum, dc_chrom;
static VLC sprite_trajectory;
static VLC mb_type_b_vlc;

static const int mb_type_b_map[4] = {
    MB_TYPE_DIRECT2 | MB_TYPE_L0L1,
    MB_TYPE_L0L1    | MB_TYPE_16x16,
    MB_TYPE_L1      | MB_TYPE_16x16,
    MB_TYPE_L0      | MB_TYPE_16x16,
};

/**
 * Predict the ac.
 * @param n block index (0-3 are luma, 4-5 are chroma)
 * @param dir the ac prediction direction
 */
void ff_mpeg4_pred_ac(MpegEncContext *s, int16_t *block, int n, int dir)
{
    int i;
    int16_t *ac_val, *ac_val1;
    int8_t *const qscale_table = s->current_picture.qscale_table;

    /* find prediction */
    ac_val  = s->ac_val[0][0] + s->block_index[n] * 16;
    ac_val1 = ac_val;
    if (s->ac_pred) {
        if (dir == 0) {
            const int xy = s->mb_x - 1 + s->mb_y * s->mb_stride;
            /* left prediction */
            ac_val -= 16;

            if (s->mb_x == 0 || s->qscale == qscale_table[xy] ||
                n == 1 || n == 3) {
                /* same qscale */
                for (i = 1; i < 8; i++)
                    block[s->dsp.idct_permutation[i << 3]] += ac_val[i];
            } else {
                /* different qscale, we must rescale */
                for (i = 1; i < 8; i++)
                    block[s->dsp.idct_permutation[i << 3]] += ROUNDED_DIV(ac_val[i] * qscale_table[xy], s->qscale);
            }
        } else {
            const int xy = s->mb_x + s->mb_y * s->mb_stride - s->mb_stride;
            /* top prediction */
            ac_val -= 16 * s->block_wrap[n];

            if (s->mb_y == 0 || s->qscale == qscale_table[xy] ||
                n == 2 || n == 3) {
                /* same qscale */
                for (i = 1; i < 8; i++)
                    block[s->dsp.idct_permutation[i]] += ac_val[i + 8];
            } else {
                /* different qscale, we must rescale */
                for (i = 1; i < 8; i++)
                    block[s->dsp.idct_permutation[i]] += ROUNDED_DIV(ac_val[i + 8] * qscale_table[xy], s->qscale);
            }
        }
    }
    /* left copy */
    for (i = 1; i < 8; i++)
        ac_val1[i] = block[s->dsp.idct_permutation[i << 3]];

    /* top copy */
    for (i = 1; i < 8; i++)
        ac_val1[8 + i] = block[s->dsp.idct_permutation[i]];
}

/**
 * check if the next stuff is a resync marker or the end.
 * @return 0 if not
 */
static inline int mpeg4_is_resync(MpegEncContext *s)
{
    int bits_count = get_bits_count(&s->gb);
    int v          = show_bits(&s->gb, 16);

    if (s->workaround_bugs & FF_BUG_NO_PADDING && !s->resync_marker)
        return 0;

    while (v <= 0xFF) {
        if (s->pict_type == AV_PICTURE_TYPE_B ||
            (v >> (8 - s->pict_type) != 1) || s->partitioned_frame)
            break;
        skip_bits(&s->gb, 8 + s->pict_type);
        bits_count += 8 + s->pict_type;
        v = show_bits(&s->gb, 16);
    }

    if (bits_count + 8 >= s->gb.size_in_bits) {
        v >>= 8;
        v  |= 0x7F >> (7 - (bits_count & 7));

        if (v == 0x7F)
            return s->mb_num;
    } else {
        if (v == ff_mpeg4_resync_prefix[bits_count & 7]) {
            int len, mb_num;
            int mb_num_bits = av_log2(s->mb_num - 1) + 1;
            GetBitContext gb = s->gb;

            skip_bits(&s->gb, 1);
            align_get_bits(&s->gb);

            for (len = 0; len < 32; len++)
                if (get_bits1(&s->gb))
                    break;

            mb_num = get_bits(&s->gb, mb_num_bits);
            if (!mb_num || mb_num > s->mb_num || get_bits_count(&s->gb)+6 > s->gb.size_in_bits)
                mb_num= -1;

            s->gb = gb;

            if (len >= ff_mpeg4_get_video_packet_prefix_length(s))
                return mb_num;
        }
    }
    return 0;
}

static int mpeg4_decode_sprite_trajectory(MpegEncContext *s, GetBitContext *gb)
{
    int a     = 2 << s->sprite_warping_accuracy;
    int rho   = 3  - s->sprite_warping_accuracy;
    int r     = 16 / a;
    int alpha = 0;
    int beta  = 0;
    int w     = s->width;
    int h     = s->height;
    int min_ab, i, w2, h2, w3, h3;
    int sprite_ref[4][2];
    int virtual_ref[2][2];

    // only true for rectangle shapes
    const int vop_ref[4][2] = { { 0, 0 },         { s->width, 0 },
                                { 0, s->height }, { s->width, s->height } };
    int d[4][2]             = { { 0, 0 }, { 0, 0 }, { 0, 0 }, { 0, 0 } };

    if (w <= 0 || h <= 0)
        return AVERROR_INVALIDDATA;

    for (i = 0; i < s->num_sprite_warping_points; i++) {
        int length;
        int x = 0, y = 0;

        length = get_vlc2(gb, sprite_trajectory.table, SPRITE_TRAJ_VLC_BITS, 3);
        if (length)
            x = get_xbits(gb, length);

        if (!(s->divx_version == 500 && s->divx_build == 413))
            skip_bits1(gb);     /* marker bit */

        length = get_vlc2(gb, sprite_trajectory.table, SPRITE_TRAJ_VLC_BITS, 3);
        if (length)
            y = get_xbits(gb, length);

        skip_bits1(gb);         /* marker bit */
        s->sprite_traj[i][0] = d[i][0] = x;
        s->sprite_traj[i][1] = d[i][1] = y;
    }
    for (; i < 4; i++)
        s->sprite_traj[i][0] = s->sprite_traj[i][1] = 0;

    while ((1 << alpha) < w)
        alpha++;
    while ((1 << beta) < h)
        beta++;  /* typo in the mpeg4 std for the definition of w' and h' */
    w2 = 1 << alpha;
    h2 = 1 << beta;

    // Note, the 4th point isn't used for GMC
    if (s->divx_version == 500 && s->divx_build == 413) {
        sprite_ref[0][0] = a * vop_ref[0][0] + d[0][0];
        sprite_ref[0][1] = a * vop_ref[0][1] + d[0][1];
        sprite_ref[1][0] = a * vop_ref[1][0] + d[0][0] + d[1][0];
        sprite_ref[1][1] = a * vop_ref[1][1] + d[0][1] + d[1][1];
        sprite_ref[2][0] = a * vop_ref[2][0] + d[0][0] + d[2][0];
        sprite_ref[2][1] = a * vop_ref[2][1] + d[0][1] + d[2][1];
    } else {
        sprite_ref[0][0] = (a >> 1) * (2 * vop_ref[0][0] + d[0][0]);
        sprite_ref[0][1] = (a >> 1) * (2 * vop_ref[0][1] + d[0][1]);
        sprite_ref[1][0] = (a >> 1) * (2 * vop_ref[1][0] + d[0][0] + d[1][0]);
        sprite_ref[1][1] = (a >> 1) * (2 * vop_ref[1][1] + d[0][1] + d[1][1]);
        sprite_ref[2][0] = (a >> 1) * (2 * vop_ref[2][0] + d[0][0] + d[2][0]);
        sprite_ref[2][1] = (a >> 1) * (2 * vop_ref[2][1] + d[0][1] + d[2][1]);
    }
    /* sprite_ref[3][0] = (a >> 1) * (2 * vop_ref[3][0] + d[0][0] + d[1][0] + d[2][0] + d[3][0]);
     * sprite_ref[3][1] = (a >> 1) * (2 * vop_ref[3][1] + d[0][1] + d[1][1] + d[2][1] + d[3][1]); */

    /* this is mostly identical to the mpeg4 std (and is totally unreadable
     * because of that...). Perhaps it should be reordered to be more readable.
     * The idea behind this virtual_ref mess is to be able to use shifts later
     * per pixel instead of divides so the distance between points is converted
     * from w&h based to w2&h2 based which are of the 2^x form. */
    virtual_ref[0][0] = 16 * (vop_ref[0][0] + w2) +
                         ROUNDED_DIV(((w - w2) *
                                      (r * sprite_ref[0][0] - 16 * vop_ref[0][0]) +
                                      w2 * (r * sprite_ref[1][0] - 16 * vop_ref[1][0])), w);
    virtual_ref[0][1] = 16 * vop_ref[0][1] +
                        ROUNDED_DIV(((w - w2) *
                                     (r * sprite_ref[0][1] - 16 * vop_ref[0][1]) +
                                     w2 * (r * sprite_ref[1][1] - 16 * vop_ref[1][1])), w);
    virtual_ref[1][0] = 16 * vop_ref[0][0] +
                        ROUNDED_DIV(((h - h2) * (r * sprite_ref[0][0] - 16 * vop_ref[0][0]) +
                                     h2 * (r * sprite_ref[2][0] - 16 * vop_ref[2][0])), h);
    virtual_ref[1][1] = 16 * (vop_ref[0][1] + h2) +
                        ROUNDED_DIV(((h - h2) * (r * sprite_ref[0][1] - 16 * vop_ref[0][1]) +
                                     h2 * (r * sprite_ref[2][1] - 16 * vop_ref[2][1])), h);

    switch (s->num_sprite_warping_points) {
    case 0:
        s->sprite_offset[0][0] =
        s->sprite_offset[0][1] =
        s->sprite_offset[1][0] =
        s->sprite_offset[1][1] = 0;
        s->sprite_delta[0][0]  = a;
        s->sprite_delta[0][1]  =
        s->sprite_delta[1][0]  = 0;
        s->sprite_delta[1][1]  = a;
        s->sprite_shift[0]     =
        s->sprite_shift[1]     = 0;
        break;
    case 1:     // GMC only
        s->sprite_offset[0][0] = sprite_ref[0][0] - a * vop_ref[0][0];
        s->sprite_offset[0][1] = sprite_ref[0][1] - a * vop_ref[0][1];
        s->sprite_offset[1][0] = ((sprite_ref[0][0] >> 1) | (sprite_ref[0][0] & 1)) -
                                 a * (vop_ref[0][0] / 2);
        s->sprite_offset[1][1] = ((sprite_ref[0][1] >> 1) | (sprite_ref[0][1] & 1)) -
                                 a * (vop_ref[0][1] / 2);
        s->sprite_delta[0][0]  = a;
        s->sprite_delta[0][1]  =
        s->sprite_delta[1][0]  = 0;
        s->sprite_delta[1][1]  = a;
        s->sprite_shift[0]     =
        s->sprite_shift[1]     = 0;
        break;
    case 2:
        s->sprite_offset[0][0] = (sprite_ref[0][0] << (alpha + rho)) +
                                 (-r * sprite_ref[0][0] + virtual_ref[0][0]) *
                                 (-vop_ref[0][0]) +
                                 (r * sprite_ref[0][1] - virtual_ref[0][1]) *
                                 (-vop_ref[0][1]) + (1 << (alpha + rho - 1));
        s->sprite_offset[0][1] = (sprite_ref[0][1] << (alpha + rho)) +
                                 (-r * sprite_ref[0][1] + virtual_ref[0][1]) *
                                 (-vop_ref[0][0]) +
                                 (-r * sprite_ref[0][0] + virtual_ref[0][0]) *
                                 (-vop_ref[0][1]) + (1 << (alpha + rho - 1));
        s->sprite_offset[1][0] = ((-r * sprite_ref[0][0] + virtual_ref[0][0]) *
                                  (-2 * vop_ref[0][0] + 1) +
                                  (r * sprite_ref[0][1] - virtual_ref[0][1]) *
                                  (-2 * vop_ref[0][1] + 1) + 2 * w2 * r *
                                  sprite_ref[0][0] - 16 * w2 + (1 << (alpha + rho + 1)));
        s->sprite_offset[1][1] = ((-r * sprite_ref[0][1] + virtual_ref[0][1]) *
                                  (-2 * vop_ref[0][0] + 1) +
                                  (-r * sprite_ref[0][0] + virtual_ref[0][0]) *
                                  (-2 * vop_ref[0][1] + 1) + 2 * w2 * r *
                                  sprite_ref[0][1] - 16 * w2 + (1 << (alpha + rho + 1)));
        s->sprite_delta[0][0] = (-r * sprite_ref[0][0] + virtual_ref[0][0]);
        s->sprite_delta[0][1] = (+r * sprite_ref[0][1] - virtual_ref[0][1]);
        s->sprite_delta[1][0] = (-r * sprite_ref[0][1] + virtual_ref[0][1]);
        s->sprite_delta[1][1] = (-r * sprite_ref[0][0] + virtual_ref[0][0]);

        s->sprite_shift[0] = alpha + rho;
        s->sprite_shift[1] = alpha + rho + 2;
        break;
    case 3:
        min_ab = FFMIN(alpha, beta);
        w3     = w2 >> min_ab;
        h3     = h2 >> min_ab;
        s->sprite_offset[0][0] = (sprite_ref[0][0] << (alpha + beta + rho - min_ab)) +
                                 (-r * sprite_ref[0][0] + virtual_ref[0][0]) *
                                 h3 * (-vop_ref[0][0]) +
                                 (-r * sprite_ref[0][0] + virtual_ref[1][0]) *
                                 w3 * (-vop_ref[0][1]) +
                                 (1 << (alpha + beta + rho - min_ab - 1));
        s->sprite_offset[0][1] = (sprite_ref[0][1] << (alpha + beta + rho - min_ab)) +
                                 (-r * sprite_ref[0][1] + virtual_ref[0][1]) *
                                 h3 * (-vop_ref[0][0]) +
                                 (-r * sprite_ref[0][1] + virtual_ref[1][1]) *
                                 w3 * (-vop_ref[0][1]) +
                                 (1 << (alpha + beta + rho - min_ab - 1));
        s->sprite_offset[1][0] = (-r * sprite_ref[0][0] + virtual_ref[0][0]) *
                                 h3 * (-2 * vop_ref[0][0] + 1) +
                                 (-r * sprite_ref[0][0] + virtual_ref[1][0]) *
                                 w3 * (-2 * vop_ref[0][1] + 1) + 2 * w2 * h3 *
                                 r * sprite_ref[0][0] - 16 * w2 * h3 +
                                 (1 << (alpha + beta + rho - min_ab + 1));
        s->sprite_offset[1][1] = (-r * sprite_ref[0][1] + virtual_ref[0][1]) *
                                 h3 * (-2 * vop_ref[0][0] + 1) +
                                 (-r * sprite_ref[0][1] + virtual_ref[1][1]) *
                                 w3 * (-2 * vop_ref[0][1] + 1) + 2 * w2 * h3 *
                                 r * sprite_ref[0][1] - 16 * w2 * h3 +
                                 (1 << (alpha + beta + rho - min_ab + 1));
        s->sprite_delta[0][0] = (-r * sprite_ref[0][0] + virtual_ref[0][0]) * h3;
        s->sprite_delta[0][1] = (-r * sprite_ref[0][0] + virtual_ref[1][0]) * w3;
        s->sprite_delta[1][0] = (-r * sprite_ref[0][1] + virtual_ref[0][1]) * h3;
        s->sprite_delta[1][1] = (-r * sprite_ref[0][1] + virtual_ref[1][1]) * w3;

        s->sprite_shift[0] = alpha + beta + rho - min_ab;
        s->sprite_shift[1] = alpha + beta + rho - min_ab + 2;
        break;
    }
    /* try to simplify the situation */
    if (s->sprite_delta[0][0] == a << s->sprite_shift[0] &&
        s->sprite_delta[0][1] == 0 &&
        s->sprite_delta[1][0] == 0 &&
        s->sprite_delta[1][1] == a << s->sprite_shift[0]) {
        s->sprite_offset[0][0] >>= s->sprite_shift[0];
        s->sprite_offset[0][1] >>= s->sprite_shift[0];
        s->sprite_offset[1][0] >>= s->sprite_shift[1];
        s->sprite_offset[1][1] >>= s->sprite_shift[1];
        s->sprite_delta[0][0] = a;
        s->sprite_delta[0][1] = 0;
        s->sprite_delta[1][0] = 0;
        s->sprite_delta[1][1] = a;
        s->sprite_shift[0] = 0;
        s->sprite_shift[1] = 0;
        s->real_sprite_warping_points = 1;
    } else {
        int shift_y = 16 - s->sprite_shift[0];
        int shift_c = 16 - s->sprite_shift[1];
        for (i = 0; i < 2; i++) {
            s->sprite_offset[0][i] <<= shift_y;
            s->sprite_offset[1][i] <<= shift_c;
            s->sprite_delta[0][i]  <<= shift_y;
            s->sprite_delta[1][i]  <<= shift_y;
            s->sprite_shift[i]       = 16;
        }
        s->real_sprite_warping_points = s->num_sprite_warping_points;
    }

    return 0;
}

static int decode_new_pred(MpegEncContext *s, GetBitContext *gb) {
    int len = FFMIN(s->time_increment_bits + 3, 15);

    get_bits(gb, len);
    if (get_bits1(gb))
        get_bits(gb, len);
    check_marker(gb, "after new_pred");

    return 0;
}

/**
 * Decode the next video packet.
 * @return <0 if something went wrong
 */
int ff_mpeg4_decode_video_packet_header(Mpeg4DecContext *ctx)
{
    MpegEncContext *s = &ctx->m;

    int mb_num_bits      = av_log2(s->mb_num - 1) + 1;
    int header_extension = 0, mb_num, len;

    /* is there enough space left for a video packet + header */
    if (get_bits_count(&s->gb) > s->gb.size_in_bits - 20)
        return -1;

    for (len = 0; len < 32; len++)
        if (get_bits1(&s->gb))
            break;

    if (len != ff_mpeg4_get_video_packet_prefix_length(s)) {
        av_log(s->avctx, AV_LOG_ERROR, "marker does not match f_code\n");
        return -1;
    }

    if (ctx->shape != RECT_SHAPE) {
        header_extension = get_bits1(&s->gb);
        // FIXME more stuff here
    }

    mb_num = get_bits(&s->gb, mb_num_bits);
    if (mb_num >= s->mb_num) {
        av_log(s->avctx, AV_LOG_ERROR,
               "illegal mb_num in video packet (%d %d) \n", mb_num, s->mb_num);
        return -1;
    }

    s->mb_x = mb_num % s->mb_width;
    s->mb_y = mb_num / s->mb_width;

    if (ctx->shape != BIN_ONLY_SHAPE) {
        int qscale = get_bits(&s->gb, s->quant_precision);
        if (qscale)
            s->chroma_qscale = s->qscale = qscale;
    }

    if (ctx->shape == RECT_SHAPE)
        header_extension = get_bits1(&s->gb);

    if (header_extension) {
        int time_incr = 0;

        while (get_bits1(&s->gb) != 0)
            time_incr++;

        check_marker(&s->gb, "before time_increment in video packed header");
        skip_bits(&s->gb, ctx->time_increment_bits);      /* time_increment */
        check_marker(&s->gb, "before vop_coding_type in video packed header");

        skip_bits(&s->gb, 2); /* vop coding type */
        // FIXME not rect stuff here

        if (ctx->shape != BIN_ONLY_SHAPE) {
            skip_bits(&s->gb, 3); /* intra dc vlc threshold */
            // FIXME don't just ignore everything
            if (s->pict_type == AV_PICTURE_TYPE_S &&
                s->vol_sprite_usage == GMC_SPRITE) {
                if (mpeg4_decode_sprite_trajectory(s, &s->gb) < 0)
                    return AVERROR_INVALIDDATA;
                av_log(s->avctx, AV_LOG_ERROR, "untested\n");
            }

            // FIXME reduced res stuff here

            if (s->pict_type != AV_PICTURE_TYPE_I) {
                int f_code = get_bits(&s->gb, 3);       /* fcode_for */
                if (f_code == 0)
                    av_log(s->avctx, AV_LOG_ERROR,
                           "Error, video packet header damaged (f_code=0)\n");
            }
            if (s->pict_type == AV_PICTURE_TYPE_B) {
                int b_code = get_bits(&s->gb, 3);
                if (b_code == 0)
                    av_log(s->avctx, AV_LOG_ERROR,
                           "Error, video packet header damaged (b_code=0)\n");
            }
        }
    }
    if (s->new_pred)
        decode_new_pred(s, &s->gb);

    return 0;
}

/**
 * Get the average motion vector for a GMC MB.
 * @param n either 0 for the x component or 1 for y
 * @return the average MV for a GMC MB
 */
static inline int get_amv(MpegEncContext *s, int n)
{
    int x, y, mb_v, sum, dx, dy, shift;
    int len     = 1 << (s->f_code + 4);
    const int a = s->sprite_warping_accuracy;

    if (s->workaround_bugs & FF_BUG_AMV)
        len >>= s->quarter_sample;

    if (s->real_sprite_warping_points == 1) {
        if (s->divx_version == 500 && s->divx_build == 413)
            sum = s->sprite_offset[0][n] / (1 << (a - s->quarter_sample));
        else
            sum = RSHIFT(s->sprite_offset[0][n] << s->quarter_sample, a);
    } else {
        dx    = s->sprite_delta[n][0];
        dy    = s->sprite_delta[n][1];
        shift = s->sprite_shift[0];
        if (n)
            dy -= 1 << (shift + a + 1);
        else
            dx -= 1 << (shift + a + 1);
        mb_v = s->sprite_offset[0][n] + dx * s->mb_x * 16 + dy * s->mb_y * 16;

        sum = 0;
        for (y = 0; y < 16; y++) {
            int v;

            v = mb_v + dy * y;
            // FIXME optimize
            for (x = 0; x < 16; x++) {
                sum += v >> shift;
                v   += dx;
            }
        }
        sum = RSHIFT(sum, a + 8 - s->quarter_sample);
    }

    if (sum < -len)
        sum = -len;
    else if (sum >= len)
        sum = len - 1;

    return sum;
}

/**
 * Decode the dc value.
 * @param n block index (0-3 are luma, 4-5 are chroma)
 * @param dir_ptr the prediction direction will be stored here
 * @return the quantized dc
 */
static inline int mpeg4_decode_dc(MpegEncContext *s, int n, int *dir_ptr)
{
    int level, code;

    if (n < 4)
        code = get_vlc2(&s->gb, dc_lum.table, DC_VLC_BITS, 1);
    else
        code = get_vlc2(&s->gb, dc_chrom.table, DC_VLC_BITS, 1);

    if (code < 0 || code > 9 /* && s->nbit < 9 */) {
        av_log(s->avctx, AV_LOG_ERROR, "illegal dc vlc\n");
        return -1;
    }

    if (code == 0) {
        level = 0;
    } else {
        if (IS_3IV1) {
            if (code == 1)
                level = 2 * get_bits1(&s->gb) - 1;
            else {
                if (get_bits1(&s->gb))
                    level = get_bits(&s->gb, code - 1) + (1 << (code - 1));
                else
                    level = -get_bits(&s->gb, code - 1) - (1 << (code - 1));
            }
        } else {
            level = get_xbits(&s->gb, code);
        }

        if (code > 8) {
            if (get_bits1(&s->gb) == 0) { /* marker */
                if (s->err_recognition & (AV_EF_BITSTREAM|AV_EF_COMPLIANT)) {
                    av_log(s->avctx, AV_LOG_ERROR, "dc marker bit missing\n");
                    return -1;
                }
            }
        }
    }

    return ff_mpeg4_pred_dc(s, n, level, dir_ptr, 0);
}

/**
 * Decode first partition.
 * @return number of MBs decoded or <0 if an error occurred
 */
static int mpeg4_decode_partition_a(MpegEncContext *s)
{
    int mb_num = 0;
    static const int8_t quant_tab[4] = { -1, -2, 1, 2 };

    /* decode first partition */
    s->first_slice_line = 1;
    for (; s->mb_y < s->mb_height; s->mb_y++) {
        ff_init_block_index(s);
        for (; s->mb_x < s->mb_width; s->mb_x++) {
            const int xy = s->mb_x + s->mb_y * s->mb_stride;
            int cbpc;
            int dir = 0;

            mb_num++;
            ff_update_block_index(s);
            if (s->mb_x == s->resync_mb_x && s->mb_y == s->resync_mb_y + 1)
                s->first_slice_line = 0;

            if (s->pict_type == AV_PICTURE_TYPE_I) {
                int i;

                do {
                    if (show_bits_long(&s->gb, 19) == DC_MARKER)
                        return mb_num - 1;

                    cbpc = get_vlc2(&s->gb, ff_h263_intra_MCBPC_vlc.table, INTRA_MCBPC_VLC_BITS, 2);
                    if (cbpc < 0) {
                        av_log(s->avctx, AV_LOG_ERROR,
                               "cbpc corrupted at %d %d\n", s->mb_x, s->mb_y);
                        return -1;
                    }
                } while (cbpc == 8);

                s->cbp_table[xy]               = cbpc & 3;
                s->current_picture.mb_type[xy] = MB_TYPE_INTRA;
                s->mb_intra                    = 1;

                if (cbpc & 4)
                    ff_set_qscale(s, s->qscale + quant_tab[get_bits(&s->gb, 2)]);

                s->current_picture.qscale_table[xy] = s->qscale;

                s->mbintra_table[xy] = 1;
                for (i = 0; i < 6; i++) {
                    int dc_pred_dir;
                    int dc = mpeg4_decode_dc(s, i, &dc_pred_dir);
                    if (dc < 0) {
                        av_log(s->avctx, AV_LOG_ERROR,
                               "DC corrupted at %d %d\n", s->mb_x, s->mb_y);
                        return -1;
                    }
                    dir <<= 1;
                    if (dc_pred_dir)
                        dir |= 1;
                }
                s->pred_dir_table[xy] = dir;
            } else { /* P/S_TYPE */
                int mx, my, pred_x, pred_y, bits;
                int16_t *const mot_val = s->current_picture.motion_val[0][s->block_index[0]];
                const int stride       = s->b8_stride * 2;

try_again:
                bits = show_bits(&s->gb, 17);
                if (bits == MOTION_MARKER)
                    return mb_num - 1;

                skip_bits1(&s->gb);
                if (bits & 0x10000) {
                    /* skip mb */
                    if (s->pict_type == AV_PICTURE_TYPE_S &&
                        s->vol_sprite_usage == GMC_SPRITE) {
                        s->current_picture.mb_type[xy] = MB_TYPE_SKIP  |
                                                         MB_TYPE_16x16 |
                                                         MB_TYPE_GMC   |
                                                         MB_TYPE_L0;
                        mx = get_amv(s, 0);
                        my = get_amv(s, 1);
                    } else {
                        s->current_picture.mb_type[xy] = MB_TYPE_SKIP  |
                                                         MB_TYPE_16x16 |
                                                         MB_TYPE_L0;
                        mx = my = 0;
                    }
                    mot_val[0]          =
                    mot_val[2]          =
                    mot_val[0 + stride] =
                    mot_val[2 + stride] = mx;
                    mot_val[1]          =
                    mot_val[3]          =
                    mot_val[1 + stride] =
                    mot_val[3 + stride] = my;

                    if (s->mbintra_table[xy])
                        ff_clean_intra_table_entries(s);
                    continue;
                }

                cbpc = get_vlc2(&s->gb, ff_h263_inter_MCBPC_vlc.table, INTER_MCBPC_VLC_BITS, 2);
                if (cbpc < 0) {
                    av_log(s->avctx, AV_LOG_ERROR,
                           "cbpc corrupted at %d %d\n", s->mb_x, s->mb_y);
                    return -1;
                }
                if (cbpc == 20)
                    goto try_again;

                s->cbp_table[xy] = cbpc & (8 + 3);  // 8 is dquant

                s->mb_intra = ((cbpc & 4) != 0);

                if (s->mb_intra) {
                    s->current_picture.mb_type[xy] = MB_TYPE_INTRA;
                    s->mbintra_table[xy] = 1;
                    mot_val[0]          =
                    mot_val[2]          =
                    mot_val[0 + stride] =
                    mot_val[2 + stride] = 0;
                    mot_val[1]          =
                    mot_val[3]          =
                    mot_val[1 + stride] =
                    mot_val[3 + stride] = 0;
                } else {
                    if (s->mbintra_table[xy])
                        ff_clean_intra_table_entries(s);

                    if (s->pict_type == AV_PICTURE_TYPE_S &&
                        s->vol_sprite_usage == GMC_SPRITE &&
                        (cbpc & 16) == 0)
                        s->mcsel = get_bits1(&s->gb);
                    else
                        s->mcsel = 0;

                    if ((cbpc & 16) == 0) {
                        /* 16x16 motion prediction */

                        ff_h263_pred_motion(s, 0, 0, &pred_x, &pred_y);
                        if (!s->mcsel) {
                            mx = ff_h263_decode_motion(s, pred_x, s->f_code);
                            if (mx >= 0xffff)
                                return -1;

                            my = ff_h263_decode_motion(s, pred_y, s->f_code);
                            if (my >= 0xffff)
                                return -1;
                            s->current_picture.mb_type[xy] = MB_TYPE_16x16 |
                                                             MB_TYPE_L0;
                        } else {
                            mx = get_amv(s, 0);
                            my = get_amv(s, 1);
                            s->current_picture.mb_type[xy] = MB_TYPE_16x16 |
                                                             MB_TYPE_GMC   |
                                                             MB_TYPE_L0;
                        }

                        mot_val[0]          =
                        mot_val[2]          =
                        mot_val[0 + stride] =
                        mot_val[2 + stride] = mx;
                        mot_val[1]          =
                        mot_val[3]          =
                        mot_val[1 + stride] =
                        mot_val[3 + stride] = my;
                    } else {
                        int i;
                        s->current_picture.mb_type[xy] = MB_TYPE_8x8 |
                                                         MB_TYPE_L0;
                        for (i = 0; i < 4; i++) {
                            int16_t *mot_val = ff_h263_pred_motion(s, i, 0, &pred_x, &pred_y);
                            mx = ff_h263_decode_motion(s, pred_x, s->f_code);
                            if (mx >= 0xffff)
                                return -1;

                            my = ff_h263_decode_motion(s, pred_y, s->f_code);
                            if (my >= 0xffff)
                                return -1;
                            mot_val[0] = mx;
                            mot_val[1] = my;
                        }
                    }
                }
            }
        }
        s->mb_x = 0;
    }

    return mb_num;
}

/**
 * decode second partition.
 * @return <0 if an error occurred
 */
static int mpeg4_decode_partition_b(MpegEncContext *s, int mb_count)
{
    int mb_num = 0;
    static const int8_t quant_tab[4] = { -1, -2, 1, 2 };

    s->mb_x = s->resync_mb_x;
    s->first_slice_line = 1;
    for (s->mb_y = s->resync_mb_y; mb_num < mb_count; s->mb_y++) {
        ff_init_block_index(s);
        for (; mb_num < mb_count && s->mb_x < s->mb_width; s->mb_x++) {
            const int xy = s->mb_x + s->mb_y * s->mb_stride;

            mb_num++;
            ff_update_block_index(s);
            if (s->mb_x == s->resync_mb_x && s->mb_y == s->resync_mb_y + 1)
                s->first_slice_line = 0;

            if (s->pict_type == AV_PICTURE_TYPE_I) {
                int ac_pred = get_bits1(&s->gb);
                int cbpy    = get_vlc2(&s->gb, ff_h263_cbpy_vlc.table, CBPY_VLC_BITS, 1);
                if (cbpy < 0) {
                    av_log(s->avctx, AV_LOG_ERROR,
                           "cbpy corrupted at %d %d\n", s->mb_x, s->mb_y);
                    return -1;
                }

                s->cbp_table[xy]               |= cbpy << 2;
                s->current_picture.mb_type[xy] |= ac_pred * MB_TYPE_ACPRED;
            } else { /* P || S_TYPE */
                if (IS_INTRA(s->current_picture.mb_type[xy])) {
                    int i;
                    int dir     = 0;
                    int ac_pred = get_bits1(&s->gb);
                    int cbpy    = get_vlc2(&s->gb, ff_h263_cbpy_vlc.table, CBPY_VLC_BITS, 1);

                    if (cbpy < 0) {
                        av_log(s->avctx, AV_LOG_ERROR,
                               "I cbpy corrupted at %d %d\n", s->mb_x, s->mb_y);
                        return -1;
                    }

                    if (s->cbp_table[xy] & 8)
                        ff_set_qscale(s, s->qscale + quant_tab[get_bits(&s->gb, 2)]);
                    s->current_picture.qscale_table[xy] = s->qscale;

                    for (i = 0; i < 6; i++) {
                        int dc_pred_dir;
                        int dc = mpeg4_decode_dc(s, i, &dc_pred_dir);
                        if (dc < 0) {
                            av_log(s->avctx, AV_LOG_ERROR,
                                   "DC corrupted at %d %d\n", s->mb_x, s->mb_y);
                            return -1;
                        }
                        dir <<= 1;
                        if (dc_pred_dir)
                            dir |= 1;
                    }
                    s->cbp_table[xy]               &= 3;  // remove dquant
                    s->cbp_table[xy]               |= cbpy << 2;
                    s->current_picture.mb_type[xy] |= ac_pred * MB_TYPE_ACPRED;
                    s->pred_dir_table[xy]           = dir;
                } else if (IS_SKIP(s->current_picture.mb_type[xy])) {
                    s->current_picture.qscale_table[xy] = s->qscale;
                    s->cbp_table[xy]                    = 0;
                } else {
                    int cbpy = get_vlc2(&s->gb, ff_h263_cbpy_vlc.table, CBPY_VLC_BITS, 1);

                    if (cbpy < 0) {
                        av_log(s->avctx, AV_LOG_ERROR,
                               "P cbpy corrupted at %d %d\n", s->mb_x, s->mb_y);
                        return -1;
                    }

                    if (s->cbp_table[xy] & 8)
                        ff_set_qscale(s, s->qscale + quant_tab[get_bits(&s->gb, 2)]);
                    s->current_picture.qscale_table[xy] = s->qscale;

                    s->cbp_table[xy] &= 3;  // remove dquant
                    s->cbp_table[xy] |= (cbpy ^ 0xf) << 2;
                }
            }
        }
        if (mb_num >= mb_count)
            return 0;
        s->mb_x = 0;
    }
    return 0;
}

/**
 * Decode the first and second partition.
 * @return <0 if error (and sets error type in the error_status_table)
 */
int ff_mpeg4_decode_partitions(MpegEncContext *s)
{
    int mb_num;
    const int part_a_error = s->pict_type == AV_PICTURE_TYPE_I ? (ER_DC_ERROR | ER_MV_ERROR) : ER_MV_ERROR;
    const int part_a_end   = s->pict_type == AV_PICTURE_TYPE_I ? (ER_DC_END   | ER_MV_END)   : ER_MV_END;

    mb_num = mpeg4_decode_partition_a(s);
    if (mb_num < 0) {
        ff_er_add_slice(&s->er, s->resync_mb_x, s->resync_mb_y,
                        s->mb_x, s->mb_y, part_a_error);
        return -1;
    }

    if (s->resync_mb_x + s->resync_mb_y * s->mb_width + mb_num > s->mb_num) {
        av_log(s->avctx, AV_LOG_ERROR, "slice below monitor ...\n");
        ff_er_add_slice(&s->er, s->resync_mb_x, s->resync_mb_y,
                        s->mb_x, s->mb_y, part_a_error);
        return -1;
    }

    s->mb_num_left = mb_num;

    if (s->pict_type == AV_PICTURE_TYPE_I) {
        while (show_bits(&s->gb, 9) == 1)
            skip_bits(&s->gb, 9);
        if (get_bits_long(&s->gb, 19) != DC_MARKER) {
            av_log(s->avctx, AV_LOG_ERROR,
                   "marker missing after first I partition at %d %d\n",
                   s->mb_x, s->mb_y);
            return -1;
        }
    } else {
        while (show_bits(&s->gb, 10) == 1)
            skip_bits(&s->gb, 10);
        if (get_bits(&s->gb, 17) != MOTION_MARKER) {
            av_log(s->avctx, AV_LOG_ERROR,
                   "marker missing after first P partition at %d %d\n",
                   s->mb_x, s->mb_y);
            return -1;
        }
    }
    ff_er_add_slice(&s->er, s->resync_mb_x, s->resync_mb_y,
                    s->mb_x - 1, s->mb_y, part_a_end);

    if (mpeg4_decode_partition_b(s, mb_num) < 0) {
        if (s->pict_type == AV_PICTURE_TYPE_P)
            ff_er_add_slice(&s->er, s->resync_mb_x, s->resync_mb_y,
                            s->mb_x, s->mb_y, ER_DC_ERROR);
        return -1;
    } else {
        if (s->pict_type == AV_PICTURE_TYPE_P)
            ff_er_add_slice(&s->er, s->resync_mb_x, s->resync_mb_y,
                            s->mb_x - 1, s->mb_y, ER_DC_END);
    }

    return 0;
}

/**
 * Decode a block.
 * @return <0 if an error occurred
 */
static inline int mpeg4_decode_block(MpegEncContext *s, int16_t *block,
                                     int n, int coded, int intra, int rvlc)
{
    int level, i, last, run, qmul, qadd;
    int av_uninit(dc_pred_dir);
    RLTable *rl;
    RL_VLC_ELEM *rl_vlc;
    const uint8_t *scan_table;

    // Note intra & rvlc should be optimized away if this is inlined

    if (intra) {
        if (s->use_intra_dc_vlc) {
            /* DC coef */
            if (s->partitioned_frame) {
                level = s->dc_val[0][s->block_index[n]];
                if (n < 4)
                    level = FASTDIV((level + (s->y_dc_scale >> 1)), s->y_dc_scale);
                else
                    level = FASTDIV((level + (s->c_dc_scale >> 1)), s->c_dc_scale);
                dc_pred_dir = (s->pred_dir_table[s->mb_x + s->mb_y * s->mb_stride] << n) & 32;
            } else {
                level = mpeg4_decode_dc(s, n, &dc_pred_dir);
                if (level < 0)
                    return -1;
            }
            block[0] = level;
            i        = 0;
        } else {
            i = -1;
            ff_mpeg4_pred_dc(s, n, 0, &dc_pred_dir, 0);
        }
        if (!coded)
            goto not_coded;

        if (rvlc) {
            rl     = &ff_rvlc_rl_intra;
            rl_vlc = ff_rvlc_rl_intra.rl_vlc[0];
        } else {
            rl     = &ff_mpeg4_rl_intra;
            rl_vlc = ff_mpeg4_rl_intra.rl_vlc[0];
        }
        if (s->ac_pred) {
            if (dc_pred_dir == 0)
                scan_table = s->intra_v_scantable.permutated;  /* left */
            else
                scan_table = s->intra_h_scantable.permutated;  /* top */
        } else {
            scan_table = s->intra_scantable.permutated;
        }
        qmul = 1;
        qadd = 0;
    } else {
        i = -1;
        if (!coded) {
            s->block_last_index[n] = i;
            return 0;
        }
        if (rvlc)
            rl = &ff_rvlc_rl_inter;
        else
            rl = &ff_h263_rl_inter;

        scan_table = s->intra_scantable.permutated;

        if (s->mpeg_quant) {
            qmul = 1;
            qadd = 0;
            if (rvlc)
                rl_vlc = ff_rvlc_rl_inter.rl_vlc[0];
            else
                rl_vlc = ff_h263_rl_inter.rl_vlc[0];
        } else {
            qmul = s->qscale << 1;
            qadd = (s->qscale - 1) | 1;
            if (rvlc)
                rl_vlc = ff_rvlc_rl_inter.rl_vlc[s->qscale];
            else
                rl_vlc = ff_h263_rl_inter.rl_vlc[s->qscale];
        }
    }
    {
        OPEN_READER(re, &s->gb);
        for (;;) {
            UPDATE_CACHE(re, &s->gb);
            GET_RL_VLC(level, run, re, &s->gb, rl_vlc, TEX_VLC_BITS, 2, 0);
            if (level == 0) {
                /* escape */
                if (rvlc) {
                    if (SHOW_UBITS(re, &s->gb, 1) == 0) {
                        av_log(s->avctx, AV_LOG_ERROR,
                               "1. marker bit missing in rvlc esc\n");
                        return -1;
                    }
                    SKIP_CACHE(re, &s->gb, 1);

                    last = SHOW_UBITS(re, &s->gb, 1);
                    SKIP_CACHE(re, &s->gb, 1);
                    run = SHOW_UBITS(re, &s->gb, 6);
                    SKIP_COUNTER(re, &s->gb, 1 + 1 + 6);
                    UPDATE_CACHE(re, &s->gb);

                    if (SHOW_UBITS(re, &s->gb, 1) == 0) {
                        av_log(s->avctx, AV_LOG_ERROR,
                               "2. marker bit missing in rvlc esc\n");
                        return -1;
                    }
                    SKIP_CACHE(re, &s->gb, 1);

                    level = SHOW_UBITS(re, &s->gb, 11);
                    SKIP_CACHE(re, &s->gb, 11);

                    if (SHOW_UBITS(re, &s->gb, 5) != 0x10) {
                        av_log(s->avctx, AV_LOG_ERROR, "reverse esc missing\n");
                        return -1;
                    }
                    SKIP_CACHE(re, &s->gb, 5);

                    level = level * qmul + qadd;
                    level = (level ^ SHOW_SBITS(re, &s->gb, 1)) - SHOW_SBITS(re, &s->gb, 1);
                    SKIP_COUNTER(re, &s->gb, 1 + 11 + 5 + 1);

                    i += run + 1;
                    if (last)
                        i += 192;
                } else {
                    int cache;
                    cache = GET_CACHE(re, &s->gb);

                    if (IS_3IV1)
                        cache ^= 0xC0000000;

                    if (cache & 0x80000000) {
                        if (cache & 0x40000000) {
                            /* third escape */
                            SKIP_CACHE(re, &s->gb, 2);
                            last = SHOW_UBITS(re, &s->gb, 1);
                            SKIP_CACHE(re, &s->gb, 1);
                            run = SHOW_UBITS(re, &s->gb, 6);
                            SKIP_COUNTER(re, &s->gb, 2 + 1 + 6);
                            UPDATE_CACHE(re, &s->gb);

                            if (IS_3IV1) {
                                level = SHOW_SBITS(re, &s->gb, 12);
                                LAST_SKIP_BITS(re, &s->gb, 12);
                            } else {
                                if (SHOW_UBITS(re, &s->gb, 1) == 0) {
                                    av_log(s->avctx, AV_LOG_ERROR,
                                           "1. marker bit missing in 3. esc\n");
                                    return -1;
                                }
                                SKIP_CACHE(re, &s->gb, 1);

                                level = SHOW_SBITS(re, &s->gb, 12);
                                SKIP_CACHE(re, &s->gb, 12);

                                if (SHOW_UBITS(re, &s->gb, 1) == 0) {
                                    av_log(s->avctx, AV_LOG_ERROR,
                                           "2. marker bit missing in 3. esc\n");
                                    return -1;
                                }

                                SKIP_COUNTER(re, &s->gb, 1 + 12 + 1);
                            }

#if 0
                            if (s->error_recognition >= FF_ER_COMPLIANT) {
                                const int abs_level= FFABS(level);
                                if (abs_level<=MAX_LEVEL && run<=MAX_RUN) {
                                    const int run1= run - rl->max_run[last][abs_level] - 1;
                                    if (abs_level <= rl->max_level[last][run]) {
                                        av_log(s->avctx, AV_LOG_ERROR, "illegal 3. esc, vlc encoding possible\n");
                                        return -1;
                                    }
                                    if (s->error_recognition > FF_ER_COMPLIANT) {
                                        if (abs_level <= rl->max_level[last][run]*2) {
                                            av_log(s->avctx, AV_LOG_ERROR, "illegal 3. esc, esc 1 encoding possible\n");
                                            return -1;
                                        }
                                        if (run1 >= 0 && abs_level <= rl->max_level[last][run1]) {
                                            av_log(s->avctx, AV_LOG_ERROR, "illegal 3. esc, esc 2 encoding possible\n");
                                            return -1;
                                        }
                                    }
                                }
                            }
#endif
                            if (level > 0)
                                level = level * qmul + qadd;
                            else
                                level = level * qmul - qadd;

                            if ((unsigned)(level + 2048) > 4095) {
                                if (s->err_recognition & (AV_EF_BITSTREAM|AV_EF_AGGRESSIVE)) {
                                    if (level > 2560 || level < -2560) {
                                        av_log(s->avctx, AV_LOG_ERROR,
                                               "|level| overflow in 3. esc, qp=%d\n",
                                               s->qscale);
                                        return -1;
                                    }
                                }
                                level = level < 0 ? -2048 : 2047;
                            }

                            i += run + 1;
                            if (last)
                                i += 192;
                        } else {
                            /* second escape */
                            SKIP_BITS(re, &s->gb, 2);
                            GET_RL_VLC(level, run, re, &s->gb, rl_vlc, TEX_VLC_BITS, 2, 1);
                            i    += run + rl->max_run[run >> 7][level / qmul] + 1;  // FIXME opt indexing
                            level = (level ^ SHOW_SBITS(re, &s->gb, 1)) - SHOW_SBITS(re, &s->gb, 1);
                            LAST_SKIP_BITS(re, &s->gb, 1);
                        }
                    } else {
                        /* first escape */
                        SKIP_BITS(re, &s->gb, 1);
                        GET_RL_VLC(level, run, re, &s->gb, rl_vlc, TEX_VLC_BITS, 2, 1);
                        i    += run;
                        level = level + rl->max_level[run >> 7][(run - 1) & 63] * qmul;  // FIXME opt indexing
                        level = (level ^ SHOW_SBITS(re, &s->gb, 1)) - SHOW_SBITS(re, &s->gb, 1);
                        LAST_SKIP_BITS(re, &s->gb, 1);
                    }
                }
            } else {
                i    += run;
                level = (level ^ SHOW_SBITS(re, &s->gb, 1)) - SHOW_SBITS(re, &s->gb, 1);
                LAST_SKIP_BITS(re, &s->gb, 1);
            }
            if (i > 62) {
                i -= 192;
                if (i & (~63)) {
                    av_log(s->avctx, AV_LOG_ERROR,
                           "ac-tex damaged at %d %d\n", s->mb_x, s->mb_y);
                    return -1;
                }

                block[scan_table[i]] = level;
                break;
            }

            block[scan_table[i]] = level;
        }
        CLOSE_READER(re, &s->gb);
    }

not_coded:
    if (intra) {
        if (!s->use_intra_dc_vlc) {
            block[0] = ff_mpeg4_pred_dc(s, n, block[0], &dc_pred_dir, 0);

            i -= i >> 31;  // if (i == -1) i = 0;
        }

        ff_mpeg4_pred_ac(s, block, n, dc_pred_dir);
        if (s->ac_pred)
            i = 63;  // FIXME not optimal
    }
    s->block_last_index[n] = i;
    return 0;
}

/**
 * decode partition C of one MB.
 * @return <0 if an error occurred
 */
static int mpeg4_decode_partitioned_mb(MpegEncContext *s, int16_t block[6][64])
{
    int cbp, mb_type;
    const int xy = s->mb_x + s->mb_y * s->mb_stride;

    mb_type = s->current_picture.mb_type[xy];
    cbp     = s->cbp_table[xy];

    s->use_intra_dc_vlc = s->qscale < s->intra_dc_threshold;

    if (s->current_picture.qscale_table[xy] != s->qscale)
        ff_set_qscale(s, s->current_picture.qscale_table[xy]);

    if (s->pict_type == AV_PICTURE_TYPE_P ||
        s->pict_type == AV_PICTURE_TYPE_S) {
        int i;
        for (i = 0; i < 4; i++) {
            s->mv[0][i][0] = s->current_picture.motion_val[0][s->block_index[i]][0];
            s->mv[0][i][1] = s->current_picture.motion_val[0][s->block_index[i]][1];
        }
        s->mb_intra = IS_INTRA(mb_type);

        if (IS_SKIP(mb_type)) {
            /* skip mb */
            for (i = 0; i < 6; i++)
                s->block_last_index[i] = -1;
            s->mv_dir  = MV_DIR_FORWARD;
            s->mv_type = MV_TYPE_16X16;
            if (s->pict_type == AV_PICTURE_TYPE_S
                && s->vol_sprite_usage == GMC_SPRITE) {
                s->mcsel      = 1;
                s->mb_skipped = 0;
            } else {
                s->mcsel      = 0;
                s->mb_skipped = 1;
            }
        } else if (s->mb_intra) {
            s->ac_pred = IS_ACPRED(s->current_picture.mb_type[xy]);
        } else if (!s->mb_intra) {
            // s->mcsel = 0;  // FIXME do we need to init that?

            s->mv_dir = MV_DIR_FORWARD;
            if (IS_8X8(mb_type)) {
                s->mv_type = MV_TYPE_8X8;
            } else {
                s->mv_type = MV_TYPE_16X16;
            }
        }
    } else { /* I-Frame */
        s->mb_intra = 1;
        s->ac_pred  = IS_ACPRED(s->current_picture.mb_type[xy]);
    }

    if (!IS_SKIP(mb_type)) {
        int i;
        s->dsp.clear_blocks(s->block[0]);
        /* decode each block */
        for (i = 0; i < 6; i++) {
            if (mpeg4_decode_block(s, block[i], i, cbp & 32, s->mb_intra, s->rvlc) < 0) {
                av_log(s->avctx, AV_LOG_ERROR,
                       "texture corrupted at %d %d %d\n",
                       s->mb_x, s->mb_y, s->mb_intra);
                return -1;
            }
            cbp += cbp;
        }
    }

    /* per-MB end of slice check */
    if (--s->mb_num_left <= 0) {
        if (mpeg4_is_resync(s))
            return SLICE_END;
        else
            return SLICE_NOEND;
    } else {
        if (mpeg4_is_resync(s)) {
            const int delta = s->mb_x + 1 == s->mb_width ? 2 : 1;
            if (s->cbp_table[xy + delta])
                return SLICE_END;
        }
        return SLICE_OK;
    }
}

static int mpeg4_decode_mb(MpegEncContext *s, int16_t block[6][64])
{
    int cbpc, cbpy, i, cbp, pred_x, pred_y, mx, my, dquant;
    int16_t *mot_val;
    static int8_t quant_tab[4] = { -1, -2, 1, 2 };
    const int xy = s->mb_x + s->mb_y * s->mb_stride;

    av_assert2(s->h263_pred);

    if (s->pict_type == AV_PICTURE_TYPE_P ||
        s->pict_type == AV_PICTURE_TYPE_S) {
        do {
            if (get_bits1(&s->gb)) {
                /* skip mb */
                s->mb_intra = 0;
                for (i = 0; i < 6; i++)
                    s->block_last_index[i] = -1;
                s->mv_dir  = MV_DIR_FORWARD;
                s->mv_type = MV_TYPE_16X16;
                if (s->pict_type == AV_PICTURE_TYPE_S &&
                    s->vol_sprite_usage == GMC_SPRITE) {
                    s->current_picture.mb_type[xy] = MB_TYPE_SKIP  |
                                                     MB_TYPE_GMC   |
                                                     MB_TYPE_16x16 |
                                                     MB_TYPE_L0;
                    s->mcsel       = 1;
                    s->mv[0][0][0] = get_amv(s, 0);
                    s->mv[0][0][1] = get_amv(s, 1);
                    s->mb_skipped  = 0;
                } else {
                    s->current_picture.mb_type[xy] = MB_TYPE_SKIP  |
                                                     MB_TYPE_16x16 |
                                                     MB_TYPE_L0;
                    s->mcsel       = 0;
                    s->mv[0][0][0] = 0;
                    s->mv[0][0][1] = 0;
                    s->mb_skipped  = 1;
                }
                goto end;
            }
            cbpc = get_vlc2(&s->gb, ff_h263_inter_MCBPC_vlc.table, INTER_MCBPC_VLC_BITS, 2);
            if (cbpc < 0) {
                av_log(s->avctx, AV_LOG_ERROR,
                       "cbpc damaged at %d %d\n", s->mb_x, s->mb_y);
                return -1;
            }
        } while (cbpc == 20);

        s->dsp.clear_blocks(s->block[0]);
        dquant      = cbpc & 8;
        s->mb_intra = ((cbpc & 4) != 0);
        if (s->mb_intra)
            goto intra;

        if (s->pict_type == AV_PICTURE_TYPE_S &&
            s->vol_sprite_usage == GMC_SPRITE && (cbpc & 16) == 0)
            s->mcsel = get_bits1(&s->gb);
        else
            s->mcsel = 0;
        cbpy = get_vlc2(&s->gb, ff_h263_cbpy_vlc.table, CBPY_VLC_BITS, 1) ^ 0x0F;

        cbp = (cbpc & 3) | (cbpy << 2);
        if (dquant)
            ff_set_qscale(s, s->qscale + quant_tab[get_bits(&s->gb, 2)]);
        if ((!s->progressive_sequence) &&
            (cbp || (s->workaround_bugs & FF_BUG_XVID_ILACE)))
            s->interlaced_dct = get_bits1(&s->gb);

        s->mv_dir = MV_DIR_FORWARD;
        if ((cbpc & 16) == 0) {
            if (s->mcsel) {
                s->current_picture.mb_type[xy] = MB_TYPE_GMC   |
                                                 MB_TYPE_16x16 |
                                                 MB_TYPE_L0;
                /* 16x16 global motion prediction */
                s->mv_type     = MV_TYPE_16X16;
                mx             = get_amv(s, 0);
                my             = get_amv(s, 1);
                s->mv[0][0][0] = mx;
                s->mv[0][0][1] = my;
            } else if ((!s->progressive_sequence) && get_bits1(&s->gb)) {
                s->current_picture.mb_type[xy] = MB_TYPE_16x8 |
                                                 MB_TYPE_L0   |
                                                 MB_TYPE_INTERLACED;
                /* 16x8 field motion prediction */
                s->mv_type = MV_TYPE_FIELD;

                s->field_select[0][0] = get_bits1(&s->gb);
                s->field_select[0][1] = get_bits1(&s->gb);

                ff_h263_pred_motion(s, 0, 0, &pred_x, &pred_y);

                for (i = 0; i < 2; i++) {
                    mx = ff_h263_decode_motion(s, pred_x, s->f_code);
                    if (mx >= 0xffff)
                        return -1;

                    my = ff_h263_decode_motion(s, pred_y / 2, s->f_code);
                    if (my >= 0xffff)
                        return -1;

                    s->mv[0][i][0] = mx;
                    s->mv[0][i][1] = my;
                }
            } else {
                s->current_picture.mb_type[xy] = MB_TYPE_16x16 | MB_TYPE_L0;
                /* 16x16 motion prediction */
                s->mv_type = MV_TYPE_16X16;
                ff_h263_pred_motion(s, 0, 0, &pred_x, &pred_y);
                mx = ff_h263_decode_motion(s, pred_x, s->f_code);

                if (mx >= 0xffff)
                    return -1;

                my = ff_h263_decode_motion(s, pred_y, s->f_code);

                if (my >= 0xffff)
                    return -1;
                s->mv[0][0][0] = mx;
                s->mv[0][0][1] = my;
            }
        } else {
            s->current_picture.mb_type[xy] = MB_TYPE_8x8 | MB_TYPE_L0;
            s->mv_type                     = MV_TYPE_8X8;
            for (i = 0; i < 4; i++) {
                mot_val = ff_h263_pred_motion(s, i, 0, &pred_x, &pred_y);
                mx      = ff_h263_decode_motion(s, pred_x, s->f_code);
                if (mx >= 0xffff)
                    return -1;

                my = ff_h263_decode_motion(s, pred_y, s->f_code);
                if (my >= 0xffff)
                    return -1;
                s->mv[0][i][0] = mx;
                s->mv[0][i][1] = my;
                mot_val[0]     = mx;
                mot_val[1]     = my;
            }
        }
    } else if (s->pict_type == AV_PICTURE_TYPE_B) {
        int modb1;   // first bit of modb
        int modb2;   // second bit of modb
        int mb_type;

        s->mb_intra = 0;  // B-frames never contain intra blocks
        s->mcsel    = 0;  //      ...               true gmc blocks

        if (s->mb_x == 0) {
            for (i = 0; i < 2; i++) {
                s->last_mv[i][0][0] =
                s->last_mv[i][0][1] =
                s->last_mv[i][1][0] =
                s->last_mv[i][1][1] = 0;
            }

            ff_thread_await_progress(&s->next_picture_ptr->tf, s->mb_y, 0);
        }

        /* if we skipped it in the future P Frame than skip it now too */
        s->mb_skipped = s->next_picture.mbskip_table[s->mb_y * s->mb_stride + s->mb_x];  // Note, skiptab=0 if last was GMC

        if (s->mb_skipped) {
            /* skip mb */
            for (i = 0; i < 6; i++)
                s->block_last_index[i] = -1;

            s->mv_dir      = MV_DIR_FORWARD;
            s->mv_type     = MV_TYPE_16X16;
            s->mv[0][0][0] =
            s->mv[0][0][1] =
            s->mv[1][0][0] =
            s->mv[1][0][1] = 0;
            s->current_picture.mb_type[xy] = MB_TYPE_SKIP  |
                                             MB_TYPE_16x16 |
                                             MB_TYPE_L0;
            goto end;
        }

        modb1 = get_bits1(&s->gb);
        if (modb1) {
            // like MB_TYPE_B_DIRECT but no vectors coded
            mb_type = MB_TYPE_DIRECT2 | MB_TYPE_SKIP | MB_TYPE_L0L1;
            cbp     = 0;
        } else {
            modb2   = get_bits1(&s->gb);
            mb_type = get_vlc2(&s->gb, mb_type_b_vlc.table, MB_TYPE_B_VLC_BITS, 1);
            if (mb_type < 0) {
                av_log(s->avctx, AV_LOG_ERROR, "illegal MB_type\n");
                return -1;
            }
            mb_type = mb_type_b_map[mb_type];
            if (modb2) {
                cbp = 0;
            } else {
                s->dsp.clear_blocks(s->block[0]);
                cbp = get_bits(&s->gb, 6);
            }

            if ((!IS_DIRECT(mb_type)) && cbp) {
                if (get_bits1(&s->gb))
                    ff_set_qscale(s, s->qscale + get_bits1(&s->gb) * 4 - 2);
            }

            if (!s->progressive_sequence) {
                if (cbp)
                    s->interlaced_dct = get_bits1(&s->gb);

                if (!IS_DIRECT(mb_type) && get_bits1(&s->gb)) {
                    mb_type |= MB_TYPE_16x8 | MB_TYPE_INTERLACED;
                    mb_type &= ~MB_TYPE_16x16;

                    if (USES_LIST(mb_type, 0)) {
                        s->field_select[0][0] = get_bits1(&s->gb);
                        s->field_select[0][1] = get_bits1(&s->gb);
                    }
                    if (USES_LIST(mb_type, 1)) {
                        s->field_select[1][0] = get_bits1(&s->gb);
                        s->field_select[1][1] = get_bits1(&s->gb);
                    }
                }
            }

            s->mv_dir = 0;
            if ((mb_type & (MB_TYPE_DIRECT2 | MB_TYPE_INTERLACED)) == 0) {
                s->mv_type = MV_TYPE_16X16;

                if (USES_LIST(mb_type, 0)) {
                    s->mv_dir = MV_DIR_FORWARD;

                    mx = ff_h263_decode_motion(s, s->last_mv[0][0][0], s->f_code);
                    my = ff_h263_decode_motion(s, s->last_mv[0][0][1], s->f_code);
                    s->last_mv[0][1][0] =
                    s->last_mv[0][0][0] =
                    s->mv[0][0][0]      = mx;
                    s->last_mv[0][1][1] =
                    s->last_mv[0][0][1] =
                    s->mv[0][0][1]      = my;
                }

                if (USES_LIST(mb_type, 1)) {
                    s->mv_dir |= MV_DIR_BACKWARD;

                    mx = ff_h263_decode_motion(s, s->last_mv[1][0][0], s->b_code);
                    my = ff_h263_decode_motion(s, s->last_mv[1][0][1], s->b_code);
                    s->last_mv[1][1][0] =
                    s->last_mv[1][0][0] =
                    s->mv[1][0][0]      = mx;
                    s->last_mv[1][1][1] =
                    s->last_mv[1][0][1] =
                    s->mv[1][0][1]      = my;
                }
            } else if (!IS_DIRECT(mb_type)) {
                s->mv_type = MV_TYPE_FIELD;

                if (USES_LIST(mb_type, 0)) {
                    s->mv_dir = MV_DIR_FORWARD;

                    for (i = 0; i < 2; i++) {
                        mx = ff_h263_decode_motion(s, s->last_mv[0][i][0], s->f_code);
                        my = ff_h263_decode_motion(s, s->last_mv[0][i][1] / 2, s->f_code);
                        s->last_mv[0][i][0] =
                        s->mv[0][i][0]      = mx;
                        s->last_mv[0][i][1] = (s->mv[0][i][1] = my) * 2;
                    }
                }

                if (USES_LIST(mb_type, 1)) {
                    s->mv_dir |= MV_DIR_BACKWARD;

                    for (i = 0; i < 2; i++) {
                        mx = ff_h263_decode_motion(s, s->last_mv[1][i][0], s->b_code);
                        my = ff_h263_decode_motion(s, s->last_mv[1][i][1] / 2, s->b_code);
                        s->last_mv[1][i][0] =
                        s->mv[1][i][0]      = mx;
                        s->last_mv[1][i][1] = (s->mv[1][i][1] = my) * 2;
                    }
                }
            }
        }

        if (IS_DIRECT(mb_type)) {
            if (IS_SKIP(mb_type)) {
                mx =
                my = 0;
            } else {
                mx = ff_h263_decode_motion(s, 0, 1);
                my = ff_h263_decode_motion(s, 0, 1);
            }

            s->mv_dir = MV_DIR_FORWARD | MV_DIR_BACKWARD | MV_DIRECT;
            mb_type  |= ff_mpeg4_set_direct_mv(s, mx, my);
        }
        s->current_picture.mb_type[xy] = mb_type;
    } else { /* I-Frame */
        do {
            cbpc = get_vlc2(&s->gb, ff_h263_intra_MCBPC_vlc.table, INTRA_MCBPC_VLC_BITS, 2);
            if (cbpc < 0) {
                av_log(s->avctx, AV_LOG_ERROR,
                       "I cbpc damaged at %d %d\n", s->mb_x, s->mb_y);
                return -1;
            }
        } while (cbpc == 8);

        dquant = cbpc & 4;
        s->mb_intra = 1;

intra:
        s->ac_pred = get_bits1(&s->gb);
        if (s->ac_pred)
            s->current_picture.mb_type[xy] = MB_TYPE_INTRA | MB_TYPE_ACPRED;
        else
            s->current_picture.mb_type[xy] = MB_TYPE_INTRA;

        cbpy = get_vlc2(&s->gb, ff_h263_cbpy_vlc.table, CBPY_VLC_BITS, 1);
        if (cbpy < 0) {
            av_log(s->avctx, AV_LOG_ERROR,
                   "I cbpy damaged at %d %d\n", s->mb_x, s->mb_y);
            return -1;
        }
        cbp = (cbpc & 3) | (cbpy << 2);

        s->use_intra_dc_vlc = s->qscale < s->intra_dc_threshold;

        if (dquant)
            ff_set_qscale(s, s->qscale + quant_tab[get_bits(&s->gb, 2)]);

        if (!s->progressive_sequence)
            s->interlaced_dct = get_bits1(&s->gb);

        s->dsp.clear_blocks(s->block[0]);
        /* decode each block */
        for (i = 0; i < 6; i++) {
            if (mpeg4_decode_block(s, block[i], i, cbp & 32, 1, 0) < 0)
                return -1;
            cbp += cbp;
        }
        goto end;
    }

    /* decode each block */
    for (i = 0; i < 6; i++) {
        if (mpeg4_decode_block(s, block[i], i, cbp & 32, 0, 0) < 0)
            return -1;
        cbp += cbp;
    }

end:
    /* per-MB end of slice check */
    if (s->codec_id == AV_CODEC_ID_MPEG4) {
        int next = mpeg4_is_resync(s);
        if (next) {
            if        (s->mb_x + s->mb_y*s->mb_width + 1 >  next && (s->avctx->err_recognition & AV_EF_AGGRESSIVE)) {
                return -1;
            } else if (s->mb_x + s->mb_y*s->mb_width + 1 >= next)
                return SLICE_END;

            if (s->pict_type == AV_PICTURE_TYPE_B) {
                const int delta= s->mb_x + 1 == s->mb_width ? 2 : 1;
                ff_thread_await_progress(&s->next_picture_ptr->tf,
                                         (s->mb_x + delta >= s->mb_width)
                                         ? FFMIN(s->mb_y + 1, s->mb_height - 1)
                                         : s->mb_y, 0);
                if (s->next_picture.mbskip_table[xy + delta])
                    return SLICE_OK;
            }

            return SLICE_END;
        }
    }

    return SLICE_OK;
}

static int mpeg4_decode_gop_header(MpegEncContext *s, GetBitContext *gb)
{
    int hours, minutes, seconds;

    if (!show_bits(gb, 23)) {
        av_log(s->avctx, AV_LOG_WARNING, "GOP header invalid\n");
        return -1;
    }

    hours   = get_bits(gb, 5);
    minutes = get_bits(gb, 6);
    skip_bits1(gb);
    seconds = get_bits(gb, 6);

    s->time_base = seconds + 60*(minutes + 60*hours);

    skip_bits1(gb);
    skip_bits1(gb);

    return 0;
}

static int mpeg4_decode_profile_level(MpegEncContext *s, GetBitContext *gb)
{

    s->avctx->profile = get_bits(gb, 4);
    s->avctx->level   = get_bits(gb, 4);

    // for Simple profile, level 0
    if (s->avctx->profile == 0 && s->avctx->level == 8) {
        s->avctx->level = 0;
    }

    return 0;
}

static int decode_vol_header(Mpeg4DecContext *ctx, GetBitContext *gb)
{
    MpegEncContext *s = &ctx->m;
    int width, height, vo_ver_id;

    /* vol header */
    skip_bits(gb, 1);                   /* random access */
    s->vo_type = get_bits(gb, 8);
    if (get_bits1(gb) != 0) {           /* is_ol_id */
        vo_ver_id = get_bits(gb, 4);    /* vo_ver_id */
        skip_bits(gb, 3);               /* vo_priority */
    } else {
        vo_ver_id = 1;
    }
    s->aspect_ratio_info = get_bits(gb, 4);
    if (s->aspect_ratio_info == FF_ASPECT_EXTENDED) {
        s->avctx->sample_aspect_ratio.num = get_bits(gb, 8);  // par_width
        s->avctx->sample_aspect_ratio.den = get_bits(gb, 8);  // par_height
    } else {
        s->avctx->sample_aspect_ratio = ff_h263_pixel_aspect[s->aspect_ratio_info];
    }

    if ((s->vol_control_parameters = get_bits1(gb))) { /* vol control parameter */
        int chroma_format = get_bits(gb, 2);
        if (chroma_format != CHROMA_420)
            av_log(s->avctx, AV_LOG_ERROR, "illegal chroma format\n");

        s->low_delay = get_bits1(gb);
        if (get_bits1(gb)) {    /* vbv parameters */
            get_bits(gb, 15);   /* first_half_bitrate */
            skip_bits1(gb);     /* marker */
            get_bits(gb, 15);   /* latter_half_bitrate */
            skip_bits1(gb);     /* marker */
            get_bits(gb, 15);   /* first_half_vbv_buffer_size */
            skip_bits1(gb);     /* marker */
            get_bits(gb, 3);    /* latter_half_vbv_buffer_size */
            get_bits(gb, 11);   /* first_half_vbv_occupancy */
            skip_bits1(gb);     /* marker */
            get_bits(gb, 15);   /* latter_half_vbv_occupancy */
            skip_bits1(gb);     /* marker */
        }
    } else {
        /* is setting low delay flag only once the smartest thing to do?
         * low delay detection won't be overriden. */
        if (s->picture_number == 0)
            s->low_delay = 0;
    }

    ctx->shape = get_bits(gb, 2); /* vol shape */
    if (ctx->shape != RECT_SHAPE)
        av_log(s->avctx, AV_LOG_ERROR, "only rectangular vol supported\n");
    if (ctx->shape == GRAY_SHAPE && vo_ver_id != 1) {
        av_log(s->avctx, AV_LOG_ERROR, "Gray shape not supported\n");
        skip_bits(gb, 4);  /* video_object_layer_shape_extension */
    }

    check_marker(gb, "before time_increment_resolution");

    s->avctx->time_base.den = get_bits(gb, 16);
    if (!s->avctx->time_base.den) {
        av_log(s->avctx, AV_LOG_ERROR, "time_base.den==0\n");
        s->avctx->time_base.num = 0;
        return -1;
    }

    ctx->time_increment_bits = av_log2(s->avctx->time_base.den - 1) + 1;
    if (ctx->time_increment_bits < 1)
        ctx->time_increment_bits = 1;

    check_marker(gb, "before fixed_vop_rate");

    if (get_bits1(gb) != 0)     /* fixed_vop_rate  */
        s->avctx->time_base.num = get_bits(gb, ctx->time_increment_bits);
    else
        s->avctx->time_base.num = 1;

    s->t_frame = 0;

    if (ctx->shape != BIN_ONLY_SHAPE) {
        if (ctx->shape == RECT_SHAPE) {
            check_marker(gb, "before width");
            width = get_bits(gb, 13);
            check_marker(gb, "before height");
            height = get_bits(gb, 13);
            check_marker(gb, "after height");
            if (width && height &&  /* they should be non zero but who knows */
                !(s->width && s->codec_tag == AV_RL32("MP4S"))) {
                if (s->width && s->height &&
                    (s->width != width || s->height != height))
                    s->context_reinit = 1;
                s->width  = width;
                s->height = height;
            }
        }

        s->progressive_sequence  =
        s->progressive_frame     = get_bits1(gb) ^ 1;
        s->interlaced_dct        = 0;
        if (!get_bits1(gb) && (s->avctx->debug & FF_DEBUG_PICT_INFO))
            av_log(s->avctx, AV_LOG_INFO,           /* OBMC Disable */
                   "MPEG4 OBMC not supported (very likely buggy encoder)\n");
        if (vo_ver_id == 1)
            s->vol_sprite_usage = get_bits1(gb);    /* vol_sprite_usage */
        else
            s->vol_sprite_usage = get_bits(gb, 2);  /* vol_sprite_usage */

        if (s->vol_sprite_usage == STATIC_SPRITE)
            av_log(s->avctx, AV_LOG_ERROR, "Static Sprites not supported\n");
        if (s->vol_sprite_usage == STATIC_SPRITE ||
            s->vol_sprite_usage == GMC_SPRITE) {
            if (s->vol_sprite_usage == STATIC_SPRITE) {
                s->sprite_width = get_bits(gb, 13);
                skip_bits1(gb); /* marker */
                s->sprite_height = get_bits(gb, 13);
                skip_bits1(gb); /* marker */
                s->sprite_left = get_bits(gb, 13);
                skip_bits1(gb); /* marker */
                s->sprite_top = get_bits(gb, 13);
                skip_bits1(gb); /* marker */
            }
            s->num_sprite_warping_points = get_bits(gb, 6);
            if (s->num_sprite_warping_points > 3) {
                av_log(s->avctx, AV_LOG_ERROR,
                       "%d sprite_warping_points\n",
                       s->num_sprite_warping_points);
                s->num_sprite_warping_points = 0;
                return -1;
            }
            s->sprite_warping_accuracy  = get_bits(gb, 2);
            s->sprite_brightness_change = get_bits1(gb);
            if (s->vol_sprite_usage == STATIC_SPRITE)
                s->low_latency_sprite = get_bits1(gb);
        }
        // FIXME sadct disable bit if verid!=1 && shape not rect

        if (get_bits1(gb) == 1) {                   /* not_8_bit */
            s->quant_precision = get_bits(gb, 4);   /* quant_precision */
            if (get_bits(gb, 4) != 8)               /* bits_per_pixel */
                av_log(s->avctx, AV_LOG_ERROR, "N-bit not supported\n");
            if (s->quant_precision != 5)
                av_log(s->avctx, AV_LOG_ERROR,
                       "quant precision %d\n", s->quant_precision);
            if (s->quant_precision<3 || s->quant_precision>9) {
                s->quant_precision = 5;
            }
        } else {
            s->quant_precision = 5;
        }

        // FIXME a bunch of grayscale shape things

        if ((s->mpeg_quant = get_bits1(gb))) { /* vol_quant_type */
            int i, v;

            /* load default matrixes */
            for (i = 0; i < 64; i++) {
                int j = s->dsp.idct_permutation[i];
                v = ff_mpeg4_default_intra_matrix[i];
                s->intra_matrix[j]        = v;
                s->chroma_intra_matrix[j] = v;

                v = ff_mpeg4_default_non_intra_matrix[i];
                s->inter_matrix[j]        = v;
                s->chroma_inter_matrix[j] = v;
            }

            /* load custom intra matrix */
            if (get_bits1(gb)) {
                int last = 0;
                for (i = 0; i < 64; i++) {
                    int j;
                    v = get_bits(gb, 8);
                    if (v == 0)
                        break;

                    last = v;
                    j = s->dsp.idct_permutation[ff_zigzag_direct[i]];
                    s->intra_matrix[j]        = last;
                    s->chroma_intra_matrix[j] = last;
                }

                /* replicate last value */
                for (; i < 64; i++) {
                    int j = s->dsp.idct_permutation[ff_zigzag_direct[i]];
                    s->intra_matrix[j]        = last;
                    s->chroma_intra_matrix[j] = last;
                }
            }

            /* load custom non intra matrix */
            if (get_bits1(gb)) {
                int last = 0;
                for (i = 0; i < 64; i++) {
                    int j;
                    v = get_bits(gb, 8);
                    if (v == 0)
                        break;

                    last = v;
                    j = s->dsp.idct_permutation[ff_zigzag_direct[i]];
                    s->inter_matrix[j]        = v;
                    s->chroma_inter_matrix[j] = v;
                }

                /* replicate last value */
                for (; i < 64; i++) {
                    int j = s->dsp.idct_permutation[ff_zigzag_direct[i]];
                    s->inter_matrix[j]        = last;
                    s->chroma_inter_matrix[j] = last;
                }
            }

            // FIXME a bunch of grayscale shape things
        }

        if (vo_ver_id != 1)
            s->quarter_sample = get_bits1(gb);
        else
            s->quarter_sample = 0;

        if (!get_bits1(gb)) {
            int pos               = get_bits_count(gb);
            int estimation_method = get_bits(gb, 2);
            if (estimation_method < 2) {
                if (!get_bits1(gb)) {
                    s->cplx_estimation_trash_i += 8 * get_bits1(gb);  /* opaque */
                    s->cplx_estimation_trash_i += 8 * get_bits1(gb);  /* transparent */
                    s->cplx_estimation_trash_i += 8 * get_bits1(gb);  /* intra_cae */
                    s->cplx_estimation_trash_i += 8 * get_bits1(gb);  /* inter_cae */
                    s->cplx_estimation_trash_i += 8 * get_bits1(gb);  /* no_update */
                    s->cplx_estimation_trash_i += 8 * get_bits1(gb);  /* upampling */
                }
                if (!get_bits1(gb)) {
                    s->cplx_estimation_trash_i += 8 * get_bits1(gb);  /* intra_blocks */
                    s->cplx_estimation_trash_p += 8 * get_bits1(gb);  /* inter_blocks */
                    s->cplx_estimation_trash_p += 8 * get_bits1(gb);  /* inter4v_blocks */
                    s->cplx_estimation_trash_i += 8 * get_bits1(gb);  /* not coded blocks */
                }
                if (!check_marker(gb, "in complexity estimation part 1")) {
                    skip_bits_long(gb, pos - get_bits_count(gb));
                    goto no_cplx_est;
                }
                if (!get_bits1(gb)) {
                    s->cplx_estimation_trash_i += 8 * get_bits1(gb);  /* dct_coeffs */
                    s->cplx_estimation_trash_i += 8 * get_bits1(gb);  /* dct_lines */
                    s->cplx_estimation_trash_i += 8 * get_bits1(gb);  /* vlc_syms */
                    s->cplx_estimation_trash_i += 4 * get_bits1(gb);  /* vlc_bits */
                }
                if (!get_bits1(gb)) {
                    s->cplx_estimation_trash_p += 8 * get_bits1(gb);  /* apm */
                    s->cplx_estimation_trash_p += 8 * get_bits1(gb);  /* npm */
                    s->cplx_estimation_trash_b += 8 * get_bits1(gb);  /* interpolate_mc_q */
                    s->cplx_estimation_trash_p += 8 * get_bits1(gb);  /* forwback_mc_q */
                    s->cplx_estimation_trash_p += 8 * get_bits1(gb);  /* halfpel2 */
                    s->cplx_estimation_trash_p += 8 * get_bits1(gb);  /* halfpel4 */
                }
                if (!check_marker(gb, "in complexity estimation part 2")) {
                    skip_bits_long(gb, pos - get_bits_count(gb));
                    goto no_cplx_est;
                }
                if (estimation_method == 1) {
                    s->cplx_estimation_trash_i += 8 * get_bits1(gb);  /* sadct */
                    s->cplx_estimation_trash_p += 8 * get_bits1(gb);  /* qpel */
                }
            } else
                av_log(s->avctx, AV_LOG_ERROR,
                       "Invalid Complexity estimation method %d\n",
                       estimation_method);
        } else {

no_cplx_est:
            s->cplx_estimation_trash_i =
            s->cplx_estimation_trash_p =
            s->cplx_estimation_trash_b = 0;
        }

        s->resync_marker = !get_bits1(gb); /* resync_marker_disabled */

        s->data_partitioning = get_bits1(gb);
        if (s->data_partitioning)
            s->rvlc = get_bits1(gb);

        if (vo_ver_id != 1) {
            s->new_pred = get_bits1(gb);
            if (s->new_pred) {
                av_log(s->avctx, AV_LOG_ERROR, "new pred not supported\n");
                skip_bits(gb, 2); /* requested upstream message type */
                skip_bits1(gb);   /* newpred segment type */
            }
            s->reduced_res_vop = get_bits1(gb);
            if (s->reduced_res_vop)
                av_log(s->avctx, AV_LOG_ERROR,
                       "reduced resolution VOP not supported\n");
        } else {
            s->new_pred        = 0;
            s->reduced_res_vop = 0;
        }

        s->scalability = get_bits1(gb);

        if (s->scalability) {
            GetBitContext bak = *gb;
            int h_sampling_factor_n;
            int h_sampling_factor_m;
            int v_sampling_factor_n;
            int v_sampling_factor_m;

            s->hierachy_type = get_bits1(gb);
            skip_bits(gb, 4);  /* ref_layer_id */
            skip_bits1(gb);    /* ref_layer_sampling_dir */
            h_sampling_factor_n = get_bits(gb, 5);
            h_sampling_factor_m = get_bits(gb, 5);
            v_sampling_factor_n = get_bits(gb, 5);
            v_sampling_factor_m = get_bits(gb, 5);
            s->enhancement_type = get_bits1(gb);

            if (h_sampling_factor_n == 0 || h_sampling_factor_m == 0 ||
                v_sampling_factor_n == 0 || v_sampling_factor_m == 0) {
                /* illegal scalability header (VERY broken encoder),
                 * trying to workaround */
                s->scalability = 0;
                *gb            = bak;
            } else
                av_log(s->avctx, AV_LOG_ERROR, "scalability not supported\n");

            // bin shape stuff FIXME
        }
    }

    if (s->avctx->debug&FF_DEBUG_PICT_INFO) {
        av_log(s->avctx, AV_LOG_DEBUG, "tb %d/%d, tincrbits:%d, qp_prec:%d, ps:%d,  %s%s%s%s\n",
               s->avctx->time_base.num, s->avctx->time_base.den,
               s->time_increment_bits,
               s->quant_precision,
               s->progressive_sequence,
               s->scalability ? "scalability " :"" , s->quarter_sample ? "qpel " : "",
               s->data_partitioning ? "partition " : "", s->rvlc ? "rvlc " : ""
        );
    }

    return 0;
}

/**
 * Decode the user data stuff in the header.
 * Also initializes divx/xvid/lavc_version/build.
 */
static int decode_user_data(MpegEncContext *s, GetBitContext *gb)
{
    char buf[256];
    int i;
    int e;
    int ver = 0, build = 0, ver2 = 0, ver3 = 0;
    char last;

    for (i = 0; i < 255 && get_bits_count(gb) < gb->size_in_bits; i++) {
        if (show_bits(gb, 23) == 0)
            break;
        buf[i] = get_bits(gb, 8);
    }
    buf[i] = 0;

    /* divx detection */
    e = sscanf(buf, "DivX%dBuild%d%c", &ver, &build, &last);
    if (e < 2)
        e = sscanf(buf, "DivX%db%d%c", &ver, &build, &last);
    if (e >= 2) {
        s->divx_version = ver;
        s->divx_build   = build;
        s->divx_packed  = e == 3 && last == 'p';
        if (s->divx_packed && !s->showed_packed_warning) {
            av_log(s->avctx, AV_LOG_INFO, "Video uses a non-standard and "
                   "wasteful way to store B-frames ('packed B-frames'). "
                   "Consider using a tool like VirtualDub or avidemux to fix it.\n");
            s->showed_packed_warning = 1;
        }
    }

    /* libavcodec detection */
    e = sscanf(buf, "FFmpe%*[^b]b%d", &build) + 3;
    if (e != 4)
        e = sscanf(buf, "FFmpeg v%d.%d.%d / libavcodec build: %d", &ver, &ver2, &ver3, &build);
    if (e != 4) {
        e = sscanf(buf, "Lavc%d.%d.%d", &ver, &ver2, &ver3) + 1;
        if (e > 1)
            build = (ver << 16) + (ver2 << 8) + ver3;
    }
    if (e != 4) {
        if (strcmp(buf, "ffmpeg") == 0)
            s->lavc_build = 4600;
    }
    if (e == 4)
        s->lavc_build = build;

    /* Xvid detection */
    e = sscanf(buf, "XviD%d", &build);
    if (e == 1)
        s->xvid_build = build;

    return 0;
}

static int decode_vop_header(Mpeg4DecContext *ctx, GetBitContext *gb)
{
    MpegEncContext *s = &ctx->m;
    int time_incr, time_increment;
    int64_t pts;

    s->pict_type = get_bits(gb, 2) + AV_PICTURE_TYPE_I;        /* pict type: I = 0 , P = 1 */
    if (s->pict_type == AV_PICTURE_TYPE_B && s->low_delay &&
        s->vol_control_parameters == 0 && !(s->flags & CODEC_FLAG_LOW_DELAY)) {
        av_log(s->avctx, AV_LOG_ERROR, "low_delay flag incorrectly, clearing it\n");
        s->low_delay = 0;
    }

    s->partitioned_frame = s->data_partitioning && s->pict_type != AV_PICTURE_TYPE_B;
    if (s->partitioned_frame)
        s->decode_mb = mpeg4_decode_partitioned_mb;
    else
        s->decode_mb = mpeg4_decode_mb;

    time_incr = 0;
    while (get_bits1(gb) != 0)
        time_incr++;

    check_marker(gb, "before time_increment");

    if (ctx->time_increment_bits == 0 ||
        !(show_bits(gb, ctx->time_increment_bits + 1) & 1)) {
        av_log(s->avctx, AV_LOG_ERROR,
               "hmm, seems the headers are not complete, trying to guess time_increment_bits\n");

        for (ctx->time_increment_bits = 1;
             ctx->time_increment_bits < 16;
             ctx->time_increment_bits++) {
            if (s->pict_type == AV_PICTURE_TYPE_P ||
                (s->pict_type == AV_PICTURE_TYPE_S &&
                 s->vol_sprite_usage == GMC_SPRITE)) {
                if ((show_bits(gb, ctx->time_increment_bits + 6) & 0x37) == 0x30)
                    break;
            } else if ((show_bits(gb, ctx->time_increment_bits + 5) & 0x1F) == 0x18)
                break;
        }

        av_log(s->avctx, AV_LOG_ERROR,
<<<<<<< HEAD
               "my guess is %d bits ;)\n", s->time_increment_bits);
        if (s->avctx->time_base.den && 4*s->avctx->time_base.den < 1<<s->time_increment_bits) {
            s->avctx->time_base.den = 1<<s->time_increment_bits;
        }
=======
               "my guess is %d bits ;)\n", ctx->time_increment_bits);
>>>>>>> e62a43f6
    }

    if (IS_3IV1)
        time_increment = get_bits1(gb);        // FIXME investigate further
    else
        time_increment = get_bits(gb, ctx->time_increment_bits);

    if (s->pict_type != AV_PICTURE_TYPE_B) {
        s->last_time_base = s->time_base;
        s->time_base     += time_incr;
        s->time = s->time_base * s->avctx->time_base.den + time_increment;
        if (s->workaround_bugs & FF_BUG_UMP4) {
            if (s->time < s->last_non_b_time) {
                /* header is not mpeg-4-compatible, broken encoder,
                 * trying to workaround */
                s->time_base++;
                s->time += s->avctx->time_base.den;
            }
        }
        s->pp_time         = s->time - s->last_non_b_time;
        s->last_non_b_time = s->time;
    } else {
        s->time    = (s->last_time_base + time_incr) * s->avctx->time_base.den + time_increment;
        s->pb_time = s->pp_time - (s->last_non_b_time - s->time);
        if (s->pp_time <= s->pb_time ||
            s->pp_time <= s->pp_time - s->pb_time ||
            s->pp_time <= 0) {
            /* messed up order, maybe after seeking? skipping current b-frame */
            return FRAME_SKIPPED;
        }
        ff_mpeg4_init_direct_mv(s);

        if (s->t_frame == 0)
            s->t_frame = s->pb_time;
        if (s->t_frame == 0)
            s->t_frame = 1;  // 1/0 protection
        s->pp_field_time = (ROUNDED_DIV(s->last_non_b_time, s->t_frame) -
                            ROUNDED_DIV(s->last_non_b_time - s->pp_time, s->t_frame)) * 2;
        s->pb_field_time = (ROUNDED_DIV(s->time, s->t_frame) -
                            ROUNDED_DIV(s->last_non_b_time - s->pp_time, s->t_frame)) * 2;
        if (!s->progressive_sequence) {
            if (s->pp_field_time <= s->pb_field_time || s->pb_field_time <= 1)
                return FRAME_SKIPPED;
        }
    }

    if (s->avctx->time_base.num)
        pts = ROUNDED_DIV(s->time, s->avctx->time_base.num);
    else
        pts = AV_NOPTS_VALUE;
    if (s->avctx->debug&FF_DEBUG_PTS)
        av_log(s->avctx, AV_LOG_DEBUG, "MPEG4 PTS: %"PRId64"\n",
               pts);

    check_marker(gb, "before vop_coded");

    /* vop coded */
    if (get_bits1(gb) != 1) {
        if (s->avctx->debug & FF_DEBUG_PICT_INFO)
            av_log(s->avctx, AV_LOG_ERROR, "vop not coded\n");
        return FRAME_SKIPPED;
    }
    if (s->new_pred)
        decode_new_pred(s, gb);

    if (ctx->shape != BIN_ONLY_SHAPE &&
                    (s->pict_type == AV_PICTURE_TYPE_P ||
                     (s->pict_type == AV_PICTURE_TYPE_S &&
                      s->vol_sprite_usage == GMC_SPRITE))) {
        /* rounding type for motion estimation */
        s->no_rounding = get_bits1(gb);
    } else {
        s->no_rounding = 0;
    }
    // FIXME reduced res stuff

    if (ctx->shape != RECT_SHAPE) {
        if (s->vol_sprite_usage != 1 || s->pict_type != AV_PICTURE_TYPE_I) {
            skip_bits(gb, 13);  /* width */
            skip_bits1(gb);     /* marker */
            skip_bits(gb, 13);  /* height */
            skip_bits1(gb);     /* marker */
            skip_bits(gb, 13);  /* hor_spat_ref */
            skip_bits1(gb);     /* marker */
            skip_bits(gb, 13);  /* ver_spat_ref */
        }
        skip_bits1(gb);         /* change_CR_disable */

        if (get_bits1(gb) != 0)
            skip_bits(gb, 8);   /* constant_alpha_value */
    }

    // FIXME complexity estimation stuff

    if (ctx->shape != BIN_ONLY_SHAPE) {
        skip_bits_long(gb, s->cplx_estimation_trash_i);
        if (s->pict_type != AV_PICTURE_TYPE_I)
            skip_bits_long(gb, s->cplx_estimation_trash_p);
        if (s->pict_type == AV_PICTURE_TYPE_B)
            skip_bits_long(gb, s->cplx_estimation_trash_b);

        if (get_bits_left(gb) < 3) {
            av_log(s->avctx, AV_LOG_ERROR, "Header truncated\n");
            return -1;
        }
        s->intra_dc_threshold = ff_mpeg4_dc_threshold[get_bits(gb, 3)];
        if (!s->progressive_sequence) {
            s->top_field_first = get_bits1(gb);
            s->alternate_scan  = get_bits1(gb);
        } else
            s->alternate_scan = 0;
    }

    if (s->alternate_scan) {
        ff_init_scantable(s->dsp.idct_permutation, &s->inter_scantable,   ff_alternate_vertical_scan);
        ff_init_scantable(s->dsp.idct_permutation, &s->intra_scantable,   ff_alternate_vertical_scan);
        ff_init_scantable(s->dsp.idct_permutation, &s->intra_h_scantable, ff_alternate_vertical_scan);
        ff_init_scantable(s->dsp.idct_permutation, &s->intra_v_scantable, ff_alternate_vertical_scan);
    } else {
        ff_init_scantable(s->dsp.idct_permutation, &s->inter_scantable,   ff_zigzag_direct);
        ff_init_scantable(s->dsp.idct_permutation, &s->intra_scantable,   ff_zigzag_direct);
        ff_init_scantable(s->dsp.idct_permutation, &s->intra_h_scantable, ff_alternate_horizontal_scan);
        ff_init_scantable(s->dsp.idct_permutation, &s->intra_v_scantable, ff_alternate_vertical_scan);
    }

    if (s->pict_type == AV_PICTURE_TYPE_S &&
        (s->vol_sprite_usage == STATIC_SPRITE ||
         s->vol_sprite_usage == GMC_SPRITE)) {
        if (mpeg4_decode_sprite_trajectory(s, gb) < 0)
            return AVERROR_INVALIDDATA;
        if (s->sprite_brightness_change)
            av_log(s->avctx, AV_LOG_ERROR,
                   "sprite_brightness_change not supported\n");
        if (s->vol_sprite_usage == STATIC_SPRITE)
            av_log(s->avctx, AV_LOG_ERROR, "static sprite not supported\n");
    }

    if (ctx->shape != BIN_ONLY_SHAPE) {
        s->chroma_qscale = s->qscale = get_bits(gb, s->quant_precision);
        if (s->qscale == 0) {
            av_log(s->avctx, AV_LOG_ERROR,
                   "Error, header damaged or not MPEG4 header (qscale=0)\n");
            return -1;  // makes no sense to continue, as there is nothing left from the image then
        }

        if (s->pict_type != AV_PICTURE_TYPE_I) {
            s->f_code = get_bits(gb, 3);        /* fcode_for */
            if (s->f_code == 0) {
                av_log(s->avctx, AV_LOG_ERROR,
                       "Error, header damaged or not MPEG4 header (f_code=0)\n");
                s->f_code = 1;
                return -1;  // makes no sense to continue, as there is nothing left from the image then
            }
        } else
            s->f_code = 1;

        if (s->pict_type == AV_PICTURE_TYPE_B) {
            s->b_code = get_bits(gb, 3);
            if (s->b_code == 0) {
                av_log(s->avctx, AV_LOG_ERROR,
                       "Error, header damaged or not MPEG4 header (b_code=0)\n");
                s->b_code=1;
                return -1; // makes no sense to continue, as the MV decoding will break very quickly
            }
        } else
            s->b_code = 1;

        if (s->avctx->debug & FF_DEBUG_PICT_INFO) {
            av_log(s->avctx, AV_LOG_DEBUG,
                   "qp:%d fc:%d,%d %s size:%d pro:%d alt:%d top:%d %spel part:%d resync:%d w:%d a:%d rnd:%d vot:%d%s dc:%d ce:%d/%d/%d time:%"PRId64" tincr:%d\n",
                   s->qscale, s->f_code, s->b_code,
                   s->pict_type == AV_PICTURE_TYPE_I ? "I" : (s->pict_type == AV_PICTURE_TYPE_P ? "P" : (s->pict_type == AV_PICTURE_TYPE_B ? "B" : "S")),
                   gb->size_in_bits,s->progressive_sequence, s->alternate_scan,
                   s->top_field_first, s->quarter_sample ? "q" : "h",
                   s->data_partitioning, s->resync_marker,
                   s->num_sprite_warping_points, s->sprite_warping_accuracy,
                   1 - s->no_rounding, s->vo_type,
                   s->vol_control_parameters ? " VOLC" : " ", s->intra_dc_threshold,
                   s->cplx_estimation_trash_i, s->cplx_estimation_trash_p,
                   s->cplx_estimation_trash_b,
                   s->time,
                   time_increment
                  );
        }

        if (!s->scalability) {
            if (ctx->shape != RECT_SHAPE && s->pict_type != AV_PICTURE_TYPE_I)
                skip_bits1(gb);  // vop shape coding type
        } else {
            if (s->enhancement_type) {
                int load_backward_shape = get_bits1(gb);
                if (load_backward_shape)
                    av_log(s->avctx, AV_LOG_ERROR,
                           "load backward shape isn't supported\n");
            }
            skip_bits(gb, 2);  // ref_select_code
        }
    }
    /* detect buggy encoders which don't set the low_delay flag
     * (divx4/xvid/opendivx). Note we cannot detect divx5 without b-frames
     * easily (although it's buggy too) */
    if (s->vo_type == 0 && s->vol_control_parameters == 0 &&
        s->divx_version == -1 && s->picture_number == 0) {
        av_log(s->avctx, AV_LOG_WARNING,
               "looks like this file was encoded with (divx4/(old)xvid/opendivx) -> forcing low_delay flag\n");
        s->low_delay = 1;
    }

    s->picture_number++;  // better than pic number==0 always ;)

    // FIXME add short header support
    s->y_dc_scale_table = ff_mpeg4_y_dc_scale_table;
    s->c_dc_scale_table = ff_mpeg4_c_dc_scale_table;

    if (s->workaround_bugs & FF_BUG_EDGE) {
        s->h_edge_pos = s->width;
        s->v_edge_pos = s->height;
    }
    return 0;
}

/**
 * Decode mpeg4 headers.
 * @return <0 if no VOP found (or a damaged one)
 *         FRAME_SKIPPED if a not coded VOP is found
 *         0 if a VOP is found
 */
int ff_mpeg4_decode_picture_header(Mpeg4DecContext *ctx, GetBitContext *gb)
{
    MpegEncContext *s = &ctx->m;
    unsigned startcode, v;

    /* search next start code */
    align_get_bits(gb);

    if (s->codec_tag == AV_RL32("WV1F") && show_bits(gb, 24) == 0x575630) {
        skip_bits(gb, 24);
        if (get_bits(gb, 8) == 0xF0)
            goto end;
    }

    startcode = 0xff;
    for (;;) {
        if (get_bits_count(gb) >= gb->size_in_bits) {
            if (gb->size_in_bits == 8 &&
                (s->divx_version >= 0 || s->xvid_build >= 0) || s->codec_tag == AV_RL32("QMP4")) {
                av_log(s->avctx, AV_LOG_VERBOSE, "frame skip %d\n", gb->size_in_bits);
                return FRAME_SKIPPED;  // divx bug
            } else
                return -1;  // end of stream
        }

        /* use the bits after the test */
        v = get_bits(gb, 8);
        startcode = ((startcode << 8) | v) & 0xffffffff;

        if ((startcode & 0xFFFFFF00) != 0x100)
            continue;  // no startcode

        if (s->avctx->debug & FF_DEBUG_STARTCODE) {
            av_log(s->avctx, AV_LOG_DEBUG, "startcode: %3X ", startcode);
            if (startcode <= 0x11F)
                av_log(s->avctx, AV_LOG_DEBUG, "Video Object Start");
            else if (startcode <= 0x12F)
                av_log(s->avctx, AV_LOG_DEBUG, "Video Object Layer Start");
            else if (startcode <= 0x13F)
                av_log(s->avctx, AV_LOG_DEBUG, "Reserved");
            else if (startcode <= 0x15F)
                av_log(s->avctx, AV_LOG_DEBUG, "FGS bp start");
            else if (startcode <= 0x1AF)
                av_log(s->avctx, AV_LOG_DEBUG, "Reserved");
            else if (startcode == 0x1B0)
                av_log(s->avctx, AV_LOG_DEBUG, "Visual Object Seq Start");
            else if (startcode == 0x1B1)
                av_log(s->avctx, AV_LOG_DEBUG, "Visual Object Seq End");
            else if (startcode == 0x1B2)
                av_log(s->avctx, AV_LOG_DEBUG, "User Data");
            else if (startcode == 0x1B3)
                av_log(s->avctx, AV_LOG_DEBUG, "Group of VOP start");
            else if (startcode == 0x1B4)
                av_log(s->avctx, AV_LOG_DEBUG, "Video Session Error");
            else if (startcode == 0x1B5)
                av_log(s->avctx, AV_LOG_DEBUG, "Visual Object Start");
            else if (startcode == 0x1B6)
                av_log(s->avctx, AV_LOG_DEBUG, "Video Object Plane start");
            else if (startcode == 0x1B7)
                av_log(s->avctx, AV_LOG_DEBUG, "slice start");
            else if (startcode == 0x1B8)
                av_log(s->avctx, AV_LOG_DEBUG, "extension start");
            else if (startcode == 0x1B9)
                av_log(s->avctx, AV_LOG_DEBUG, "fgs start");
            else if (startcode == 0x1BA)
                av_log(s->avctx, AV_LOG_DEBUG, "FBA Object start");
            else if (startcode == 0x1BB)
                av_log(s->avctx, AV_LOG_DEBUG, "FBA Object Plane start");
            else if (startcode == 0x1BC)
                av_log(s->avctx, AV_LOG_DEBUG, "Mesh Object start");
            else if (startcode == 0x1BD)
                av_log(s->avctx, AV_LOG_DEBUG, "Mesh Object Plane start");
            else if (startcode == 0x1BE)
                av_log(s->avctx, AV_LOG_DEBUG, "Still Texture Object start");
            else if (startcode == 0x1BF)
                av_log(s->avctx, AV_LOG_DEBUG, "Texture Spatial Layer start");
            else if (startcode == 0x1C0)
                av_log(s->avctx, AV_LOG_DEBUG, "Texture SNR Layer start");
            else if (startcode == 0x1C1)
                av_log(s->avctx, AV_LOG_DEBUG, "Texture Tile start");
            else if (startcode == 0x1C2)
                av_log(s->avctx, AV_LOG_DEBUG, "Texture Shape Layer start");
            else if (startcode == 0x1C3)
                av_log(s->avctx, AV_LOG_DEBUG, "stuffing start");
            else if (startcode <= 0x1C5)
                av_log(s->avctx, AV_LOG_DEBUG, "reserved");
            else if (startcode <= 0x1FF)
                av_log(s->avctx, AV_LOG_DEBUG, "System start");
            av_log(s->avctx, AV_LOG_DEBUG, " at %d\n", get_bits_count(gb));
        }

        if (startcode >= 0x120 && startcode <= 0x12F) {
            if (decode_vol_header(ctx, gb) < 0)
                return -1;
        } else if (startcode == USER_DATA_STARTCODE) {
            decode_user_data(s, gb);
        } else if (startcode == GOP_STARTCODE) {
            mpeg4_decode_gop_header(s, gb);
        } else if (startcode == VOS_STARTCODE) {
            mpeg4_decode_profile_level(s, gb);
        } else if (startcode == VOP_STARTCODE) {
            break;
        }

        align_get_bits(gb);
        startcode = 0xff;
    }

end:
    if (s->flags & CODEC_FLAG_LOW_DELAY)
        s->low_delay = 1;
    s->avctx->has_b_frames = !s->low_delay;

    return decode_vop_header(ctx, gb);
}

av_cold void ff_mpeg4videodec_static_init(void) {
    static int done = 0;

    if (!done) {
        ff_init_rl(&ff_mpeg4_rl_intra, ff_mpeg4_static_rl_table_store[0]);
        ff_init_rl(&ff_rvlc_rl_inter, ff_mpeg4_static_rl_table_store[1]);
        ff_init_rl(&ff_rvlc_rl_intra, ff_mpeg4_static_rl_table_store[2]);
        INIT_VLC_RL(ff_mpeg4_rl_intra, 554);
        INIT_VLC_RL(ff_rvlc_rl_inter, 1072);
        INIT_VLC_RL(ff_rvlc_rl_intra, 1072);
        INIT_VLC_STATIC(&dc_lum, DC_VLC_BITS, 10 /* 13 */,
                        &ff_mpeg4_DCtab_lum[0][1], 2, 1,
                        &ff_mpeg4_DCtab_lum[0][0], 2, 1, 512);
        INIT_VLC_STATIC(&dc_chrom, DC_VLC_BITS, 10 /* 13 */,
                        &ff_mpeg4_DCtab_chrom[0][1], 2, 1,
                        &ff_mpeg4_DCtab_chrom[0][0], 2, 1, 512);
        INIT_VLC_STATIC(&sprite_trajectory, SPRITE_TRAJ_VLC_BITS, 15,
                        &ff_sprite_trajectory_tab[0][1], 4, 2,
                        &ff_sprite_trajectory_tab[0][0], 4, 2, 128);
        INIT_VLC_STATIC(&mb_type_b_vlc, MB_TYPE_B_VLC_BITS, 4,
                        &ff_mb_type_b_tab[0][1], 2, 1,
                        &ff_mb_type_b_tab[0][0], 2, 1, 16);
        done = 1;
    }
}

static int mpeg4_update_thread_context(AVCodecContext *dst,
                                       const AVCodecContext *src)
{
    Mpeg4DecContext *s = dst->priv_data;
    const Mpeg4DecContext *s1 = src->priv_data;

    int ret = ff_mpeg_update_thread_context(dst, src);

    if (ret < 0)
        return ret;

    s->shape               = s1->shape;
    s->time_increment_bits = s1->time_increment_bits;

    return 0;
}

static av_cold int decode_init(AVCodecContext *avctx)
{
    Mpeg4DecContext *ctx = avctx->priv_data;
    MpegEncContext *s = &ctx->m;
    int ret;

    s->divx_version =
    s->divx_build   =
    s->xvid_build   =
    s->lavc_build   = -1;

    if ((ret = ff_h263_decode_init(avctx)) < 0)
        return ret;

    ff_mpeg4videodec_static_init();

    s->h263_pred = 1;
    s->low_delay = 0; /* default, might be overridden in the vol header during header parsing */
    s->decode_mb = mpeg4_decode_mb;
    ctx->time_increment_bits = 4; /* default value for broken headers */

    avctx->chroma_sample_location = AVCHROMA_LOC_LEFT;
    avctx->internal->allocate_progress = 1;

    return 0;
}

static const AVProfile mpeg4_video_profiles[] = {
    { FF_PROFILE_MPEG4_SIMPLE,                    "Simple Profile" },
    { FF_PROFILE_MPEG4_SIMPLE_SCALABLE,           "Simple Scalable Profile" },
    { FF_PROFILE_MPEG4_CORE,                      "Core Profile" },
    { FF_PROFILE_MPEG4_MAIN,                      "Main Profile" },
    { FF_PROFILE_MPEG4_N_BIT,                     "N-bit Profile" },
    { FF_PROFILE_MPEG4_SCALABLE_TEXTURE,          "Scalable Texture Profile" },
    { FF_PROFILE_MPEG4_SIMPLE_FACE_ANIMATION,     "Simple Face Animation Profile" },
    { FF_PROFILE_MPEG4_BASIC_ANIMATED_TEXTURE,    "Basic Animated Texture Profile" },
    { FF_PROFILE_MPEG4_HYBRID,                    "Hybrid Profile" },
    { FF_PROFILE_MPEG4_ADVANCED_REAL_TIME,        "Advanced Real Time Simple Profile" },
    { FF_PROFILE_MPEG4_CORE_SCALABLE,             "Code Scalable Profile" },
    { FF_PROFILE_MPEG4_ADVANCED_CODING,           "Advanced Coding Profile" },
    { FF_PROFILE_MPEG4_ADVANCED_CORE,             "Advanced Core Profile" },
    { FF_PROFILE_MPEG4_ADVANCED_SCALABLE_TEXTURE, "Advanced Scalable Texture Profile" },
    { FF_PROFILE_MPEG4_SIMPLE_STUDIO,             "Simple Studio Profile" },
    { FF_PROFILE_MPEG4_ADVANCED_SIMPLE,           "Advanced Simple Profile" },
    { FF_PROFILE_UNKNOWN },
};

static const AVOption mpeg4_options[] = {
    {"quarter_sample", "1/4 subpel MC", offsetof(MpegEncContext, quarter_sample), FF_OPT_TYPE_INT, {.i64 = 0}, 0, 1, 0},
    {"divx_packed", "divx style packed b frames", offsetof(MpegEncContext, divx_packed), FF_OPT_TYPE_INT, {.i64 = 0}, 0, 1, 0},
    {NULL}
};

static const AVClass mpeg4_class = {
    "MPEG4 Video Decoder",
    av_default_item_name,
    mpeg4_options,
    LIBAVUTIL_VERSION_INT,
};

static const AVClass mpeg4_vdpau_class = {
    "MPEG4 Video VDPAU Decoder",
    av_default_item_name,
    mpeg4_options,
    LIBAVUTIL_VERSION_INT,
};

AVCodec ff_mpeg4_decoder = {
    .name                  = "mpeg4",
    .long_name             = NULL_IF_CONFIG_SMALL("MPEG-4 part 2"),
    .type                  = AVMEDIA_TYPE_VIDEO,
    .id                    = AV_CODEC_ID_MPEG4,
    .priv_data_size        = sizeof(Mpeg4DecContext),
    .init                  = decode_init,
    .close                 = ff_h263_decode_end,
    .decode                = ff_h263_decode_frame,
    .capabilities          = CODEC_CAP_DRAW_HORIZ_BAND | CODEC_CAP_DR1 |
                             CODEC_CAP_TRUNCATED | CODEC_CAP_DELAY |
                             CODEC_CAP_FRAME_THREADS,
    .flush                 = ff_mpeg_flush,
    .max_lowres            = 3,
    .pix_fmts              = ff_h263_hwaccel_pixfmt_list_420,
    .profiles              = NULL_IF_CONFIG_SMALL(mpeg4_video_profiles),
    .update_thread_context = ONLY_IF_THREADS_ENABLED(mpeg4_update_thread_context),
    .priv_class = &mpeg4_class,
};


#if CONFIG_MPEG4_VDPAU_DECODER
AVCodec ff_mpeg4_vdpau_decoder = {
    .name           = "mpeg4_vdpau",
    .long_name      = NULL_IF_CONFIG_SMALL("MPEG-4 part 2 (VDPAU)"),
    .type           = AVMEDIA_TYPE_VIDEO,
    .id             = AV_CODEC_ID_MPEG4,
    .priv_data_size = sizeof(MpegEncContext),
    .init           = decode_init,
    .close          = ff_h263_decode_end,
    .decode         = ff_h263_decode_frame,
    .capabilities   = CODEC_CAP_DR1 | CODEC_CAP_TRUNCATED | CODEC_CAP_DELAY |
                      CODEC_CAP_HWACCEL_VDPAU,
    .pix_fmts       = (const enum AVPixelFormat[]) { AV_PIX_FMT_VDPAU_MPEG4,
                                                  AV_PIX_FMT_NONE },
    .priv_class     = &mpeg4_vdpau_class,
};
#endif<|MERGE_RESOLUTION|>--- conflicted
+++ resolved
@@ -372,8 +372,8 @@
     return 0;
 }
 
-static int decode_new_pred(MpegEncContext *s, GetBitContext *gb) {
-    int len = FFMIN(s->time_increment_bits + 3, 15);
+static int decode_new_pred(Mpeg4DecContext *ctx, GetBitContext *gb) {
+    int len = FFMIN(ctx->time_increment_bits + 3, 15);
 
     get_bits(gb, len);
     if (get_bits1(gb))
@@ -471,7 +471,7 @@
         }
     }
     if (s->new_pred)
-        decode_new_pred(s, &s->gb);
+        decode_new_pred(ctx, &s->gb);
 
     return 0;
 }
@@ -2020,7 +2020,7 @@
     if (s->avctx->debug&FF_DEBUG_PICT_INFO) {
         av_log(s->avctx, AV_LOG_DEBUG, "tb %d/%d, tincrbits:%d, qp_prec:%d, ps:%d,  %s%s%s%s\n",
                s->avctx->time_base.num, s->avctx->time_base.den,
-               s->time_increment_bits,
+               ctx->time_increment_bits,
                s->quant_precision,
                s->progressive_sequence,
                s->scalability ? "scalability " :"" , s->quarter_sample ? "qpel " : "",
@@ -2133,14 +2133,10 @@
         }
 
         av_log(s->avctx, AV_LOG_ERROR,
-<<<<<<< HEAD
-               "my guess is %d bits ;)\n", s->time_increment_bits);
-        if (s->avctx->time_base.den && 4*s->avctx->time_base.den < 1<<s->time_increment_bits) {
-            s->avctx->time_base.den = 1<<s->time_increment_bits;
-        }
-=======
                "my guess is %d bits ;)\n", ctx->time_increment_bits);
->>>>>>> e62a43f6
+        if (s->avctx->time_base.den && 4*s->avctx->time_base.den < 1<<ctx->time_increment_bits) {
+            s->avctx->time_base.den = 1<<ctx->time_increment_bits;
+        }
     }
 
     if (IS_3IV1)
@@ -2204,7 +2200,7 @@
         return FRAME_SKIPPED;
     }
     if (s->new_pred)
-        decode_new_pred(s, gb);
+        decode_new_pred(ctx, gb);
 
     if (ctx->shape != BIN_ONLY_SHAPE &&
                     (s->pict_type == AV_PICTURE_TYPE_P ||
