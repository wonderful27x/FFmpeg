--- conflicted
+++ resolved
@@ -1184,17 +1184,10 @@
             p->cur_frame_type = UNTRANSMITTED_FRAME;
     }
 
-<<<<<<< HEAD
-    p->frame.nb_samples = FRAME_LEN;
-    if ((ret = ff_get_buffer(avctx, &p->frame)) < 0) {
+    frame->nb_samples = FRAME_LEN;
+    if ((ret = ff_get_buffer(avctx, frame)) < 0) {
         av_log(avctx, AV_LOG_ERROR, "get_buffer() failed\n");
         return ret;
-=======
-    frame->nb_samples = FRAME_LEN;
-    if ((ret = ff_get_buffer(avctx, frame)) < 0) {
-         av_log(avctx, AV_LOG_ERROR, "get_buffer() failed\n");
-         return ret;
->>>>>>> cb7b47a6
     }
 
     out = (int16_t *)frame->data[0];
