--- conflicted
+++ resolved
@@ -352,21 +352,7 @@
     format_in->es->video.par.den = avctx->sample_aspect_ratio.den;
     format_in->flags = MMAL_ES_FORMAT_FLAG_FRAMED;
 
-<<<<<<< HEAD
-    if (avctx->codec->id == AV_CODEC_ID_H264 && avctx->extradata && avctx->extradata[0] == 1) {
-        uint8_t *dummy_p;
-        int dummy_int;
-        ctx->bsfc = av_bitstream_filter_init("h264_mp4toannexb");
-        if (!ctx->bsfc) {
-            av_log(avctx, AV_LOG_ERROR, "Cannot open the h264_mp4toannexb BSF!\n");
-            ret = AVERROR(ENOSYS);
-            goto fail;
-        }
-        av_bitstream_filter_filter(ctx->bsfc, avctx, "private_spspps_buf", &dummy_p, &dummy_int, NULL, 0, 0);
-    } else if (avctx->extradata_size) {
-=======
     if (avctx->extradata_size) {
->>>>>>> f290e48d
         if ((status = mmal_format_extradata_alloc(format_in, avctx->extradata_size)))
             goto fail;
         format_in->extradata_size = avctx->extradata_size;
@@ -452,20 +438,8 @@
     int ret = 0;
 
     if (avpkt->size) {
-<<<<<<< HEAD
-        if (ctx->bsfc) {
-            uint8_t *tmp_data;
-            int tmp_size;
-            if ((ret = av_bitstream_filter_filter(ctx->bsfc, avctx, "private_spspps_buf",
-                                                  &tmp_data, &tmp_size,
-                                                  avpkt->data, avpkt->size,
-                                                  avpkt->flags & AV_PKT_FLAG_KEY)) < 0)
-                goto done;
-            buf = av_buffer_create(tmp_data, tmp_size, NULL, NULL, 0);
-=======
         if (avpkt->buf) {
             buf = av_buffer_ref(avpkt->buf);
->>>>>>> f290e48d
         } else {
             buf = av_buffer_alloc(avpkt->size);
             if (buf)
