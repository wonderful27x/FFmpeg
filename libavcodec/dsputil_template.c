--- conflicted
+++ resolved
@@ -66,16 +66,6 @@
     const pixel *pixels = (const pixel *) _pixels;
     int i;
 
-<<<<<<< HEAD
-=======
-static void FUNCC(get_pixels)(int16_t *restrict block,
-                              const uint8_t *_pixels,
-                              int line_size)
-{
-    const pixel *pixels = (const pixel *) _pixels;
-    int i;
-
->>>>>>> 619e0da1
     /* read the pixels */
     for(i=0;i<8;i++) {
         block[0] = pixels[0];
@@ -97,12 +87,6 @@
     memset(block, 0, sizeof(int16_t)*64);
 }
 
-<<<<<<< HEAD
-/**
- * memset(blocks, 0, sizeof(int16_t)*6*64)
- */
-=======
->>>>>>> 619e0da1
 static void FUNCC(clear_blocks)(int16_t *blocks)
 {
     memset(blocks, 0, sizeof(int16_t)*6*64);
