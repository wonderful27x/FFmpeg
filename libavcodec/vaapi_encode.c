--- conflicted
+++ resolved
@@ -976,21 +976,11 @@
     VAStatus vas;
     int err;
 
-<<<<<<< HEAD
-    err = vaapi_encode_wait(avctx, pic);
-    if (err < 0)
-        return err;
-
 #if PRINT_TIME_COST
     int64_t start_time, end_time;
     start_time = av_gettime();
 #endif
-
-    buf_list = NULL;
-    vas = vaMapBuffer(ctx->hwctx->display, pic->output_buffer,
-=======
     vas = vaMapBuffer(ctx->hwctx->display, buf_id,
->>>>>>> 839b4199
                       (void**)&buf_list);
     if (vas != VA_STATUS_SUCCESS) {
         av_log(avctx, AV_LOG_ERROR, "Failed to map output buffers: "
