/*
 * H.26L/H.264/AVC/JVT/14496-10/... reference picture handling
 * Copyright (c) 2003 Michael Niedermayer <michaelni@gmx.at>
 *
 * This file is part of FFmpeg.
 *
 * FFmpeg is free software; you can redistribute it and/or
 * modify it under the terms of the GNU Lesser General Public
 * License as published by the Free Software Foundation; either
 * version 2.1 of the License, or (at your option) any later version.
 *
 * FFmpeg is distributed in the hope that it will be useful,
 * but WITHOUT ANY WARRANTY; without even the implied warranty of
 * MERCHANTABILITY or FITNESS FOR A PARTICULAR PURPOSE.  See the GNU
 * Lesser General Public License for more details.
 *
 * You should have received a copy of the GNU Lesser General Public
 * License along with FFmpeg; if not, write to the Free Software
 * Foundation, Inc., 51 Franklin Street, Fifth Floor, Boston, MA 02110-1301 USA
 */

/**
 * @file
 * H.264 / AVC / MPEG-4 part10  reference picture handling.
 * @author Michael Niedermayer <michaelni@gmx.at>
 */

#include <inttypes.h>

#include "libavutil/avassert.h"
#include "avcodec.h"
#include "h264.h"
#include "h264dec.h"
#include "golomb.h"
#include "mpegutils.h"

#include <assert.h>

#define PRINT_MESSAGE 0

static void pic_as_field(H264Ref *pic, const int parity)
{
    for (int i = 0; i < FF_ARRAY_ELEMS(pic->data); ++i) {
        if (parity == PICT_BOTTOM_FIELD)
            pic->data[i]   += pic->linesize[i];
        pic->reference      = parity;
        pic->linesize[i] *= 2;
    }
    pic->poc = pic->parent->field_poc[parity == PICT_BOTTOM_FIELD];
}

static void ref_from_h264pic(H264Ref *dst, const H264Picture *src)
{
    memcpy(dst->data,     src->f->data,     sizeof(dst->data));
    memcpy(dst->linesize, src->f->linesize, sizeof(dst->linesize));
    dst->reference = src->reference;
    dst->poc       = src->poc;
    dst->pic_id    = src->pic_id;
    dst->parent = src;
}

static int split_field_copy(H264Ref *dest, const H264Picture *src,
                            int parity, int id_add)
{
    int match = !!(src->reference & parity);

    if (match) {
        ref_from_h264pic(dest, src);
        if (parity != PICT_FRAME) {
            pic_as_field(dest, parity);
            dest->pic_id *= 2;
            dest->pic_id += id_add;
        }
    }

    return match;
}

static int build_def_list(H264Ref *def, int def_len,
                          H264Picture * const *in, int len, int is_long, int sel)
{
    int  i[2] = { 0 };
    int index = 0;

    while (i[0] < len || i[1] < len) {
        while (i[0] < len && !(in[i[0]] && (in[i[0]]->reference & sel)))
            i[0]++;
        while (i[1] < len && !(in[i[1]] && (in[i[1]]->reference & (sel ^ 3))))
            i[1]++;
        if (i[0] < len) {
            av_assert0(index < def_len);
            in[i[0]]->pic_id = is_long ? i[0] : in[i[0]]->frame_num;
            split_field_copy(&def[index++], in[i[0]++], sel, 1);
        }
        if (i[1] < len) {
            av_assert0(index < def_len);
            in[i[1]]->pic_id = is_long ? i[1] : in[i[1]]->frame_num;
            split_field_copy(&def[index++], in[i[1]++], sel ^ 3, 0);
        }
    }

    return index;
}

static int add_sorted(H264Picture **sorted, H264Picture * const *src,
                      int len, int limit, int dir)
{
    int out_i = 0;

    for (;;) {
        int best_poc = dir ? INT_MIN : INT_MAX;

        for (int i = 0; i < len; i++) {
            const int poc = src[i]->poc;
            if (((poc > limit) ^ dir) && ((poc < best_poc) ^ dir)) {
                best_poc      = poc;
                sorted[out_i] = src[i];
            }
        }
        if (best_poc == (dir ? INT_MIN : INT_MAX))
            break;
        limit = sorted[out_i++]->poc - dir;
    }
    return out_i;
}

static int mismatches_ref(const H264Context *h, const H264Picture *pic)
{
    const AVFrame *f = pic->f;
    return (h->cur_pic_ptr->f->width  != f->width ||
            h->cur_pic_ptr->f->height != f->height ||
            h->cur_pic_ptr->f->format != f->format);
}

static void h264_initialise_ref_list(H264Context *h, H264SliceContext *sl)
{
    int len;

    if (sl->slice_type_nos == AV_PICTURE_TYPE_B) {
        H264Picture *sorted[32];
        int cur_poc;
        int lens[2];

        if (FIELD_PICTURE(h))
            cur_poc = h->cur_pic_ptr->field_poc[h->picture_structure == PICT_BOTTOM_FIELD];
        else
            cur_poc = h->cur_pic_ptr->poc;

        for (int list = 0; list < 2; list++) {
            len  = add_sorted(sorted,       h->short_ref, h->short_ref_count, cur_poc, 1 ^ list);
            len += add_sorted(sorted + len, h->short_ref, h->short_ref_count, cur_poc, 0 ^ list);
            av_assert0(len <= 32);

            len  = build_def_list(sl->ref_list[list], FF_ARRAY_ELEMS(sl->ref_list[0]),
                                  sorted, len, 0, h->picture_structure);
            len += build_def_list(sl->ref_list[list] + len,
                                  FF_ARRAY_ELEMS(sl->ref_list[0]) - len,
                                  h->long_ref, 16, 1, h->picture_structure);
            av_assert0(len <= 32);

            if (len < sl->ref_count[list])
                memset(&sl->ref_list[list][len], 0, sizeof(H264Ref) * (sl->ref_count[list] - len));
            lens[list] = len;
        }

        if (lens[0] == lens[1] && lens[1] > 1) {
            int i;
            for (i = 0; i < lens[0] &&
                        sl->ref_list[0][i].parent->f->buf[0]->buffer ==
                        sl->ref_list[1][i].parent->f->buf[0]->buffer; i++);
            if (i == lens[0]) {
                FFSWAP(H264Ref, sl->ref_list[1][0], sl->ref_list[1][1]);
            }
        }
    } else {
        len  = build_def_list(sl->ref_list[0], FF_ARRAY_ELEMS(sl->ref_list[0]),
                              h->short_ref, h->short_ref_count, 0, h->picture_structure);
        len += build_def_list(sl->ref_list[0] + len,
                              FF_ARRAY_ELEMS(sl->ref_list[0]) - len,
                              h-> long_ref, 16, 1, h->picture_structure);
        av_assert0(len <= 32);

        if (len < sl->ref_count[0])
            memset(&sl->ref_list[0][len], 0, sizeof(H264Ref) * (sl->ref_count[0] - len));
    }
#ifdef TRACE
    for (int i = 0; i < sl->ref_count[0]; i++) {
        ff_tlog(h->avctx, "List0: %s fn:%d 0x%p\n",
                (sl->ref_list[0][i].parent ? (sl->ref_list[0][i].parent->long_ref ? "LT" : "ST") : "??"),
                sl->ref_list[0][i].pic_id,
                sl->ref_list[0][i].data[0]);
    }
    if (sl->slice_type_nos == AV_PICTURE_TYPE_B) {
        for (int i = 0; i < sl->ref_count[1]; i++) {
            ff_tlog(h->avctx, "List1: %s fn:%d 0x%p\n",
                    (sl->ref_list[1][i].parent ? (sl->ref_list[1][i].parent->long_ref ? "LT" : "ST") : "??"),
                    sl->ref_list[1][i].pic_id,
                    sl->ref_list[1][i].data[0]);
        }
    }
#endif

    for (int j = 0; j < 1 + (sl->slice_type_nos == AV_PICTURE_TYPE_B); j++) {
        for (int i = 0; i < sl->ref_count[j]; i++) {
            if (sl->ref_list[j][i].parent) {
                if (mismatches_ref(h, sl->ref_list[j][i].parent)) {
                    av_log(h->avctx, AV_LOG_ERROR, "Discarding mismatching reference\n");
                    memset(&sl->ref_list[j][i], 0, sizeof(sl->ref_list[j][i]));
                }
            }
        }
    }
    for (int i = 0; i < sl->list_count; i++)
        h->default_ref[i] = sl->ref_list[i][0];
}

/**
 * print short term list
 */
static void print_short_term(const H264Context *h)
{
    if (h->avctx->debug & FF_DEBUG_MMCO) {
        av_log(h->avctx, AV_LOG_DEBUG, "short term list:\n");
        for (uint32_t i = 0; i < h->short_ref_count; i++) {
            H264Picture *pic = h->short_ref[i];
            av_log(h->avctx, AV_LOG_DEBUG, "%"PRIu32" fn:%d poc:%d %p\n",
                   i, pic->frame_num, pic->poc, pic->f->data[0]);
        }
    }
}

/**
 * print long term list
 */
static void print_long_term(const H264Context *h)
{
    if (h->avctx->debug & FF_DEBUG_MMCO) {
        av_log(h->avctx, AV_LOG_DEBUG, "long term list:\n");
        for (uint32_t i = 0; i < 16; i++) {
            H264Picture *pic = h->long_ref[i];
            if (pic) {
                av_log(h->avctx, AV_LOG_DEBUG, "%"PRIu32" fn:%d poc:%d %p\n",
                       i, pic->frame_num, pic->poc, pic->f->data[0]);
            }
        }
    }
}

/**
 * Extract structure information about the picture described by pic_num in
 * the current decoding context (frame or field). Note that pic_num is
 * picture number without wrapping (so, 0<=pic_num<max_pic_num).
 * @param pic_num picture number for which to extract structure information
 * @param structure one of PICT_XXX describing structure of picture
 *                      with pic_num
 * @return frame number (short term) or long term index of picture
 *         described by pic_num
 */
static int pic_num_extract(const H264Context *h, int pic_num, int *structure)
{
    *structure = h->picture_structure;
    if (FIELD_PICTURE(h)) {
        if (!(pic_num & 1))
            /* opposite field */
            *structure ^= PICT_FRAME;
        pic_num >>= 1;
    }

    return pic_num;
}

static void h264_fill_mbaff_ref_list(H264SliceContext *sl)
{
    for (int list = 0; list < sl->list_count; list++) {
        for (int i = 0; i < sl->ref_count[list]; i++) {
            const H264Ref *frame = &sl->ref_list[list][i];
            H264Ref *field = &sl->ref_list[list][16 + 2 * i];

            field[0] = *frame;

            for (int j = 0; j < 3; j++)
                field[0].linesize[j] <<= 1;
            field[0].reference = PICT_TOP_FIELD;
            field[0].poc       = field[0].parent->field_poc[0];

            field[1] = field[0];

            for (int j = 0; j < 3; j++)
                field[1].data[j] += frame->parent->f->linesize[j];
            field[1].reference = PICT_BOTTOM_FIELD;
            field[1].poc       = field[1].parent->field_poc[1];
        }
    }
}

int ff_h264_build_ref_list(H264Context *h, H264SliceContext *sl)
{
<<<<<<< HEAD
    int list, index, pic_structure;

#if PRINT_MESSAGE
=======
>>>>>>> 839b4199
    print_short_term(h);
    print_long_term(h);
#endif

    h264_initialise_ref_list(h, sl);

    for (int list = 0; list < sl->list_count; list++) {
        int pred = sl->curr_pic_num;

        for (int index = 0; index < sl->nb_ref_modifications[list]; index++) {
            unsigned int modification_of_pic_nums_idc = sl->ref_modifications[list][index].op;
            unsigned int                          val = sl->ref_modifications[list][index].val;
            unsigned int pic_id;
            int i, pic_structure;
            H264Picture *ref = NULL;

            switch (modification_of_pic_nums_idc) {
            case 0:
            case 1: {
                const unsigned int abs_diff_pic_num = val + 1;
                int frame_num;

                if (abs_diff_pic_num > sl->max_pic_num) {
                    av_log(h->avctx, AV_LOG_ERROR,
                           "abs_diff_pic_num overflow\n");
                    return AVERROR_INVALIDDATA;
                }

                if (modification_of_pic_nums_idc == 0)
                    pred -= abs_diff_pic_num;
                else
                    pred += abs_diff_pic_num;
                pred &= sl->max_pic_num - 1;

                frame_num = pic_num_extract(h, pred, &pic_structure);

                for (i = h->short_ref_count - 1; i >= 0; i--) {
                    ref = h->short_ref[i];
                    assert(ref->reference);
                    assert(!ref->long_ref);
                    if (ref->frame_num == frame_num &&
                        (ref->reference & pic_structure))
                        break;
                }
                if (i >= 0)
                    ref->pic_id = pred;
                break;
            }
            case 2: {
                int long_idx;
                pic_id = val; // long_term_pic_idx

                long_idx = pic_num_extract(h, pic_id, &pic_structure);

                if (long_idx > 31U) {
                    av_log(h->avctx, AV_LOG_ERROR,
                           "long_term_pic_idx overflow\n");
                    return AVERROR_INVALIDDATA;
                }
                ref = h->long_ref[long_idx];
                assert(!(ref && !ref->reference));
                if (ref && (ref->reference & pic_structure)) {
                    ref->pic_id = pic_id;
                    assert(ref->long_ref);
                    i = 0;
                } else {
                    i = -1;
                }
                break;
            }
            default:
                av_assert0(0);
            }

            if (i < 0 || mismatches_ref(h, ref)) {
                av_log(h->avctx, AV_LOG_ERROR,
                       i < 0 ? "reference picture missing during reorder\n" :
                               "mismatching reference\n"
                      );
                memset(&sl->ref_list[list][index], 0, sizeof(sl->ref_list[0][0])); // FIXME
            } else {
                for (i = index; i + 1 < sl->ref_count[list]; i++) {
                    if (sl->ref_list[list][i].parent &&
                        ref->long_ref == sl->ref_list[list][i].parent->long_ref &&
                        ref->pic_id   == sl->ref_list[list][i].pic_id)
                        break;
                }
                for (; i > index; i--) {
                    sl->ref_list[list][i] = sl->ref_list[list][i - 1];
                }
                ref_from_h264pic(&sl->ref_list[list][index], ref);
                if (FIELD_PICTURE(h)) {
                    pic_as_field(&sl->ref_list[list][index], pic_structure);
                }
            }
        }
    }
    for (int list = 0; list < sl->list_count; list++) {
        for (int index = 0; index < sl->ref_count[list]; index++) {
            if (   !sl->ref_list[list][index].parent
                || (!FIELD_PICTURE(h) && (sl->ref_list[list][index].reference&3) != 3)) {
                av_log(h->avctx, AV_LOG_ERROR, "Missing reference picture, default is %d\n", h->default_ref[list].poc);

                for (int i = 0; i < FF_ARRAY_ELEMS(h->last_pocs); i++)
                    h->last_pocs[i] = INT_MIN;
                if (h->default_ref[list].parent
                    && !(!FIELD_PICTURE(h) && (h->default_ref[list].reference&3) != 3))
                    sl->ref_list[list][index] = h->default_ref[list];
                else
                    return -1;
            }
            if (h->noref_gray>0 && sl->ref_list[list][index].parent->gray && h->non_gray) {
                for (int j=0; j<sl->list_count; j++) {
                    int list2 = (list+j)&1;
                    if (h->default_ref[list2].parent && !h->default_ref[list2].parent->gray
                        && !(!FIELD_PICTURE(h) && (h->default_ref[list2].reference&3) != 3)) {
                        sl->ref_list[list][index] = h->default_ref[list2];
                        av_log(h->avctx, AV_LOG_DEBUG, "replacement of gray gap frame\n");
                        break;
                    }
                }
            }
            av_assert0(av_buffer_get_ref_count(sl->ref_list[list][index].parent->f->buf[0]) > 0);
        }
    }

    if (FRAME_MBAFF(h))
        h264_fill_mbaff_ref_list(sl);

    return 0;
}

int ff_h264_decode_ref_pic_list_reordering(H264SliceContext *sl, void *logctx)
{
    sl->nb_ref_modifications[0] = 0;
    sl->nb_ref_modifications[1] = 0;

    for (int list = 0; list < sl->list_count; list++) {
        if (!get_bits1(&sl->gb))    // ref_pic_list_modification_flag_l[01]
            continue;

        for (int index = 0; ; index++) {
            unsigned int op = get_ue_golomb_31(&sl->gb);

            if (op == 3)
                break;

            if (index >= sl->ref_count[list]) {
                av_log(logctx, AV_LOG_ERROR, "reference count overflow\n");
                return AVERROR_INVALIDDATA;
            } else if (op > 2) {
                av_log(logctx, AV_LOG_ERROR,
                       "illegal modification_of_pic_nums_idc %u\n",
                       op);
                return AVERROR_INVALIDDATA;
            }
            sl->ref_modifications[list][index].val = get_ue_golomb_long(&sl->gb);
            sl->ref_modifications[list][index].op  = op;
            sl->nb_ref_modifications[list]++;
        }
    }

    return 0;
}

/**
 * Mark a picture as no longer needed for reference. The refmask
 * argument allows unreferencing of individual fields or the whole frame.
 * If the picture becomes entirely unreferenced, but is being held for
 * display purposes, it is marked as such.
 * @param refmask mask of fields to unreference; the mask is bitwise
 *                anded with the reference marking of pic
 * @return non-zero if pic becomes entirely unreferenced (except possibly
 *         for display purposes) zero if one of the fields remains in
 *         reference
 */
static inline int unreference_pic(H264Context *h, H264Picture *pic, int refmask)
{
    if (pic->reference &= refmask) {
        return 0;
    } else {
        for (int i = 0; h->delayed_pic[i]; i++)
            if(pic == h->delayed_pic[i]){
                pic->reference = DELAYED_PIC_REF;
                break;
            }
        return 1;
    }
}

/**
 * Find a H264Picture in the short term reference list by frame number.
 * @param frame_num frame number to search for
 * @param idx the index into h->short_ref where returned picture is found
 *            undefined if no picture found.
 * @return pointer to the found picture, or NULL if no pic with the provided
 *                 frame number is found
 */
static H264Picture *find_short(H264Context *h, int frame_num, int *idx)
{
    for (int i = 0; i < h->short_ref_count; i++) {
        H264Picture *pic = h->short_ref[i];
        if (h->avctx->debug & FF_DEBUG_MMCO)
            av_log(h->avctx, AV_LOG_DEBUG, "%d %d %p\n", i, pic->frame_num, pic);
        if (pic->frame_num == frame_num) {
            *idx = i;
            return pic;
        }
    }
    return NULL;
}

/**
 * Remove a picture from the short term reference list by its index in
 * that list.  This does no checking on the provided index; it is assumed
 * to be valid. Other list entries are shifted down.
 * @param i index into h->short_ref of picture to remove.
 */
static void remove_short_at_index(H264Context *h, int i)
{
    assert(i >= 0 && i < h->short_ref_count);
    h->short_ref[i] = NULL;
    if (--h->short_ref_count)
        memmove(&h->short_ref[i], &h->short_ref[i + 1],
                (h->short_ref_count - i) * sizeof(H264Picture*));
}

/**
 * @return the removed picture or NULL if an error occurs
 */
static H264Picture *remove_short(H264Context *h, int frame_num, int ref_mask)
{
    H264Picture *pic;
    int i;

    if (h->avctx->debug & FF_DEBUG_MMCO)
        av_log(h->avctx, AV_LOG_DEBUG, "remove short %d count %d\n", frame_num, h->short_ref_count);

    pic = find_short(h, frame_num, &i);
    if (pic) {
        if (unreference_pic(h, pic, ref_mask))
            remove_short_at_index(h, i);
    }

    return pic;
}

/**
 * Remove a picture from the long term reference list by its index in
 * that list.
 * @return the removed picture or NULL if an error occurs
 */
static H264Picture *remove_long(H264Context *h, int i, int ref_mask)
{
    H264Picture *pic;

    pic = h->long_ref[i];
    if (pic) {
        if (unreference_pic(h, pic, ref_mask)) {
            assert(h->long_ref[i]->long_ref == 1);
            h->long_ref[i]->long_ref = 0;
            h->long_ref[i]           = NULL;
            h->long_ref_count--;
        }
    }

    return pic;
}

void ff_h264_remove_all_refs(H264Context *h)
{
    for (int i = 0; i < 16; i++)
        remove_long(h, i, 0);
    assert(h->long_ref_count == 0);

    if (h->short_ref_count && !h->last_pic_for_ec.f->data[0]) {
        ff_h264_unref_picture(&h->last_pic_for_ec);
        ff_h264_ref_picture(&h->last_pic_for_ec, h->short_ref[0]);
    }

    for (int i = 0; i < h->short_ref_count; i++) {
        unreference_pic(h, h->short_ref[i], 0);
        h->short_ref[i] = NULL;
    }
    h->short_ref_count = 0;

    memset(h->default_ref, 0, sizeof(h->default_ref));
}

static void generate_sliding_window_mmcos(H264Context *h)
{
    MMCO *mmco = h->mmco;
    int nb_mmco = 0;

    if (h->short_ref_count &&
        h->long_ref_count + h->short_ref_count >= h->ps.sps->ref_frame_count &&
        !(FIELD_PICTURE(h) && !h->first_field && h->cur_pic_ptr->reference)) {
        mmco[0].opcode        = MMCO_SHORT2UNUSED;
        mmco[0].short_pic_num = h->short_ref[h->short_ref_count - 1]->frame_num;
        nb_mmco               = 1;
        if (FIELD_PICTURE(h)) {
            mmco[0].short_pic_num *= 2;
            mmco[1].opcode         = MMCO_SHORT2UNUSED;
            mmco[1].short_pic_num  = mmco[0].short_pic_num + 1;
            nb_mmco                = 2;
        }
    }

    h->nb_mmco = nb_mmco;
}

int ff_h264_execute_ref_pic_marking(H264Context *h)
{
    MMCO *mmco = h->mmco;
    int mmco_count;
    int pps_ref_count[2] = {0};
    int current_ref_assigned = 0, err = 0;

    if (!h->ps.sps) {
        av_log(h->avctx, AV_LOG_ERROR, "SPS is unset\n");
        err = AVERROR_INVALIDDATA;
        goto out;
    }

    if (!h->explicit_ref_marking)
        generate_sliding_window_mmcos(h);
    mmco_count = h->nb_mmco;

    if ((h->avctx->debug & FF_DEBUG_MMCO) && mmco_count == 0)
        av_log(h->avctx, AV_LOG_DEBUG, "no mmco here\n");

    for (int i = 0; i < mmco_count; i++) {
        if (h->avctx->debug & FF_DEBUG_MMCO)
            av_log(h->avctx, AV_LOG_DEBUG, "mmco:%d %d %d\n", h->mmco[i].opcode,
                   h->mmco[i].short_pic_num, h->mmco[i].long_arg);

        switch (mmco[i].opcode) {
        case MMCO_SHORT2UNUSED:
        case MMCO_SHORT2LONG: {
            int structure, j;
            int frame_num = pic_num_extract(h, mmco[i].short_pic_num, &structure);
            H264Picture *pic = find_short(h, frame_num, &j);

            if (!pic) {
                if (mmco[i].opcode != MMCO_SHORT2LONG ||
                    !h->long_ref[mmco[i].long_arg]    ||
                    h->long_ref[mmco[i].long_arg]->frame_num != frame_num) {
                    av_log(h->avctx, h->short_ref_count ? AV_LOG_ERROR : AV_LOG_DEBUG, "mmco: unref short failure\n");
                    err = AVERROR_INVALIDDATA;
                }
                continue;
            }
            if (mmco[i].opcode == MMCO_SHORT2UNUSED) {
                if (h->avctx->debug & FF_DEBUG_MMCO)
                    av_log(h->avctx, AV_LOG_DEBUG, "mmco: unref short %d count %d\n",
                           h->mmco[i].short_pic_num, h->short_ref_count);
                remove_short(h, frame_num, structure ^ PICT_FRAME);
            } else {
                if (h->long_ref[mmco[i].long_arg] != pic)
                    remove_long(h, mmco[i].long_arg, 0);

                remove_short_at_index(h, j);
                h->long_ref[ mmco[i].long_arg ] = pic;
                if (h->long_ref[mmco[i].long_arg]) {
                    h->long_ref[mmco[i].long_arg]->long_ref = 1;
                    h->long_ref_count++;
                }
            }
            break;
        }
        case MMCO_LONG2UNUSED: {
            int structure, j = pic_num_extract(h, mmco[i].long_arg, &structure);
            H264Picture *pic = h->long_ref[j];
            if (pic) {
                remove_long(h, j, structure ^ PICT_FRAME);
            } else if (h->avctx->debug & FF_DEBUG_MMCO)
                av_log(h->avctx, AV_LOG_DEBUG, "mmco: unref long failure\n");
            break;
        }
        case MMCO_LONG:
                    // Comment below left from previous code as it is an interesting note.
                    /* First field in pair is in short term list or
                     * at a different long term index.
                     * This is not allowed; see 7.4.3.3, notes 2 and 3.
                     * Report the problem and keep the pair where it is,
                     * and mark this field valid.
                     */
            if (h->short_ref[0] == h->cur_pic_ptr) {
                av_log(h->avctx, AV_LOG_ERROR, "mmco: cannot assign current picture to short and long at the same time\n");
                remove_short_at_index(h, 0);
            }

            /* make sure the current picture is not already assigned as a long ref */
            if (h->cur_pic_ptr->long_ref) {
                for (int j = 0; j < FF_ARRAY_ELEMS(h->long_ref); j++) {
                    if (h->long_ref[j] == h->cur_pic_ptr) {
                        if (j != mmco[i].long_arg)
                            av_log(h->avctx, AV_LOG_ERROR, "mmco: cannot assign current picture to 2 long term references\n");
                        remove_long(h, j, 0);
                    }
                }
            }

            if (h->long_ref[mmco[i].long_arg] != h->cur_pic_ptr) {
                av_assert0(!h->cur_pic_ptr->long_ref);
                remove_long(h, mmco[i].long_arg, 0);

                h->long_ref[mmco[i].long_arg]           = h->cur_pic_ptr;
                h->long_ref[mmco[i].long_arg]->long_ref = 1;
                h->long_ref_count++;
            }

            h->cur_pic_ptr->reference |= h->picture_structure;
            current_ref_assigned = 1;
            break;
        case MMCO_SET_MAX_LONG:
            assert(mmco[i].long_arg <= 16);
            // just remove the long term which index is greater than new max
            for (int j = mmco[i].long_arg; j < 16; j++)
                remove_long(h, j, 0);
            break;
        case MMCO_RESET:
            while (h->short_ref_count) {
                remove_short(h, h->short_ref[0]->frame_num, 0);
            }
            for (int j = 0; j < 16; j++)
                remove_long(h, j, 0);
            h->poc.frame_num = h->cur_pic_ptr->frame_num = 0;
            h->mmco_reset = 1;
            h->cur_pic_ptr->mmco_reset = 1;
            for (int j = 0; j < FF_ARRAY_ELEMS(h->last_pocs); j++)
                h->last_pocs[j] = INT_MIN;
            break;
        default: av_assert0(0);
        }
    }

    if (!current_ref_assigned) {
        /* Second field of complementary field pair; the first field of
         * which is already referenced. If short referenced, it
         * should be first entry in short_ref. If not, it must exist
         * in long_ref; trying to put it on the short list here is an
         * error in the encoded bit stream (ref: 7.4.3.3, NOTE 2 and 3).
         */
        if (h->short_ref_count && h->short_ref[0] == h->cur_pic_ptr) {
            /* Just mark the second field valid */
            h->cur_pic_ptr->reference |= h->picture_structure;
        } else if (h->cur_pic_ptr->long_ref) {
            av_log(h->avctx, AV_LOG_ERROR, "illegal short term reference "
                                           "assignment for second field "
                                           "in complementary field pair "
                                           "(first field is long term)\n");
            err = AVERROR_INVALIDDATA;
        } else {
            H264Picture *pic = remove_short(h, h->cur_pic_ptr->frame_num, 0);
            if (pic) {
                av_log(h->avctx, AV_LOG_ERROR, "illegal short term buffer state detected\n");
                err = AVERROR_INVALIDDATA;
            }

            if (h->short_ref_count)
                memmove(&h->short_ref[1], &h->short_ref[0],
                        h->short_ref_count * sizeof(H264Picture*));

            h->short_ref[0] = h->cur_pic_ptr;
            h->short_ref_count++;
            h->cur_pic_ptr->reference |= h->picture_structure;
        }
    }

    if (h->long_ref_count + h->short_ref_count > FFMAX(h->ps.sps->ref_frame_count, 1)) {

        /* We have too many reference frames, probably due to corrupted
         * stream. Need to discard one frame. Prevents overrun of the
         * short_ref and long_ref buffers.
         */
        av_log(h->avctx, AV_LOG_ERROR,
               "number of reference frames (%d+%d) exceeds max (%d; probably "
               "corrupt input), discarding one\n",
               h->long_ref_count, h->short_ref_count, h->ps.sps->ref_frame_count);
        err = AVERROR_INVALIDDATA;

        if (h->long_ref_count && !h->short_ref_count) {
            int i;
            for (i = 0; i < 16; ++i)
                if (h->long_ref[i])
                    break;

            assert(i < 16);
            remove_long(h, i, 0);
        } else {
            H264Picture *pic = h->short_ref[h->short_ref_count - 1];
            remove_short(h, pic->frame_num, 0);
        }
    }

    for (int i = 0; i < h->short_ref_count; i++) {
        H264Picture *pic = h->short_ref[i];
        if (pic->invalid_gap) {
            int d = av_zero_extend(h->cur_pic_ptr->frame_num - pic->frame_num, h->ps.sps->log2_max_frame_num);
            if (d > h->ps.sps->ref_frame_count)
                remove_short(h, pic->frame_num, 0);
        }
    }

#if PRINT_MESSAGE
    print_short_term(h);
    print_long_term(h);
#endif

    for (int i = 0; i < FF_ARRAY_ELEMS(h->ps.pps_list); i++) {
        if (h->ps.pps_list[i]) {
            const PPS *pps = h->ps.pps_list[i];
            pps_ref_count[0] = FFMAX(pps_ref_count[0], pps->ref_count[0]);
            pps_ref_count[1] = FFMAX(pps_ref_count[1], pps->ref_count[1]);
        }
    }

    // Detect unmarked random access points
    if (   err >= 0
        && h->long_ref_count==0
        && (   h->short_ref_count<=2
            || pps_ref_count[0] <= 2 && pps_ref_count[1] <= 1 && h->avctx->has_b_frames
            || pps_ref_count[0] <= 1 + (h->picture_structure != PICT_FRAME) && pps_ref_count[1] <= 1)
        && pps_ref_count[0]<=2 + (h->picture_structure != PICT_FRAME) + (2*!h->has_recovery_point)
        && h->cur_pic_ptr->f->pict_type == AV_PICTURE_TYPE_I){
        h->cur_pic_ptr->recovered |= FRAME_RECOVERED_HEURISTIC;
        if(!h->avctx->has_b_frames)
            h->frame_recovered |= FRAME_RECOVERED_HEURISTIC;
    }

out:
    return (h->avctx->err_recognition & AV_EF_EXPLODE) ? err : 0;
}

int ff_h264_decode_ref_pic_marking(H264SliceContext *sl, GetBitContext *gb,
                                   const H2645NAL *nal, void *logctx)
{
    MMCO *mmco = sl->mmco;
    int nb_mmco = 0;

    if (nal->type == H264_NAL_IDR_SLICE) { // FIXME fields
        skip_bits1(gb); // broken_link
        if (get_bits1(gb)) {
            mmco[0].opcode   = MMCO_LONG;
            mmco[0].long_arg = 0;
            nb_mmco          = 1;
        }
        sl->explicit_ref_marking = 1;
    } else {
        sl->explicit_ref_marking = get_bits1(gb);
        if (sl->explicit_ref_marking) {
            int i;
            for (i = 0; i < FF_ARRAY_ELEMS(sl->mmco); i++) {
                MMCOOpcode opcode = get_ue_golomb_31(gb);

                mmco[i].opcode = opcode;
                if (opcode == MMCO_SHORT2UNUSED || opcode == MMCO_SHORT2LONG) {
                    mmco[i].short_pic_num =
                        (sl->curr_pic_num - get_ue_golomb_long(gb) - 1) &
                            (sl->max_pic_num - 1);
                }
                if (opcode == MMCO_SHORT2LONG || opcode == MMCO_LONG2UNUSED ||
                    opcode == MMCO_LONG || opcode == MMCO_SET_MAX_LONG) {
                    unsigned int long_arg = get_ue_golomb_31(gb);
                    if (long_arg >= 32 ||
                        (long_arg >= 16 && !(opcode == MMCO_SET_MAX_LONG &&
                                             long_arg == 16) &&
                         !(opcode == MMCO_LONG2UNUSED && FIELD_PICTURE(sl)))) {
                        av_log(logctx, AV_LOG_ERROR,
                               "illegal long ref in memory management control "
                               "operation %d\n", opcode);
                        sl->nb_mmco = i;
                        return -1;
                    }
                    mmco[i].long_arg = long_arg;
                }

                if (opcode > (unsigned) MMCO_LONG) {
                    av_log(logctx, AV_LOG_ERROR,
                           "illegal memory management control operation %d\n",
                           opcode);
                    sl->nb_mmco = i;
                    return -1;
                }
                if (opcode == MMCO_END)
                    break;
            }
            nb_mmco = i;
        }
    }

    sl->nb_mmco = nb_mmco;

    return 0;
}<|MERGE_RESOLUTION|>--- conflicted
+++ resolved
@@ -295,12 +295,9 @@
 
 int ff_h264_build_ref_list(H264Context *h, H264SliceContext *sl)
 {
-<<<<<<< HEAD
     int list, index, pic_structure;
 
 #if PRINT_MESSAGE
-=======
->>>>>>> 839b4199
     print_short_term(h);
     print_long_term(h);
 #endif
