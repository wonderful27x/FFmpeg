/*
 *
 * This file is part of FFmpeg.
 *
 * FFmpeg is free software; you can redistribute it and/or
 * modify it under the terms of the GNU Lesser General Public
 * License as published by the Free Software Foundation; either
 * version 2.1 of the License, or (at your option) any later version.
 *
 * FFmpeg is distributed in the hope that it will be useful,
 * but WITHOUT ANY WARRANTY; without even the implied warranty of
 * MERCHANTABILITY or FITNESS FOR A PARTICULAR PURPOSE.  See the GNU
 * Lesser General Public License for more details.
 *
 * You should have received a copy of the GNU Lesser General Public
 * License along with FFmpeg; if not, write to the Free Software
 * Foundation, Inc., 51 Franklin Street, Fifth Floor, Boston, MA 02110-1301 USA
 */

#ifndef AVCODEC_VERSION_H
#define AVCODEC_VERSION_H

/**
 * @file
 * @ingroup libavc
 * Libavcodec version macros.
 */

#include "libavutil/version.h"

<<<<<<< HEAD
#define LIBAVCODEC_VERSION_MAJOR  57
#define LIBAVCODEC_VERSION_MINOR  11
#define LIBAVCODEC_VERSION_MICRO 100
=======
#define LIBAVCODEC_VERSION_MAJOR 57
#define LIBAVCODEC_VERSION_MINOR  8
#define LIBAVCODEC_VERSION_MICRO  0
>>>>>>> ce70f28a

#define LIBAVCODEC_VERSION_INT  AV_VERSION_INT(LIBAVCODEC_VERSION_MAJOR, \
                                               LIBAVCODEC_VERSION_MINOR, \
                                               LIBAVCODEC_VERSION_MICRO)
#define LIBAVCODEC_VERSION      AV_VERSION(LIBAVCODEC_VERSION_MAJOR,    \
                                           LIBAVCODEC_VERSION_MINOR,    \
                                           LIBAVCODEC_VERSION_MICRO)
#define LIBAVCODEC_BUILD        LIBAVCODEC_VERSION_INT

#define LIBAVCODEC_IDENT        "Lavc" AV_STRINGIFY(LIBAVCODEC_VERSION)

/**
 * FF_API_* defines may be placed below to indicate public API that will be
 * dropped at a future version bump. The defines themselves are not part of
 * the public API and may change, break or disappear at any time.
 *
 * @note, when bumping the major version it is recommended to manually
 * disable each FF_API_* in its own commit instead of disabling them all
 * at once through the bump. This improves the git bisect-ability of the change.
 */

#ifndef FF_API_VIMA_DECODER
#define FF_API_VIMA_DECODER     (LIBAVCODEC_VERSION_MAJOR < 58)
#endif
#ifndef FF_API_AUDIO_CONVERT
#define FF_API_AUDIO_CONVERT     (LIBAVCODEC_VERSION_MAJOR < 58)
#endif
#ifndef FF_API_AVCODEC_RESAMPLE
#define FF_API_AVCODEC_RESAMPLE  FF_API_AUDIO_CONVERT
#endif
#ifndef FF_API_MISSING_SAMPLE
#define FF_API_MISSING_SAMPLE    (LIBAVCODEC_VERSION_MAJOR < 58)
#endif
#ifndef FF_API_LOWRES
#define FF_API_LOWRES            (LIBAVCODEC_VERSION_MAJOR < 58)
#endif
#ifndef FF_API_CAP_VDPAU
#define FF_API_CAP_VDPAU         (LIBAVCODEC_VERSION_MAJOR < 58)
#endif
#ifndef FF_API_BUFS_VDPAU
#define FF_API_BUFS_VDPAU        (LIBAVCODEC_VERSION_MAJOR < 58)
#endif
#ifndef FF_API_VOXWARE
#define FF_API_VOXWARE           (LIBAVCODEC_VERSION_MAJOR < 58)
#endif
#ifndef FF_API_SET_DIMENSIONS
#define FF_API_SET_DIMENSIONS    (LIBAVCODEC_VERSION_MAJOR < 58)
#endif
#ifndef FF_API_DEBUG_MV
#define FF_API_DEBUG_MV          (LIBAVCODEC_VERSION_MAJOR < 58)
#endif
#ifndef FF_API_AC_VLC
#define FF_API_AC_VLC            (LIBAVCODEC_VERSION_MAJOR < 58)
#endif
#ifndef FF_API_OLD_MSMPEG4
#define FF_API_OLD_MSMPEG4       (LIBAVCODEC_VERSION_MAJOR < 58)
#endif
#ifndef FF_API_ASPECT_EXTENDED
#define FF_API_ASPECT_EXTENDED   (LIBAVCODEC_VERSION_MAJOR < 58)
#endif
#ifndef FF_API_ARCH_ALPHA
#define FF_API_ARCH_ALPHA        (LIBAVCODEC_VERSION_MAJOR < 58)
#endif
#ifndef FF_API_XVMC
#define FF_API_XVMC              (LIBAVCODEC_VERSION_MAJOR < 58)
#endif
#ifndef FF_API_ERROR_RATE
#define FF_API_ERROR_RATE        (LIBAVCODEC_VERSION_MAJOR < 58)
#endif
#ifndef FF_API_QSCALE_TYPE
#define FF_API_QSCALE_TYPE       (LIBAVCODEC_VERSION_MAJOR < 58)
#endif
#ifndef FF_API_MB_TYPE
#define FF_API_MB_TYPE           (LIBAVCODEC_VERSION_MAJOR < 58)
#endif
#ifndef FF_API_MAX_BFRAMES
#define FF_API_MAX_BFRAMES       (LIBAVCODEC_VERSION_MAJOR < 58)
#endif
#ifndef FF_API_NEG_LINESIZES
#define FF_API_NEG_LINESIZES     (LIBAVCODEC_VERSION_MAJOR < 58)
#endif
#ifndef FF_API_EMU_EDGE
#define FF_API_EMU_EDGE          (LIBAVCODEC_VERSION_MAJOR < 58)
#endif
#ifndef FF_API_ARCH_SH4
#define FF_API_ARCH_SH4          (LIBAVCODEC_VERSION_MAJOR < 58)
#endif
#ifndef FF_API_ARCH_SPARC
#define FF_API_ARCH_SPARC        (LIBAVCODEC_VERSION_MAJOR < 58)
#endif
#ifndef FF_API_UNUSED_MEMBERS
#define FF_API_UNUSED_MEMBERS    (LIBAVCODEC_VERSION_MAJOR < 58)
#endif
#ifndef FF_API_IDCT_XVIDMMX
#define FF_API_IDCT_XVIDMMX      (LIBAVCODEC_VERSION_MAJOR < 58)
#endif
#ifndef FF_API_INPUT_PRESERVED
#define FF_API_INPUT_PRESERVED   (LIBAVCODEC_VERSION_MAJOR < 58)
#endif
#ifndef FF_API_NORMALIZE_AQP
#define FF_API_NORMALIZE_AQP     (LIBAVCODEC_VERSION_MAJOR < 58)
#endif
#ifndef FF_API_GMC
#define FF_API_GMC               (LIBAVCODEC_VERSION_MAJOR < 58)
#endif
#ifndef FF_API_MV0
#define FF_API_MV0               (LIBAVCODEC_VERSION_MAJOR < 58)
#endif
#ifndef FF_API_CODEC_NAME
#define FF_API_CODEC_NAME        (LIBAVCODEC_VERSION_MAJOR < 58)
#endif
#ifndef FF_API_AFD
#define FF_API_AFD               (LIBAVCODEC_VERSION_MAJOR < 58)
#endif
#ifndef FF_API_VISMV
/* XXX: don't forget to drop the -vismv documentation */
#define FF_API_VISMV             (LIBAVCODEC_VERSION_MAJOR < 58)
#endif
#ifndef FF_API_AUDIOENC_DELAY
#define FF_API_AUDIOENC_DELAY    (LIBAVCODEC_VERSION_MAJOR < 58)
#endif
#ifndef FF_API_VAAPI_CONTEXT
#define FF_API_VAAPI_CONTEXT     (LIBAVCODEC_VERSION_MAJOR < 58)
#endif
#ifndef FF_API_AVCTX_TIMEBASE
#define FF_API_AVCTX_TIMEBASE    (LIBAVCODEC_VERSION_MAJOR < 59)
#endif
#ifndef FF_API_MPV_OPT
#define FF_API_MPV_OPT           (LIBAVCODEC_VERSION_MAJOR < 59)
#endif
#ifndef FF_API_STREAM_CODEC_TAG
#define FF_API_STREAM_CODEC_TAG  (LIBAVCODEC_VERSION_MAJOR < 59)
#endif
#ifndef FF_API_QUANT_BIAS
#define FF_API_QUANT_BIAS        (LIBAVCODEC_VERSION_MAJOR < 59)
#endif
#ifndef FF_API_RC_STRATEGY
#define FF_API_RC_STRATEGY       (LIBAVCODEC_VERSION_MAJOR < 59)
#endif
#ifndef FF_API_CODED_FRAME
#define FF_API_CODED_FRAME       (LIBAVCODEC_VERSION_MAJOR < 59)
#endif
#ifndef FF_API_MOTION_EST
#define FF_API_MOTION_EST        (LIBAVCODEC_VERSION_MAJOR < 59)
#endif
#ifndef FF_API_WITHOUT_PREFIX
#define FF_API_WITHOUT_PREFIX    (LIBAVCODEC_VERSION_MAJOR < 59)
#endif
#ifndef FF_API_SIDEDATA_ONLY_PKT
#define FF_API_SIDEDATA_ONLY_PKT (LIBAVCODEC_VERSION_MAJOR < 59)
#endif
#ifndef FF_API_VDPAU_PROFILE
#define FF_API_VDPAU_PROFILE     (LIBAVCODEC_VERSION_MAJOR < 59)
#endif
#ifndef FF_API_CONVERGENCE_DURATION
#define FF_API_CONVERGENCE_DURATION (LIBAVCODEC_VERSION_MAJOR < 59)
#endif
#ifndef FF_API_AVPICTURE
#define FF_API_AVPICTURE         (LIBAVCODEC_VERSION_MAJOR < 59)
#endif
#ifndef FF_API_AVPACKET_OLD_API
#define FF_API_AVPACKET_OLD_API (LIBAVCODEC_VERSION_MAJOR < 59)
#endif

#endif /* AVCODEC_VERSION_H */<|MERGE_RESOLUTION|>--- conflicted
+++ resolved
@@ -28,15 +28,9 @@
 
 #include "libavutil/version.h"
 
-<<<<<<< HEAD
 #define LIBAVCODEC_VERSION_MAJOR  57
-#define LIBAVCODEC_VERSION_MINOR  11
+#define LIBAVCODEC_VERSION_MINOR  12
 #define LIBAVCODEC_VERSION_MICRO 100
-=======
-#define LIBAVCODEC_VERSION_MAJOR 57
-#define LIBAVCODEC_VERSION_MINOR  8
-#define LIBAVCODEC_VERSION_MICRO  0
->>>>>>> ce70f28a
 
 #define LIBAVCODEC_VERSION_INT  AV_VERSION_INT(LIBAVCODEC_VERSION_MAJOR, \
                                                LIBAVCODEC_VERSION_MINOR, \
