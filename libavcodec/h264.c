--- conflicted
+++ resolved
@@ -2383,7 +2383,9 @@
                    "VDPAU decoding does not support video colorspace.\n");
             return AVERROR_INVALIDDATA;
         }
-        if (h->sps.bit_depth_luma >= 8 && h->sps.bit_depth_luma <= 10) {
+        if (h->sps.bit_depth_luma >= 8 && h->sps.bit_depth_luma <= 14 &&
+            h->sps.bit_depth_luma != 11 && h->sps.bit_depth_luma != 13 &&
+                (h->sps.bit_depth_luma != 9 || !CHROMA422)) {
             s->avctx->bits_per_raw_sample = h->sps.bit_depth_luma;
             h->cur_chroma_format_idc      = h->sps.chroma_format_idc;
             h->pixel_shift                = h->sps.bit_depth_luma > 8;
@@ -2419,11 +2421,7 @@
     MpegEncContext *const s0 = &h0->s;
     unsigned int first_mb_in_slice;
     unsigned int pps_id;
-<<<<<<< HEAD
-    int num_ref_idx_active_override_flag;
-=======
-    int num_ref_idx_active_override_flag, max_refs, ret;
->>>>>>> 072be3e8
+    int num_ref_idx_active_override_flag, ret;
     unsigned int slice_type, tmp, i, j;
     int default_ref_list_done = 0;
     int last_pic_structure, last_pic_droppable;
@@ -2507,9 +2505,6 @@
 
         h->current_sps_id = h->pps.sps_id;
         h->sps            = *h0->sps_buffers[h->pps.sps_id];
-
-        if ((ret = h264_set_parameter_from_sps(h)) < 0)
-            return ret;
     }
 
     s->avctx->profile = ff_h264_get_profile(&h->sps);
@@ -2568,33 +2563,8 @@
         s->avctx->sample_aspect_ratio = h->sps.sar;
         av_assert0(s->avctx->sample_aspect_ratio.den);
 
-        if (s->avctx->codec->capabilities & CODEC_CAP_HWACCEL_VDPAU
-            && (h->sps.bit_depth_luma != 8 ||
-                h->sps.chroma_format_idc > 1)) {
-            av_log(s->avctx, AV_LOG_ERROR,
-                   "VDPAU decoding does not support video "
-                   "colorspace\n");
-            return -1;
-        }
-
-        if (s->avctx->bits_per_raw_sample != h->sps.bit_depth_luma ||
-            h->cur_chroma_format_idc != h->sps.chroma_format_idc) {
-            if (h->sps.bit_depth_luma >= 8 && h->sps.bit_depth_luma <= 14 && h->sps.bit_depth_luma != 11 && h->sps.bit_depth_luma != 13 &&
-                (h->sps.bit_depth_luma != 9 || !CHROMA422)) {
-                s->avctx->bits_per_raw_sample = h->sps.bit_depth_luma;
-                h->cur_chroma_format_idc = h->sps.chroma_format_idc;
-                h->pixel_shift = h->sps.bit_depth_luma > 8;
-
-                ff_h264dsp_init(&h->h264dsp, h->sps.bit_depth_luma, h->sps.chroma_format_idc);
-                ff_h264_pred_init(&h->hpc, s->codec_id, h->sps.bit_depth_luma, h->sps.chroma_format_idc);
-                s->dsp.dct_bits = h->sps.bit_depth_luma > 8 ? 32 : 16;
-                ff_dsputil_init(&s->dsp, s->avctx);
-            } else {
-                av_log(s->avctx, AV_LOG_ERROR, "Unsupported bit depth: %d chroma_idc: %d\n",
-                       h->sps.bit_depth_luma, h->sps.chroma_format_idc);
-                return -1;
-            }
-        }
+        if ((ret = h264_set_parameter_from_sps(h)) < 0)
+            return ret;
 
         if (h->sps.video_signal_type_present_flag) {
             s->avctx->color_range = h->sps.full_range>0 ? AVCOL_RANGE_JPEG
@@ -4087,7 +4057,7 @@
                     ff_h264_decode_seq_parameter_set(h);
                 }
 
-<<<<<<< HEAD
+
                 if (s->flags & CODEC_FLAG_LOW_DELAY ||
                     (h->sps.bitstream_restriction_flag &&
                      !h->sps.num_reorder_frames)) {
@@ -4101,12 +4071,6 @@
 
                 if (avctx->has_b_frames < 2)
                     avctx->has_b_frames = !s->low_delay;
-=======
-                if (h264_set_parameter_from_sps(h) < 0) {
-                    buf_index = -1;
-                    goto end;
-                }
->>>>>>> 072be3e8
                 break;
             case NAL_PPS:
                 init_get_bits(&s->gb, ptr, bit_length);
