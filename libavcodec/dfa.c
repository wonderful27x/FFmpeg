--- conflicted
+++ resolved
@@ -149,13 +149,8 @@
             bitbuf = bytestream2_get_le16u(gb);
             mask = 1;
         }
-<<<<<<< HEAD
         if (frame_end - frame < width + 2)
-            return -1;
-=======
-        if (frame_end - frame < 2)
-            return AVERROR_INVALIDDATA;
->>>>>>> fb5c1aae
+            return AVERROR_INVALIDDATA;
         if (bitbuf & mask) {
             v = bytestream2_get_le16(gb);
             offset = (v & 0x1FFF) << 2;
