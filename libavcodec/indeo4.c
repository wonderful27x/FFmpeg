--- conflicted
+++ resolved
@@ -352,9 +352,7 @@
             band->inv_transform = transforms[transform_id].inv_trans;
             band->dc_transform  = transforms[transform_id].dc_trans;
             band->is_2d_trans   = transforms[transform_id].is_2d_trans;
-<<<<<<< HEAD
-            band->transform_size= (transform_id < 10) ? 8 : 4;
-=======
+
             if (transform_id < 10)
                 band->transform_size = 8;
             else
@@ -362,7 +360,6 @@
 
             if (band->blk_size != band->transform_size)
                 return AVERROR_INVALIDDATA;
->>>>>>> dc796851
 
             scan_indx = get_bits(&ctx->gb, 4);
             if (scan_indx == 15) {
