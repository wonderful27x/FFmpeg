--- conflicted
+++ resolved
@@ -251,13 +251,8 @@
     int block_width, block_height;
     int level;
     int threshold[6];
-<<<<<<< HEAD
     uint8_t *src     = s->scratchbuf + stride * 32;
-    const int lambda = (f->quality * f->quality) >>
-=======
-    uint8_t *src     = s->scratchbuf + stride * 16;
     const int lambda = (s->quality * s->quality) >>
->>>>>>> 56672aea
                        (2 * FF_LAMBDA_SHIFT);
 
     /* figure out the acceptable level thresholds in advance */
