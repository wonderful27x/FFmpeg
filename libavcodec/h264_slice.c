/*
 * H.26L/H.264/AVC/JVT/14496-10/... decoder
 * Copyright (c) 2003 Michael Niedermayer <michaelni@gmx.at>
 *
 * This file is part of FFmpeg.
 *
 * FFmpeg is free software; you can redistribute it and/or
 * modify it under the terms of the GNU Lesser General Public
 * License as published by the Free Software Foundation; either
 * version 2.1 of the License, or (at your option) any later version.
 *
 * FFmpeg is distributed in the hope that it will be useful,
 * but WITHOUT ANY WARRANTY; without even the implied warranty of
 * MERCHANTABILITY or FITNESS FOR A PARTICULAR PURPOSE.  See the GNU
 * Lesser General Public License for more details.
 *
 * You should have received a copy of the GNU Lesser General Public
 * License along with FFmpeg; if not, write to the Free Software
 * Foundation, Inc., 51 Franklin Street, Fifth Floor, Boston, MA 02110-1301 USA
 */

/**
 * @file
 * H.264 / AVC / MPEG4 part10 codec.
 * @author Michael Niedermayer <michaelni@gmx.at>
 */

#include "libavutil/avassert.h"
#include "libavutil/imgutils.h"
#include "libavutil/timer.h"
#include "internal.h"
#include "cabac.h"
#include "cabac_functions.h"
#include "error_resilience.h"
#include "avcodec.h"
#include "h264.h"
#include "h264data.h"
#include "h264chroma.h"
#include "h264_mvpred.h"
#include "golomb.h"
#include "mathops.h"
#include "mpegutils.h"
#include "rectangle.h"
#include "thread.h"


static const uint8_t rem6[QP_MAX_NUM + 1] = {
    0, 1, 2, 3, 4, 5, 0, 1, 2, 3, 4, 5, 0, 1, 2, 3, 4, 5, 0, 1, 2,
    3, 4, 5, 0, 1, 2, 3, 4, 5, 0, 1, 2, 3, 4, 5, 0, 1, 2, 3, 4, 5,
    0, 1, 2, 3, 4, 5, 0, 1, 2, 3, 4, 5, 0, 1, 2, 3, 4, 5, 0, 1, 2,
    3, 4, 5, 0, 1, 2, 3, 4, 5, 0, 1, 2, 3, 4, 5, 0, 1, 2, 3, 4, 5,
    0, 1, 2, 3,
};

static const uint8_t div6[QP_MAX_NUM + 1] = {
    0, 0, 0, 0, 0, 0, 1, 1, 1, 1, 1, 1, 2, 2, 2, 2, 2, 2, 3,  3,  3,
    3, 3, 3, 4, 4, 4, 4, 4, 4, 5, 5, 5, 5, 5, 5, 6, 6, 6, 6,  6,  6,
    7, 7, 7, 7, 7, 7, 8, 8, 8, 8, 8, 8, 9, 9, 9, 9, 9, 9, 10, 10, 10,
   10,10,10,11,11,11,11,11,11,12,12,12,12,12,12,13,13,13, 13, 13, 13,
   14,14,14,14,
};

static const uint8_t field_scan[16+1] = {
    0 + 0 * 4, 0 + 1 * 4, 1 + 0 * 4, 0 + 2 * 4,
    0 + 3 * 4, 1 + 1 * 4, 1 + 2 * 4, 1 + 3 * 4,
    2 + 0 * 4, 2 + 1 * 4, 2 + 2 * 4, 2 + 3 * 4,
    3 + 0 * 4, 3 + 1 * 4, 3 + 2 * 4, 3 + 3 * 4,
};

static const uint8_t field_scan8x8[64+1] = {
    0 + 0 * 8, 0 + 1 * 8, 0 + 2 * 8, 1 + 0 * 8,
    1 + 1 * 8, 0 + 3 * 8, 0 + 4 * 8, 1 + 2 * 8,
    2 + 0 * 8, 1 + 3 * 8, 0 + 5 * 8, 0 + 6 * 8,
    0 + 7 * 8, 1 + 4 * 8, 2 + 1 * 8, 3 + 0 * 8,
    2 + 2 * 8, 1 + 5 * 8, 1 + 6 * 8, 1 + 7 * 8,
    2 + 3 * 8, 3 + 1 * 8, 4 + 0 * 8, 3 + 2 * 8,
    2 + 4 * 8, 2 + 5 * 8, 2 + 6 * 8, 2 + 7 * 8,
    3 + 3 * 8, 4 + 1 * 8, 5 + 0 * 8, 4 + 2 * 8,
    3 + 4 * 8, 3 + 5 * 8, 3 + 6 * 8, 3 + 7 * 8,
    4 + 3 * 8, 5 + 1 * 8, 6 + 0 * 8, 5 + 2 * 8,
    4 + 4 * 8, 4 + 5 * 8, 4 + 6 * 8, 4 + 7 * 8,
    5 + 3 * 8, 6 + 1 * 8, 6 + 2 * 8, 5 + 4 * 8,
    5 + 5 * 8, 5 + 6 * 8, 5 + 7 * 8, 6 + 3 * 8,
    7 + 0 * 8, 7 + 1 * 8, 6 + 4 * 8, 6 + 5 * 8,
    6 + 6 * 8, 6 + 7 * 8, 7 + 2 * 8, 7 + 3 * 8,
    7 + 4 * 8, 7 + 5 * 8, 7 + 6 * 8, 7 + 7 * 8,
};

static const uint8_t field_scan8x8_cavlc[64+1] = {
    0 + 0 * 8, 1 + 1 * 8, 2 + 0 * 8, 0 + 7 * 8,
    2 + 2 * 8, 2 + 3 * 8, 2 + 4 * 8, 3 + 3 * 8,
    3 + 4 * 8, 4 + 3 * 8, 4 + 4 * 8, 5 + 3 * 8,
    5 + 5 * 8, 7 + 0 * 8, 6 + 6 * 8, 7 + 4 * 8,
    0 + 1 * 8, 0 + 3 * 8, 1 + 3 * 8, 1 + 4 * 8,
    1 + 5 * 8, 3 + 1 * 8, 2 + 5 * 8, 4 + 1 * 8,
    3 + 5 * 8, 5 + 1 * 8, 4 + 5 * 8, 6 + 1 * 8,
    5 + 6 * 8, 7 + 1 * 8, 6 + 7 * 8, 7 + 5 * 8,
    0 + 2 * 8, 0 + 4 * 8, 0 + 5 * 8, 2 + 1 * 8,
    1 + 6 * 8, 4 + 0 * 8, 2 + 6 * 8, 5 + 0 * 8,
    3 + 6 * 8, 6 + 0 * 8, 4 + 6 * 8, 6 + 2 * 8,
    5 + 7 * 8, 6 + 4 * 8, 7 + 2 * 8, 7 + 6 * 8,
    1 + 0 * 8, 1 + 2 * 8, 0 + 6 * 8, 3 + 0 * 8,
    1 + 7 * 8, 3 + 2 * 8, 2 + 7 * 8, 4 + 2 * 8,
    3 + 7 * 8, 5 + 2 * 8, 4 + 7 * 8, 5 + 4 * 8,
    6 + 3 * 8, 6 + 5 * 8, 7 + 3 * 8, 7 + 7 * 8,
};

// zigzag_scan8x8_cavlc[i] = zigzag_scan8x8[(i/4) + 16*(i%4)]
static const uint8_t zigzag_scan8x8_cavlc[64+1] = {
    0 + 0 * 8, 1 + 1 * 8, 1 + 2 * 8, 2 + 2 * 8,
    4 + 1 * 8, 0 + 5 * 8, 3 + 3 * 8, 7 + 0 * 8,
    3 + 4 * 8, 1 + 7 * 8, 5 + 3 * 8, 6 + 3 * 8,
    2 + 7 * 8, 6 + 4 * 8, 5 + 6 * 8, 7 + 5 * 8,
    1 + 0 * 8, 2 + 0 * 8, 0 + 3 * 8, 3 + 1 * 8,
    3 + 2 * 8, 0 + 6 * 8, 4 + 2 * 8, 6 + 1 * 8,
    2 + 5 * 8, 2 + 6 * 8, 6 + 2 * 8, 5 + 4 * 8,
    3 + 7 * 8, 7 + 3 * 8, 4 + 7 * 8, 7 + 6 * 8,
    0 + 1 * 8, 3 + 0 * 8, 0 + 4 * 8, 4 + 0 * 8,
    2 + 3 * 8, 1 + 5 * 8, 5 + 1 * 8, 5 + 2 * 8,
    1 + 6 * 8, 3 + 5 * 8, 7 + 1 * 8, 4 + 5 * 8,
    4 + 6 * 8, 7 + 4 * 8, 5 + 7 * 8, 6 + 7 * 8,
    0 + 2 * 8, 2 + 1 * 8, 1 + 3 * 8, 5 + 0 * 8,
    1 + 4 * 8, 2 + 4 * 8, 6 + 0 * 8, 4 + 3 * 8,
    0 + 7 * 8, 4 + 4 * 8, 7 + 2 * 8, 3 + 6 * 8,
    5 + 5 * 8, 6 + 5 * 8, 6 + 6 * 8, 7 + 7 * 8,
};

static const uint8_t dequant4_coeff_init[6][3] = {
    { 10, 13, 16 },
    { 11, 14, 18 },
    { 13, 16, 20 },
    { 14, 18, 23 },
    { 16, 20, 25 },
    { 18, 23, 29 },
};

static const uint8_t dequant8_coeff_init_scan[16] = {
    0, 3, 4, 3, 3, 1, 5, 1, 4, 5, 2, 5, 3, 1, 5, 1
};

static const uint8_t dequant8_coeff_init[6][6] = {
    { 20, 18, 32, 19, 25, 24 },
    { 22, 19, 35, 21, 28, 26 },
    { 26, 23, 42, 24, 33, 31 },
    { 28, 25, 45, 26, 35, 33 },
    { 32, 28, 51, 30, 40, 38 },
    { 36, 32, 58, 34, 46, 43 },
};


static void release_unused_pictures(H264Context *h, int remove_current)
{
    int i;

    /* release non reference frames */
    for (i = 0; i < H264_MAX_PICTURE_COUNT; i++) {
        if (h->DPB[i].f->buf[0] && !h->DPB[i].reference &&
            (remove_current || &h->DPB[i] != h->cur_pic_ptr)) {
            ff_h264_unref_picture(h, &h->DPB[i]);
        }
    }
}

static int alloc_scratch_buffers(H264SliceContext *sl, int linesize)
{
    const H264Context *h = sl->h264;
    int alloc_size = FFALIGN(FFABS(linesize) + 32, 32);

    av_fast_malloc(&sl->bipred_scratchpad, &sl->bipred_scratchpad_allocated, 16 * 6 * alloc_size);
    // edge emu needs blocksize + filter length - 1
    // (= 21x21 for  h264)
    av_fast_malloc(&sl->edge_emu_buffer, &sl->edge_emu_buffer_allocated, alloc_size * 2 * 21);

    av_fast_malloc(&sl->top_borders[0], &sl->top_borders_allocated[0],
                   h->mb_width * 16 * 3 * sizeof(uint8_t) * 2);
    av_fast_malloc(&sl->top_borders[1], &sl->top_borders_allocated[1],
                   h->mb_width * 16 * 3 * sizeof(uint8_t) * 2);

    if (!sl->bipred_scratchpad || !sl->edge_emu_buffer ||
        !sl->top_borders[0]    || !sl->top_borders[1]) {
        av_freep(&sl->bipred_scratchpad);
        av_freep(&sl->edge_emu_buffer);
        av_freep(&sl->top_borders[0]);
        av_freep(&sl->top_borders[1]);

        sl->bipred_scratchpad_allocated = 0;
        sl->edge_emu_buffer_allocated   = 0;
        sl->top_borders_allocated[0]    = 0;
        sl->top_borders_allocated[1]    = 0;
        return AVERROR(ENOMEM);
    }

    return 0;
}

static int init_table_pools(H264Context *h)
{
    const int big_mb_num    = h->mb_stride * (h->mb_height + 1) + 1;
    const int mb_array_size = h->mb_stride * h->mb_height;
    const int b4_stride     = h->mb_width * 4 + 1;
    const int b4_array_size = b4_stride * h->mb_height * 4;

    h->qscale_table_pool = av_buffer_pool_init(big_mb_num + h->mb_stride,
                                               av_buffer_allocz);
    h->mb_type_pool      = av_buffer_pool_init((big_mb_num + h->mb_stride) *
                                               sizeof(uint32_t), av_buffer_allocz);
    h->motion_val_pool   = av_buffer_pool_init(2 * (b4_array_size + 4) *
                                               sizeof(int16_t), av_buffer_allocz);
    h->ref_index_pool    = av_buffer_pool_init(4 * mb_array_size, av_buffer_allocz);

    if (!h->qscale_table_pool || !h->mb_type_pool || !h->motion_val_pool ||
        !h->ref_index_pool) {
        av_buffer_pool_uninit(&h->qscale_table_pool);
        av_buffer_pool_uninit(&h->mb_type_pool);
        av_buffer_pool_uninit(&h->motion_val_pool);
        av_buffer_pool_uninit(&h->ref_index_pool);
        return AVERROR(ENOMEM);
    }

    return 0;
}

static int alloc_picture(H264Context *h, H264Picture *pic)
{
    int i, ret = 0;

    av_assert0(!pic->f->data[0]);

    pic->tf.f = pic->f;
    ret = ff_thread_get_buffer(h->avctx, &pic->tf, pic->reference ?
                                                   AV_GET_BUFFER_FLAG_REF : 0);
    if (ret < 0)
        goto fail;

    pic->crop     = h->sps.crop;
    pic->crop_top = h->sps.crop_top;
    pic->crop_left= h->sps.crop_left;

    if (h->avctx->hwaccel) {
        const AVHWAccel *hwaccel = h->avctx->hwaccel;
        av_assert0(!pic->hwaccel_picture_private);
        if (hwaccel->frame_priv_data_size) {
            pic->hwaccel_priv_buf = av_buffer_allocz(hwaccel->frame_priv_data_size);
            if (!pic->hwaccel_priv_buf)
                return AVERROR(ENOMEM);
            pic->hwaccel_picture_private = pic->hwaccel_priv_buf->data;
        }
    }
    if (CONFIG_GRAY && !h->avctx->hwaccel && h->flags & CODEC_FLAG_GRAY && pic->f.data[2]) {
        int h_chroma_shift, v_chroma_shift;
        av_pix_fmt_get_chroma_sub_sample(pic->f.format,
                                         &h_chroma_shift, &v_chroma_shift);

        for(i=0; i<FF_CEIL_RSHIFT(h->avctx->height, v_chroma_shift); i++) {
            memset(pic->f.data[1] + pic->f.linesize[1]*i,
                   0x80, FF_CEIL_RSHIFT(h->avctx->width, h_chroma_shift));
            memset(pic->f.data[2] + pic->f.linesize[2]*i,
                   0x80, FF_CEIL_RSHIFT(h->avctx->width, h_chroma_shift));
        }
    }

    if (!h->qscale_table_pool) {
        ret = init_table_pools(h);
        if (ret < 0)
            goto fail;
    }

    pic->qscale_table_buf = av_buffer_pool_get(h->qscale_table_pool);
    pic->mb_type_buf      = av_buffer_pool_get(h->mb_type_pool);
    if (!pic->qscale_table_buf || !pic->mb_type_buf)
        goto fail;

    pic->mb_type      = (uint32_t*)pic->mb_type_buf->data + 2 * h->mb_stride + 1;
    pic->qscale_table = pic->qscale_table_buf->data + 2 * h->mb_stride + 1;

    for (i = 0; i < 2; i++) {
        pic->motion_val_buf[i] = av_buffer_pool_get(h->motion_val_pool);
        pic->ref_index_buf[i]  = av_buffer_pool_get(h->ref_index_pool);
        if (!pic->motion_val_buf[i] || !pic->ref_index_buf[i])
            goto fail;

        pic->motion_val[i] = (int16_t (*)[2])pic->motion_val_buf[i]->data + 4;
        pic->ref_index[i]  = pic->ref_index_buf[i]->data;
    }

    return 0;
fail:
    ff_h264_unref_picture(h, pic);
    return (ret < 0) ? ret : AVERROR(ENOMEM);
}

static inline int pic_is_unused(H264Context *h, H264Picture *pic)
{
    if (!pic->f->buf[0])
        return 1;
    return 0;
}

static int find_unused_picture(H264Context *h)
{
    int i;

    for (i = 0; i < H264_MAX_PICTURE_COUNT; i++) {
        if (pic_is_unused(h, &h->DPB[i]))
            break;
    }
    if (i == H264_MAX_PICTURE_COUNT)
        return AVERROR_INVALIDDATA;

    return i;
}


static void init_dequant8_coeff_table(H264Context *h)
{
    int i, j, q, x;
    const int max_qp = 51 + 6 * (h->sps.bit_depth_luma - 8);

    for (i = 0; i < 6; i++) {
        h->dequant8_coeff[i] = h->dequant8_buffer[i];
        for (j = 0; j < i; j++)
            if (!memcmp(h->pps.scaling_matrix8[j], h->pps.scaling_matrix8[i],
                        64 * sizeof(uint8_t))) {
                h->dequant8_coeff[i] = h->dequant8_buffer[j];
                break;
            }
        if (j < i)
            continue;

        for (q = 0; q < max_qp + 1; q++) {
            int shift = div6[q];
            int idx   = rem6[q];
            for (x = 0; x < 64; x++)
                h->dequant8_coeff[i][q][(x >> 3) | ((x & 7) << 3)] =
                    ((uint32_t)dequant8_coeff_init[idx][dequant8_coeff_init_scan[((x >> 1) & 12) | (x & 3)]] *
                     h->pps.scaling_matrix8[i][x]) << shift;
        }
    }
}

static void init_dequant4_coeff_table(H264Context *h)
{
    int i, j, q, x;
    const int max_qp = 51 + 6 * (h->sps.bit_depth_luma - 8);
    for (i = 0; i < 6; i++) {
        h->dequant4_coeff[i] = h->dequant4_buffer[i];
        for (j = 0; j < i; j++)
            if (!memcmp(h->pps.scaling_matrix4[j], h->pps.scaling_matrix4[i],
                        16 * sizeof(uint8_t))) {
                h->dequant4_coeff[i] = h->dequant4_buffer[j];
                break;
            }
        if (j < i)
            continue;

        for (q = 0; q < max_qp + 1; q++) {
            int shift = div6[q] + 2;
            int idx   = rem6[q];
            for (x = 0; x < 16; x++)
                h->dequant4_coeff[i][q][(x >> 2) | ((x << 2) & 0xF)] =
                    ((uint32_t)dequant4_coeff_init[idx][(x & 1) + ((x >> 2) & 1)] *
                     h->pps.scaling_matrix4[i][x]) << shift;
        }
    }
}

void ff_h264_init_dequant_tables(H264Context *h)
{
    int i, x;
    init_dequant4_coeff_table(h);
    memset(h->dequant8_coeff, 0, sizeof(h->dequant8_coeff));

    if (h->pps.transform_8x8_mode)
        init_dequant8_coeff_table(h);
    if (h->sps.transform_bypass) {
        for (i = 0; i < 6; i++)
            for (x = 0; x < 16; x++)
                h->dequant4_coeff[i][0][x] = 1 << 6;
        if (h->pps.transform_8x8_mode)
            for (i = 0; i < 6; i++)
                for (x = 0; x < 64; x++)
                    h->dequant8_coeff[i][0][x] = 1 << 6;
    }
}

#define IN_RANGE(a, b, size) (((a) >= (b)) && ((a) < ((b) + (size))))

#define REBASE_PICTURE(pic, new_ctx, old_ctx)             \
    (((pic) && (pic) >= (old_ctx)->DPB &&                       \
      (pic) < (old_ctx)->DPB + H264_MAX_PICTURE_COUNT) ?          \
     &(new_ctx)->DPB[(pic) - (old_ctx)->DPB] : NULL)

static void copy_picture_range(H264Picture **to, H264Picture **from, int count,
                               H264Context *new_base,
                               H264Context *old_base)
{
    int i;

    for (i = 0; i < count; i++) {
        av_assert1((IN_RANGE(from[i], old_base, sizeof(*old_base)) ||
                IN_RANGE(from[i], old_base->DPB,
                         sizeof(H264Picture) * H264_MAX_PICTURE_COUNT) ||
                !from[i]));
        to[i] = REBASE_PICTURE(from[i], new_base, old_base);
    }
}

static int copy_parameter_set(void **to, void **from, int count, int size)
{
    int i;

    for (i = 0; i < count; i++) {
        if (to[i] && !from[i]) {
            av_freep(&to[i]);
        } else if (from[i] && !to[i]) {
            to[i] = av_malloc(size);
            if (!to[i])
                return AVERROR(ENOMEM);
        }

        if (from[i])
            memcpy(to[i], from[i], size);
    }

    return 0;
}

#define copy_fields(to, from, start_field, end_field)                   \
    memcpy(&(to)->start_field, &(from)->start_field,                        \
           (char *)&(to)->end_field - (char *)&(to)->start_field)

static int h264_slice_header_init(H264Context *h);

int ff_h264_update_thread_context(AVCodecContext *dst,
                                  const AVCodecContext *src)
{
    H264Context *h = dst->priv_data, *h1 = src->priv_data;
    int inited = h->context_initialized, err = 0;
    int need_reinit = 0;
    int i, ret;

    if (dst == src)
        return 0;

    if (inited &&
        (h->width                 != h1->width                 ||
         h->height                != h1->height                ||
         h->mb_width              != h1->mb_width              ||
         h->mb_height             != h1->mb_height             ||
         h->sps.bit_depth_luma    != h1->sps.bit_depth_luma    ||
         h->sps.chroma_format_idc != h1->sps.chroma_format_idc ||
         h->sps.colorspace        != h1->sps.colorspace)) {

        need_reinit = 1;
    }

    /* copy block_offset since frame_start may not be called */
    memcpy(h->block_offset, h1->block_offset, sizeof(h->block_offset));

    // SPS/PPS
    if ((ret = copy_parameter_set((void **)h->sps_buffers,
                                  (void **)h1->sps_buffers,
                                  MAX_SPS_COUNT, sizeof(SPS))) < 0)
        return ret;
    h->sps = h1->sps;
    if ((ret = copy_parameter_set((void **)h->pps_buffers,
                                  (void **)h1->pps_buffers,
                                  MAX_PPS_COUNT, sizeof(PPS))) < 0)
        return ret;
    h->pps = h1->pps;

    if (need_reinit || !inited) {
        h->width     = h1->width;
        h->height    = h1->height;
        h->mb_height = h1->mb_height;
        h->mb_width  = h1->mb_width;
        h->mb_num    = h1->mb_num;
        h->mb_stride = h1->mb_stride;
        h->b_stride  = h1->b_stride;

        if (h->context_initialized || h1->context_initialized) {
            if ((err = h264_slice_header_init(h)) < 0) {
                av_log(h->avctx, AV_LOG_ERROR, "h264_slice_header_init() failed");
                return err;
            }
        }
        /* copy block_offset since frame_start may not be called */
        memcpy(h->block_offset, h1->block_offset, sizeof(h->block_offset));
    }

    h->avctx->coded_height  = h1->avctx->coded_height;
    h->avctx->coded_width   = h1->avctx->coded_width;
    h->avctx->width         = h1->avctx->width;
    h->avctx->height        = h1->avctx->height;
    h->coded_picture_number = h1->coded_picture_number;
    h->first_field          = h1->first_field;
    h->picture_structure    = h1->picture_structure;
    h->droppable            = h1->droppable;
    h->low_delay            = h1->low_delay;

    for (i = 0; i < H264_MAX_PICTURE_COUNT; i++) {
        ff_h264_unref_picture(h, &h->DPB[i]);
        if (h1->DPB[i].f->buf[0] &&
            (ret = ff_h264_ref_picture(h, &h->DPB[i], &h1->DPB[i])) < 0)
            return ret;
    }

    h->cur_pic_ptr = REBASE_PICTURE(h1->cur_pic_ptr, h, h1);
    ff_h264_unref_picture(h, &h->cur_pic);
    if (h1->cur_pic.f->buf[0]) {
        ret = ff_h264_ref_picture(h, &h->cur_pic, &h1->cur_pic);
        if (ret < 0)
            return ret;
    }

    h->enable_er       = h1->enable_er;
    h->workaround_bugs = h1->workaround_bugs;
    h->low_delay       = h1->low_delay;
    h->droppable       = h1->droppable;

    // extradata/NAL handling
    h->is_avc = h1->is_avc;
    h->nal_length_size = h1->nal_length_size;
    h->x264_build      = h1->x264_build;

    // Dequantization matrices
    // FIXME these are big - can they be only copied when PPS changes?
    copy_fields(h, h1, dequant4_buffer, dequant4_coeff);

    for (i = 0; i < 6; i++)
        h->dequant4_coeff[i] = h->dequant4_buffer[0] +
                               (h1->dequant4_coeff[i] - h1->dequant4_buffer[0]);

    for (i = 0; i < 6; i++)
        h->dequant8_coeff[i] = h->dequant8_buffer[0] +
                               (h1->dequant8_coeff[i] - h1->dequant8_buffer[0]);

    h->dequant_coeff_pps = h1->dequant_coeff_pps;

    // POC timing
    copy_fields(h, h1, poc_lsb, default_ref_list);

    // reference lists
    copy_fields(h, h1, short_ref, current_slice);

    copy_picture_range(h->short_ref, h1->short_ref, 32, h, h1);
    copy_picture_range(h->long_ref, h1->long_ref, 32, h, h1);
    copy_picture_range(h->delayed_pic, h1->delayed_pic,
                       MAX_DELAYED_PIC_COUNT + 2, h, h1);

    h->frame_recovered       = h1->frame_recovered;

    if (!h->cur_pic_ptr)
        return 0;

    if (!h->droppable) {
        err = ff_h264_execute_ref_pic_marking(h, h->mmco, h->mmco_index);
        h->prev_poc_msb = h->poc_msb;
        h->prev_poc_lsb = h->poc_lsb;
    }
    h->prev_frame_num_offset = h->frame_num_offset;
    h->prev_frame_num        = h->frame_num;

    h->recovery_frame        = h1->recovery_frame;

    return err;
}

static int h264_frame_start(H264Context *h)
{
    H264Picture *pic;
    int i, ret;
    const int pixel_shift = h->pixel_shift;
    int c[4] = {
        1<<(h->sps.bit_depth_luma-1),
        1<<(h->sps.bit_depth_chroma-1),
        1<<(h->sps.bit_depth_chroma-1),
        -1
    };

    if (!ff_thread_can_start_frame(h->avctx)) {
        av_log(h->avctx, AV_LOG_ERROR, "Attempt to start a frame outside SETUP state\n");
        return -1;
    }

    release_unused_pictures(h, 1);
    h->cur_pic_ptr = NULL;

    i = find_unused_picture(h);
    if (i < 0) {
        av_log(h->avctx, AV_LOG_ERROR, "no frame buffer available\n");
        return i;
    }
    pic = &h->DPB[i];

    pic->reference              = h->droppable ? 0 : h->picture_structure;
    pic->f->coded_picture_number = h->coded_picture_number++;
    pic->field_picture          = h->picture_structure != PICT_FRAME;

    /*
     * Zero key_frame here; IDR markings per slice in frame or fields are ORed
     * in later.
     * See decode_nal_units().
     */
    pic->f->key_frame = 0;
    pic->mmco_reset  = 0;
    pic->recovered   = 0;
    pic->invalid_gap = 0;
    pic->sei_recovery_frame_cnt = h->sei_recovery_frame_cnt;

    if ((ret = alloc_picture(h, pic)) < 0)
        return ret;
    if(!h->frame_recovered && !h->avctx->hwaccel &&
       !(h->avctx->codec->capabilities & CODEC_CAP_HWACCEL_VDPAU))
        avpriv_color_frame(&pic->f, c);

    h->cur_pic_ptr = pic;
    ff_h264_unref_picture(h, &h->cur_pic);
    if (CONFIG_ERROR_RESILIENCE) {
        ff_h264_set_erpic(&h->slice_ctx[0].er.cur_pic, NULL);
    }

    if ((ret = ff_h264_ref_picture(h, &h->cur_pic, h->cur_pic_ptr)) < 0)
        return ret;

    for (i = 0; i < h->nb_slice_ctx; i++) {
        h->slice_ctx[i].linesize   = h->cur_pic_ptr->f.linesize[0];
        h->slice_ctx[i].uvlinesize = h->cur_pic_ptr->f.linesize[1];
    }

    if (CONFIG_ERROR_RESILIENCE && h->enable_er) {
        ff_er_frame_start(&h->slice_ctx[0].er);
        ff_h264_set_erpic(&h->slice_ctx[0].er.last_pic, NULL);
        ff_h264_set_erpic(&h->slice_ctx[0].er.next_pic, NULL);
    }

    for (i = 0; i < 16; i++) {
        h->block_offset[i]           = (4 * ((scan8[i] - scan8[0]) & 7) << pixel_shift) + 4 * pic->f->linesize[0] * ((scan8[i] - scan8[0]) >> 3);
        h->block_offset[48 + i]      = (4 * ((scan8[i] - scan8[0]) & 7) << pixel_shift) + 8 * pic->f->linesize[0] * ((scan8[i] - scan8[0]) >> 3);
    }
    for (i = 0; i < 16; i++) {
        h->block_offset[16 + i]      =
        h->block_offset[32 + i]      = (4 * ((scan8[i] - scan8[0]) & 7) << pixel_shift) + 4 * pic->f->linesize[1] * ((scan8[i] - scan8[0]) >> 3);
        h->block_offset[48 + 16 + i] =
        h->block_offset[48 + 32 + i] = (4 * ((scan8[i] - scan8[0]) & 7) << pixel_shift) + 8 * pic->f->linesize[1] * ((scan8[i] - scan8[0]) >> 3);
    }

    /* We mark the current picture as non-reference after allocating it, so
     * that if we break out due to an error it can be released automatically
     * in the next ff_mpv_frame_start().
     */
    h->cur_pic_ptr->reference = 0;

    h->cur_pic_ptr->field_poc[0] = h->cur_pic_ptr->field_poc[1] = INT_MAX;

    h->next_output_pic = NULL;

    assert(h->cur_pic_ptr->long_ref == 0);

    return 0;
}

static av_always_inline void backup_mb_border(const H264Context *h, H264SliceContext *sl,
                                              uint8_t *src_y,
                                              uint8_t *src_cb, uint8_t *src_cr,
                                              int linesize, int uvlinesize,
                                              int simple)
{
    uint8_t *top_border;
    int top_idx = 1;
    const int pixel_shift = h->pixel_shift;
    int chroma444 = CHROMA444(h);
    int chroma422 = CHROMA422(h);

    src_y  -= linesize;
    src_cb -= uvlinesize;
    src_cr -= uvlinesize;

    if (!simple && FRAME_MBAFF(h)) {
        if (sl->mb_y & 1) {
            if (!MB_MBAFF(sl)) {
                top_border = sl->top_borders[0][sl->mb_x];
                AV_COPY128(top_border, src_y + 15 * linesize);
                if (pixel_shift)
                    AV_COPY128(top_border + 16, src_y + 15 * linesize + 16);
                if (simple || !CONFIG_GRAY || !(h->flags & CODEC_FLAG_GRAY)) {
                    if (chroma444) {
                        if (pixel_shift) {
                            AV_COPY128(top_border + 32, src_cb + 15 * uvlinesize);
                            AV_COPY128(top_border + 48, src_cb + 15 * uvlinesize + 16);
                            AV_COPY128(top_border + 64, src_cr + 15 * uvlinesize);
                            AV_COPY128(top_border + 80, src_cr + 15 * uvlinesize + 16);
                        } else {
                            AV_COPY128(top_border + 16, src_cb + 15 * uvlinesize);
                            AV_COPY128(top_border + 32, src_cr + 15 * uvlinesize);
                        }
                    } else if (chroma422) {
                        if (pixel_shift) {
                            AV_COPY128(top_border + 32, src_cb + 15 * uvlinesize);
                            AV_COPY128(top_border + 48, src_cr + 15 * uvlinesize);
                        } else {
                            AV_COPY64(top_border + 16, src_cb + 15 * uvlinesize);
                            AV_COPY64(top_border + 24, src_cr + 15 * uvlinesize);
                        }
                    } else {
                        if (pixel_shift) {
                            AV_COPY128(top_border + 32, src_cb + 7 * uvlinesize);
                            AV_COPY128(top_border + 48, src_cr + 7 * uvlinesize);
                        } else {
                            AV_COPY64(top_border + 16, src_cb + 7 * uvlinesize);
                            AV_COPY64(top_border + 24, src_cr + 7 * uvlinesize);
                        }
                    }
                }
            }
        } else if (MB_MBAFF(sl)) {
            top_idx = 0;
        } else
            return;
    }

    top_border = sl->top_borders[top_idx][sl->mb_x];
    /* There are two lines saved, the line above the top macroblock
     * of a pair, and the line above the bottom macroblock. */
    AV_COPY128(top_border, src_y + 16 * linesize);
    if (pixel_shift)
        AV_COPY128(top_border + 16, src_y + 16 * linesize + 16);

    if (simple || !CONFIG_GRAY || !(h->flags & CODEC_FLAG_GRAY)) {
        if (chroma444) {
            if (pixel_shift) {
                AV_COPY128(top_border + 32, src_cb + 16 * linesize);
                AV_COPY128(top_border + 48, src_cb + 16 * linesize + 16);
                AV_COPY128(top_border + 64, src_cr + 16 * linesize);
                AV_COPY128(top_border + 80, src_cr + 16 * linesize + 16);
            } else {
                AV_COPY128(top_border + 16, src_cb + 16 * linesize);
                AV_COPY128(top_border + 32, src_cr + 16 * linesize);
            }
        } else if (chroma422) {
            if (pixel_shift) {
                AV_COPY128(top_border + 32, src_cb + 16 * uvlinesize);
                AV_COPY128(top_border + 48, src_cr + 16 * uvlinesize);
            } else {
                AV_COPY64(top_border + 16, src_cb + 16 * uvlinesize);
                AV_COPY64(top_border + 24, src_cr + 16 * uvlinesize);
            }
        } else {
            if (pixel_shift) {
                AV_COPY128(top_border + 32, src_cb + 8 * uvlinesize);
                AV_COPY128(top_border + 48, src_cr + 8 * uvlinesize);
            } else {
                AV_COPY64(top_border + 16, src_cb + 8 * uvlinesize);
                AV_COPY64(top_border + 24, src_cr + 8 * uvlinesize);
            }
        }
    }
}

/**
 * Initialize implicit_weight table.
 * @param field  0/1 initialize the weight for interlaced MBAFF
 *                -1 initializes the rest
 */
static void implicit_weight_table(const H264Context *h, H264SliceContext *sl, int field)
{
    int ref0, ref1, i, cur_poc, ref_start, ref_count0, ref_count1;

    for (i = 0; i < 2; i++) {
        sl->luma_weight_flag[i]   = 0;
        sl->chroma_weight_flag[i] = 0;
    }

    if (field < 0) {
        if (h->picture_structure == PICT_FRAME) {
            cur_poc = h->cur_pic_ptr->poc;
        } else {
            cur_poc = h->cur_pic_ptr->field_poc[h->picture_structure - 1];
        }
        if (sl->ref_count[0] == 1 && sl->ref_count[1] == 1 && !FRAME_MBAFF(h) &&
            sl->ref_list[0][0].poc + sl->ref_list[1][0].poc == 2 * cur_poc) {
            sl->use_weight        = 0;
            sl->use_weight_chroma = 0;
            return;
        }
        ref_start  = 0;
        ref_count0 = sl->ref_count[0];
        ref_count1 = sl->ref_count[1];
    } else {
        cur_poc    = h->cur_pic_ptr->field_poc[field];
        ref_start  = 16;
        ref_count0 = 16 + 2 * sl->ref_count[0];
        ref_count1 = 16 + 2 * sl->ref_count[1];
    }

    sl->use_weight               = 2;
    sl->use_weight_chroma        = 2;
    sl->luma_log2_weight_denom   = 5;
    sl->chroma_log2_weight_denom = 5;

    for (ref0 = ref_start; ref0 < ref_count0; ref0++) {
        int poc0 = sl->ref_list[0][ref0].poc;
        for (ref1 = ref_start; ref1 < ref_count1; ref1++) {
            int w = 32;
            if (!sl->ref_list[0][ref0].parent->long_ref && !sl->ref_list[1][ref1].parent->long_ref) {
                int poc1 = sl->ref_list[1][ref1].poc;
                int td   = av_clip_int8(poc1 - poc0);
                if (td) {
                    int tb = av_clip_int8(cur_poc - poc0);
                    int tx = (16384 + (FFABS(td) >> 1)) / td;
                    int dist_scale_factor = (tb * tx + 32) >> 8;
                    if (dist_scale_factor >= -64 && dist_scale_factor <= 128)
                        w = 64 - dist_scale_factor;
                }
            }
            if (field < 0) {
                sl->implicit_weight[ref0][ref1][0] =
                sl->implicit_weight[ref0][ref1][1] = w;
            } else {
                sl->implicit_weight[ref0][ref1][field] = w;
            }
        }
    }
}

/**
 * initialize scan tables
 */
static void init_scan_tables(H264Context *h)
{
    int i;
    for (i = 0; i < 16; i++) {
#define TRANSPOSE(x) ((x) >> 2) | (((x) << 2) & 0xF)
        h->zigzag_scan[i] = TRANSPOSE(zigzag_scan[i]);
        h->field_scan[i]  = TRANSPOSE(field_scan[i]);
#undef TRANSPOSE
    }
    for (i = 0; i < 64; i++) {
#define TRANSPOSE(x) ((x) >> 3) | (((x) & 7) << 3)
        h->zigzag_scan8x8[i]       = TRANSPOSE(ff_zigzag_direct[i]);
        h->zigzag_scan8x8_cavlc[i] = TRANSPOSE(zigzag_scan8x8_cavlc[i]);
        h->field_scan8x8[i]        = TRANSPOSE(field_scan8x8[i]);
        h->field_scan8x8_cavlc[i]  = TRANSPOSE(field_scan8x8_cavlc[i]);
#undef TRANSPOSE
    }
    if (h->sps.transform_bypass) { // FIXME same ugly
        memcpy(h->zigzag_scan_q0          , zigzag_scan             , sizeof(h->zigzag_scan_q0         ));
        memcpy(h->zigzag_scan8x8_q0       , ff_zigzag_direct        , sizeof(h->zigzag_scan8x8_q0      ));
        memcpy(h->zigzag_scan8x8_cavlc_q0 , zigzag_scan8x8_cavlc    , sizeof(h->zigzag_scan8x8_cavlc_q0));
        memcpy(h->field_scan_q0           , field_scan              , sizeof(h->field_scan_q0          ));
        memcpy(h->field_scan8x8_q0        , field_scan8x8           , sizeof(h->field_scan8x8_q0       ));
        memcpy(h->field_scan8x8_cavlc_q0  , field_scan8x8_cavlc     , sizeof(h->field_scan8x8_cavlc_q0 ));
    } else {
        memcpy(h->zigzag_scan_q0          , h->zigzag_scan          , sizeof(h->zigzag_scan_q0         ));
        memcpy(h->zigzag_scan8x8_q0       , h->zigzag_scan8x8       , sizeof(h->zigzag_scan8x8_q0      ));
        memcpy(h->zigzag_scan8x8_cavlc_q0 , h->zigzag_scan8x8_cavlc , sizeof(h->zigzag_scan8x8_cavlc_q0));
        memcpy(h->field_scan_q0           , h->field_scan           , sizeof(h->field_scan_q0          ));
        memcpy(h->field_scan8x8_q0        , h->field_scan8x8        , sizeof(h->field_scan8x8_q0       ));
        memcpy(h->field_scan8x8_cavlc_q0  , h->field_scan8x8_cavlc  , sizeof(h->field_scan8x8_cavlc_q0 ));
    }
}

static enum AVPixelFormat get_pixel_format(H264Context *h, int force_callback)
{
#define HWACCEL_MAX (CONFIG_H264_DXVA2_HWACCEL + \
                     CONFIG_H264_VAAPI_HWACCEL + \
                     (CONFIG_H264_VDA_HWACCEL * 2) + \
                     CONFIG_H264_VDPAU_HWACCEL)
    enum AVPixelFormat pix_fmts[HWACCEL_MAX + 2], *fmt = pix_fmts;
    const enum AVPixelFormat *choices = pix_fmts;
    int i;

    switch (h->sps.bit_depth_luma) {
    case 9:
        if (CHROMA444(h)) {
            if (h->avctx->colorspace == AVCOL_SPC_RGB) {
                *fmt++ = AV_PIX_FMT_GBRP9;
            } else
                *fmt++ = AV_PIX_FMT_YUV444P9;
        } else if (CHROMA422(h))
            *fmt++ = AV_PIX_FMT_YUV422P9;
        else
            *fmt++ = AV_PIX_FMT_YUV420P9;
        break;
    case 10:
        if (CHROMA444(h)) {
            if (h->avctx->colorspace == AVCOL_SPC_RGB) {
                *fmt++ = AV_PIX_FMT_GBRP10;
            } else
                *fmt++ = AV_PIX_FMT_YUV444P10;
        } else if (CHROMA422(h))
            *fmt++ = AV_PIX_FMT_YUV422P10;
        else
            *fmt++ = AV_PIX_FMT_YUV420P10;
        break;
    case 12:
        if (CHROMA444(h)) {
            if (h->avctx->colorspace == AVCOL_SPC_RGB) {
                *fmt++ = AV_PIX_FMT_GBRP12;
            } else
                *fmt++ = AV_PIX_FMT_YUV444P12;
        } else if (CHROMA422(h))
            *fmt++ = AV_PIX_FMT_YUV422P12;
        else
            *fmt++ = AV_PIX_FMT_YUV420P12;
        break;
    case 14:
        if (CHROMA444(h)) {
            if (h->avctx->colorspace == AVCOL_SPC_RGB) {
                *fmt++ = AV_PIX_FMT_GBRP14;
            } else
                *fmt++ = AV_PIX_FMT_YUV444P14;
        } else if (CHROMA422(h))
            *fmt++ = AV_PIX_FMT_YUV422P14;
        else
            *fmt++ = AV_PIX_FMT_YUV420P14;
        break;
    case 8:
#if CONFIG_H264_VDPAU_HWACCEL
        *fmt++ = AV_PIX_FMT_VDPAU;
#endif
        if (CHROMA444(h)) {
            if (h->avctx->colorspace == AVCOL_SPC_RGB)
                *fmt++ = AV_PIX_FMT_GBRP;
            else if (h->avctx->color_range == AVCOL_RANGE_JPEG)
                *fmt++ = AV_PIX_FMT_YUVJ444P;
            else
                *fmt++ = AV_PIX_FMT_YUV444P;
        } else if (CHROMA422(h)) {
            if (h->avctx->color_range == AVCOL_RANGE_JPEG)
                *fmt++ = AV_PIX_FMT_YUVJ422P;
            else
                *fmt++ = AV_PIX_FMT_YUV422P;
        } else {
#if CONFIG_H264_DXVA2_HWACCEL
            *fmt++ = AV_PIX_FMT_DXVA2_VLD;
#endif
#if CONFIG_H264_VAAPI_HWACCEL
            *fmt++ = AV_PIX_FMT_VAAPI_VLD;
#endif
#if CONFIG_H264_VDA_HWACCEL
            *fmt++ = AV_PIX_FMT_VDA_VLD;
            *fmt++ = AV_PIX_FMT_VDA;
#endif
            if (h->avctx->codec->pix_fmts)
                choices = h->avctx->codec->pix_fmts;
            else if (h->avctx->color_range == AVCOL_RANGE_JPEG)
                *fmt++ = AV_PIX_FMT_YUVJ420P;
            else
                *fmt++ = AV_PIX_FMT_YUV420P;
        }
        break;
    default:
        av_log(h->avctx, AV_LOG_ERROR,
               "Unsupported bit depth %d\n", h->sps.bit_depth_luma);
        return AVERROR_INVALIDDATA;
    }

    *fmt = AV_PIX_FMT_NONE;

    for (i=0; choices[i] != AV_PIX_FMT_NONE; i++)
        if (choices[i] == h->avctx->pix_fmt && !force_callback)
            return choices[i];
    return ff_thread_get_format(h->avctx, choices);
}

/* export coded and cropped frame dimensions to AVCodecContext */
static int init_dimensions(H264Context *h)
{
    int width  = h->width  - (h->sps.crop_right + h->sps.crop_left);
    int height = h->height - (h->sps.crop_top   + h->sps.crop_bottom);
    int crop_present = h->sps.crop_left  || h->sps.crop_top ||
                       h->sps.crop_right || h->sps.crop_bottom;
    av_assert0(h->sps.crop_right + h->sps.crop_left < (unsigned)h->width);
    av_assert0(h->sps.crop_top + h->sps.crop_bottom < (unsigned)h->height);

    /* handle container cropping */
    if (!crop_present &&
        FFALIGN(h->avctx->width,  16) == h->width &&
        FFALIGN(h->avctx->height, 16) == h->height) {
        width  = h->avctx->width;
        height = h->avctx->height;
    }

    if (width <= 0 || height <= 0) {
        av_log(h->avctx, AV_LOG_ERROR, "Invalid cropped dimensions: %dx%d.\n",
               width, height);
        if (h->avctx->err_recognition & AV_EF_EXPLODE)
            return AVERROR_INVALIDDATA;

        av_log(h->avctx, AV_LOG_WARNING, "Ignoring cropping information.\n");
        h->sps.crop_bottom =
        h->sps.crop_top    =
        h->sps.crop_right  =
        h->sps.crop_left   =
        h->sps.crop        = 0;

        width  = h->width;
        height = h->height;
    }

    h->avctx->coded_width  = h->width;
    h->avctx->coded_height = h->height;
    h->avctx->width        = width;
    h->avctx->height       = height;

    return 0;
}

static int h264_slice_header_init(H264Context *h)
{
    int nb_slices = (HAVE_THREADS &&
                     h->avctx->active_thread_type & FF_THREAD_SLICE) ?
                    h->avctx->thread_count : 1;
    int i, ret;

    ff_set_sar(h->avctx, h->sps.sar);
    av_pix_fmt_get_chroma_sub_sample(h->avctx->pix_fmt,
                                     &h->chroma_x_shift, &h->chroma_y_shift);

    if (h->sps.timing_info_present_flag) {
        int64_t den = h->sps.time_scale;
        if (h->x264_build < 44U)
            den *= 2;
        av_reduce(&h->avctx->framerate.den, &h->avctx->framerate.num,
                  h->sps.num_units_in_tick * h->avctx->ticks_per_frame, den, 1 << 30);
    }

    ff_h264_free_tables(h);

    h->first_field           = 0;
    h->prev_interlaced_frame = 1;

    init_scan_tables(h);
    ret = ff_h264_alloc_tables(h);
    if (ret < 0) {
        av_log(h->avctx, AV_LOG_ERROR, "Could not allocate memory\n");
        goto fail;
    }

    if (h->avctx->codec &&
        h->avctx->codec->capabilities & CODEC_CAP_HWACCEL_VDPAU &&
        (h->sps.bit_depth_luma != 8 || h->sps.chroma_format_idc > 1)) {
        av_log(h->avctx, AV_LOG_ERROR,
                "VDPAU decoding does not support video colorspace.\n");
        ret = AVERROR_INVALIDDATA;
        goto fail;
    }

    if (h->sps.bit_depth_luma < 8 || h->sps.bit_depth_luma > 14 ||
        h->sps.bit_depth_luma == 11 || h->sps.bit_depth_luma == 13
    ) {
        av_log(h->avctx, AV_LOG_ERROR, "Unsupported bit depth %d\n",
               h->sps.bit_depth_luma);
        ret = AVERROR_INVALIDDATA;
        goto fail;
    }

    h->cur_bit_depth_luma         =
    h->avctx->bits_per_raw_sample = h->sps.bit_depth_luma;
    h->cur_chroma_format_idc      = h->sps.chroma_format_idc;
    h->pixel_shift                = h->sps.bit_depth_luma > 8;
    h->chroma_format_idc          = h->sps.chroma_format_idc;
    h->bit_depth_luma             = h->sps.bit_depth_luma;

    ff_h264dsp_init(&h->h264dsp, h->sps.bit_depth_luma,
                    h->sps.chroma_format_idc);
    ff_h264chroma_init(&h->h264chroma, h->sps.bit_depth_chroma);
    ff_h264qpel_init(&h->h264qpel, h->sps.bit_depth_luma);
    ff_h264_pred_init(&h->hpc, h->avctx->codec_id, h->sps.bit_depth_luma,
                      h->sps.chroma_format_idc);
    ff_videodsp_init(&h->vdsp, h->sps.bit_depth_luma);

    if (nb_slices > H264_MAX_THREADS || (nb_slices > h->mb_height && h->mb_height)) {
        int max_slices;
        if (h->mb_height)
            max_slices = FFMIN(H264_MAX_THREADS, h->mb_height);
        else
            max_slices = H264_MAX_THREADS;
        av_log(h->avctx, AV_LOG_WARNING, "too many threads/slices %d,"
               " reducing to %d\n", nb_slices, max_slices);
        nb_slices = max_slices;
    }
    h->slice_context_count = nb_slices;

    if (!HAVE_THREADS || !(h->avctx->active_thread_type & FF_THREAD_SLICE)) {
        ret = ff_h264_slice_context_init(h, &h->slice_ctx[0]);
        if (ret < 0) {
            av_log(h->avctx, AV_LOG_ERROR, "context_init() failed.\n");
            goto fail;
        }
    } else {
        for (i = 0; i < h->slice_context_count; i++) {
            H264SliceContext *sl = &h->slice_ctx[i];

            sl->h264               = h;
            sl->intra4x4_pred_mode = h->intra4x4_pred_mode + i * 8 * 2 * h->mb_stride;
            sl->mvd_table[0]       = h->mvd_table[0]       + i * 8 * 2 * h->mb_stride;
            sl->mvd_table[1]       = h->mvd_table[1]       + i * 8 * 2 * h->mb_stride;

            if ((ret = ff_h264_slice_context_init(h, sl)) < 0) {
                av_log(h->avctx, AV_LOG_ERROR, "context_init() failed.\n");
                goto fail;
            }
        }
    }

    h->context_initialized = 1;

    return 0;
fail:
    ff_h264_free_tables(h);
    h->context_initialized = 0;
    return ret;
}

static enum AVPixelFormat non_j_pixfmt(enum AVPixelFormat a)
{
    switch (a) {
    case AV_PIX_FMT_YUVJ420P: return AV_PIX_FMT_YUV420P;
    case AV_PIX_FMT_YUVJ422P: return AV_PIX_FMT_YUV422P;
    case AV_PIX_FMT_YUVJ444P: return AV_PIX_FMT_YUV444P;
    default:
        return a;
    }
}

/**
 * Decode a slice header.
 * This will (re)intialize the decoder and call h264_frame_start() as needed.
 *
 * @param h h264context
 *
 * @return 0 if okay, <0 if an error occurred, 1 if decoding must not be multithreaded
 */
int ff_h264_decode_slice_header(H264Context *h, H264SliceContext *sl)
{
    unsigned int first_mb_in_slice;
    unsigned int pps_id;
    int ret;
    unsigned int slice_type, tmp, i, j;
    int last_pic_structure, last_pic_droppable;
    int must_reinit;
    int needs_reinit = 0;
    int field_pic_flag, bottom_field_flag;
    int first_slice = sl == h->slice_ctx && !h->current_slice;
    int frame_num, picture_structure, droppable;
    int mb_aff_frame, last_mb_aff_frame;
    PPS *pps;

    h->qpel_put = h->h264qpel.put_h264_qpel_pixels_tab;
    h->qpel_avg = h->h264qpel.avg_h264_qpel_pixels_tab;

    first_mb_in_slice = get_ue_golomb_long(&sl->gb);

    if (first_mb_in_slice == 0) { // FIXME better field boundary detection
        if (h->current_slice) {
            if (h->cur_pic_ptr && FIELD_PICTURE(h) && h->first_field) {
                ff_h264_field_end(h, h->slice_ctx, 1);
                h->current_slice = 0;
            } else if (h->cur_pic_ptr && !FIELD_PICTURE(h) && !h->first_field && h->nal_unit_type  == NAL_IDR_SLICE) {
                av_log(h, AV_LOG_WARNING, "Broken frame packetizing\n");
                ff_h264_field_end(h, h->slice_ctx, 1);
                h->current_slice = 0;
                ff_thread_report_progress(&h->cur_pic_ptr->tf, INT_MAX, 0);
                ff_thread_report_progress(&h->cur_pic_ptr->tf, INT_MAX, 1);
                h->cur_pic_ptr = NULL;
            } else
                return AVERROR_INVALIDDATA;
        }

        if (!h->first_field) {
            if (h->cur_pic_ptr && !h->droppable) {
                ff_thread_report_progress(&h->cur_pic_ptr->tf, INT_MAX,
                                          h->picture_structure == PICT_BOTTOM_FIELD);
            }
            h->cur_pic_ptr = NULL;
        }
    }

    slice_type = get_ue_golomb_31(&sl->gb);
    if (slice_type > 9) {
        av_log(h->avctx, AV_LOG_ERROR,
               "slice type %d too large at %d\n",
               slice_type, first_mb_in_slice);
        return AVERROR_INVALIDDATA;
    }
    if (slice_type > 4) {
        slice_type -= 5;
        sl->slice_type_fixed = 1;
    } else
        sl->slice_type_fixed = 0;

    slice_type = golomb_to_pict_type[slice_type];

    sl->slice_type     = slice_type;
    sl->slice_type_nos = slice_type & 3;

    if (h->nal_unit_type  == NAL_IDR_SLICE &&
        sl->slice_type_nos != AV_PICTURE_TYPE_I) {
        av_log(h->avctx, AV_LOG_ERROR, "A non-intra slice in an IDR NAL unit.\n");
        return AVERROR_INVALIDDATA;
    }

    if (
        (h->avctx->skip_frame >= AVDISCARD_NONREF && !h->nal_ref_idc) ||
        (h->avctx->skip_frame >= AVDISCARD_BIDIR  && sl->slice_type_nos == AV_PICTURE_TYPE_B) ||
        (h->avctx->skip_frame >= AVDISCARD_NONINTRA && sl->slice_type_nos != AV_PICTURE_TYPE_I) ||
        (h->avctx->skip_frame >= AVDISCARD_NONKEY && h->nal_unit_type != NAL_IDR_SLICE) ||
         h->avctx->skip_frame >= AVDISCARD_ALL) {
         return SLICE_SKIPED;
     }

    // to make a few old functions happy, it's wrong though
    h->pict_type = sl->slice_type;

    pps_id = get_ue_golomb(&sl->gb);
    if (pps_id >= MAX_PPS_COUNT) {
        av_log(h->avctx, AV_LOG_ERROR, "pps_id %u out of range\n", pps_id);
        return AVERROR_INVALIDDATA;
    }
    if (!h->pps_buffers[pps_id]) {
        av_log(h->avctx, AV_LOG_ERROR,
               "non-existing PPS %u referenced\n",
               pps_id);
        return AVERROR_INVALIDDATA;
    }
    if (h->au_pps_id >= 0 && pps_id != h->au_pps_id) {
        av_log(h->avctx, AV_LOG_ERROR,
               "PPS change from %d to %d forbidden\n",
               h->au_pps_id, pps_id);
        return AVERROR_INVALIDDATA;
    }

    pps = h->pps_buffers[pps_id];

    if (!h->sps_buffers[pps->sps_id]) {
        av_log(h->avctx, AV_LOG_ERROR,
               "non-existing SPS %u referenced\n",
               h->pps.sps_id);
        return AVERROR_INVALIDDATA;
    }
    if (first_slice)
        h->pps = *h->pps_buffers[pps_id];

    if (pps->sps_id != h->sps.sps_id ||
        pps->sps_id != h->current_sps_id ||
        h->sps_buffers[pps->sps_id]->new) {

        if (!first_slice) {
            av_log(h->avctx, AV_LOG_ERROR,
               "SPS changed in the middle of the frame\n");
            return AVERROR_INVALIDDATA;
        }

        h->sps = *h->sps_buffers[h->pps.sps_id];

        if (h->mb_width  != h->sps.mb_width ||
            h->mb_height != h->sps.mb_height * (2 - h->sps.frame_mbs_only_flag) ||
            h->cur_bit_depth_luma    != h->sps.bit_depth_luma ||
            h->cur_chroma_format_idc != h->sps.chroma_format_idc
        )
            needs_reinit = 1;

        if (h->bit_depth_luma    != h->sps.bit_depth_luma ||
            h->chroma_format_idc != h->sps.chroma_format_idc)
            needs_reinit         = 1;

        if (h->flags & CODEC_FLAG_LOW_DELAY ||
            (h->sps.bitstream_restriction_flag &&
             !h->sps.num_reorder_frames)) {
            if (h->avctx->has_b_frames > 1 || h->delayed_pic[0])
                av_log(h->avctx, AV_LOG_WARNING, "Delayed frames seen. "
                       "Reenabling low delay requires a codec flush.\n");
            else
                h->low_delay = 1;
        }

        if (h->avctx->has_b_frames < 2)
            h->avctx->has_b_frames = !h->low_delay;

    }

    h->avctx->profile = ff_h264_get_profile(&h->sps);
    h->avctx->level   = h->sps.level_idc;
    h->avctx->refs    = h->sps.ref_frame_count;

    must_reinit = (h->context_initialized &&
                    (   16*h->sps.mb_width != h->avctx->coded_width
                     || 16*h->sps.mb_height * (2 - h->sps.frame_mbs_only_flag) != h->avctx->coded_height
                     || h->cur_bit_depth_luma    != h->sps.bit_depth_luma
                     || h->cur_chroma_format_idc != h->sps.chroma_format_idc
                     || h->mb_width  != h->sps.mb_width
                     || h->mb_height != h->sps.mb_height * (2 - h->sps.frame_mbs_only_flag)
                    ));
    if (h->avctx->pix_fmt == AV_PIX_FMT_NONE
        || (non_j_pixfmt(h->avctx->pix_fmt) != non_j_pixfmt(get_pixel_format(h, 0))))
        must_reinit = 1;

    if (first_slice && av_cmp_q(h->sps.sar, h->avctx->sample_aspect_ratio))
        must_reinit = 1;

    h->mb_width  = h->sps.mb_width;
    h->mb_height = h->sps.mb_height * (2 - h->sps.frame_mbs_only_flag);
    h->mb_num    = h->mb_width * h->mb_height;
    h->mb_stride = h->mb_width + 1;

    h->b_stride = h->mb_width * 4;

    h->chroma_y_shift = h->sps.chroma_format_idc <= 1; // 400 uses yuv420p

    h->width  = 16 * h->mb_width;
    h->height = 16 * h->mb_height;

    ret = init_dimensions(h);
    if (ret < 0)
        return ret;

    if (h->sps.video_signal_type_present_flag) {
        h->avctx->color_range = h->sps.full_range>0 ? AVCOL_RANGE_JPEG
                                                    : AVCOL_RANGE_MPEG;
        if (h->sps.colour_description_present_flag) {
            if (h->avctx->colorspace != h->sps.colorspace)
                needs_reinit = 1;
            h->avctx->color_primaries = h->sps.color_primaries;
            h->avctx->color_trc       = h->sps.color_trc;
            h->avctx->colorspace      = h->sps.colorspace;
        }
    }

    if (h->context_initialized &&
        (must_reinit || needs_reinit)) {
        if (sl != h->slice_ctx) {
            av_log(h->avctx, AV_LOG_ERROR,
                   "changing width %d -> %d / height %d -> %d on "
                   "slice %d\n",
                   h->width, h->avctx->coded_width,
                   h->height, h->avctx->coded_height,
                   h->current_slice + 1);
            return AVERROR_INVALIDDATA;
        }

        av_assert1(first_slice);

        ff_h264_flush_change(h);

        if ((ret = get_pixel_format(h, 1)) < 0)
            return ret;
        h->avctx->pix_fmt = ret;

        av_log(h->avctx, AV_LOG_INFO, "Reinit context to %dx%d, "
               "pix_fmt: %s\n", h->width, h->height, av_get_pix_fmt_name(h->avctx->pix_fmt));

        if ((ret = h264_slice_header_init(h)) < 0) {
            av_log(h->avctx, AV_LOG_ERROR,
                   "h264_slice_header_init() failed\n");
            return ret;
        }
    }
    if (!h->context_initialized) {
        if (sl != h->slice_ctx) {
            av_log(h->avctx, AV_LOG_ERROR,
                   "Cannot (re-)initialize context during parallel decoding.\n");
            return AVERROR_PATCHWELCOME;
        }

        if ((ret = get_pixel_format(h, 1)) < 0)
            return ret;
        h->avctx->pix_fmt = ret;

        if ((ret = h264_slice_header_init(h)) < 0) {
            av_log(h->avctx, AV_LOG_ERROR,
                   "h264_slice_header_init() failed\n");
            return ret;
        }
    }

    if (first_slice && h->dequant_coeff_pps != pps_id) {
        h->dequant_coeff_pps = pps_id;
        ff_h264_init_dequant_tables(h);
    }

    frame_num = get_bits(&sl->gb, h->sps.log2_max_frame_num);
    if (!first_slice) {
        if (h->frame_num != frame_num) {
            av_log(h->avctx, AV_LOG_ERROR, "Frame num change from %d to %d\n",
                   h->frame_num, frame_num);
            return AVERROR_INVALIDDATA;
        }
    }

    sl->mb_mbaff       = 0;
    mb_aff_frame       = 0;
    last_mb_aff_frame  = h->mb_aff_frame;
    last_pic_structure = h->picture_structure;
    last_pic_droppable = h->droppable;
    droppable          = h->nal_ref_idc == 0;
    if (h->sps.frame_mbs_only_flag) {
        picture_structure = PICT_FRAME;
    } else {
        if (!h->sps.direct_8x8_inference_flag && slice_type == AV_PICTURE_TYPE_B) {
            av_log(h->avctx, AV_LOG_ERROR, "This stream was generated by a broken encoder, invalid 8x8 inference\n");
            return -1;
        }
        field_pic_flag = get_bits1(&sl->gb);

        if (field_pic_flag) {
            bottom_field_flag = get_bits1(&sl->gb);
            picture_structure = PICT_TOP_FIELD + bottom_field_flag;
        } else {
            picture_structure = PICT_FRAME;
            mb_aff_frame      = h->sps.mb_aff;
        }
    }
    if (h->current_slice) {
        if (last_pic_structure != picture_structure ||
            last_pic_droppable != droppable ||
            last_mb_aff_frame  != mb_aff_frame) {
            av_log(h->avctx, AV_LOG_ERROR,
                   "Changing field mode (%d -> %d) between slices is not allowed\n",
                   last_pic_structure, h->picture_structure);
            return AVERROR_INVALIDDATA;
        } else if (!h->cur_pic_ptr) {
            av_log(h->avctx, AV_LOG_ERROR,
                   "unset cur_pic_ptr on slice %d\n",
                   h->current_slice + 1);
            return AVERROR_INVALIDDATA;
        }
    }

    h->picture_structure = picture_structure;
    h->droppable         = droppable;
    h->frame_num         = frame_num;
    h->mb_aff_frame      = mb_aff_frame;
    sl->mb_field_decoding_flag = picture_structure != PICT_FRAME;

    if (h->current_slice == 0) {
        /* Shorten frame num gaps so we don't have to allocate reference
         * frames just to throw them away */
        if (h->frame_num != h->prev_frame_num) {
            int unwrap_prev_frame_num = h->prev_frame_num;
            int max_frame_num         = 1 << h->sps.log2_max_frame_num;

            if (unwrap_prev_frame_num > h->frame_num)
                unwrap_prev_frame_num -= max_frame_num;

            if ((h->frame_num - unwrap_prev_frame_num) > h->sps.ref_frame_count) {
                unwrap_prev_frame_num = (h->frame_num - h->sps.ref_frame_count) - 1;
                if (unwrap_prev_frame_num < 0)
                    unwrap_prev_frame_num += max_frame_num;

                h->prev_frame_num = unwrap_prev_frame_num;
            }
        }

        /* See if we have a decoded first field looking for a pair...
         * Here, we're using that to see if we should mark previously
         * decode frames as "finished".
         * We have to do that before the "dummy" in-between frame allocation,
         * since that can modify h->cur_pic_ptr. */
        if (h->first_field) {
<<<<<<< HEAD
            av_assert0(h->cur_pic_ptr);
            av_assert0(h->cur_pic_ptr->f.buf[0]);
=======
            assert(h->cur_pic_ptr);
            assert(h->cur_pic_ptr->f->buf[0]);
>>>>>>> a0f29460
            assert(h->cur_pic_ptr->reference != DELAYED_PIC_REF);

            /* Mark old field/frame as completed */
            if (h->cur_pic_ptr->tf.owner == h->avctx) {
                ff_thread_report_progress(&h->cur_pic_ptr->tf, INT_MAX,
                                          last_pic_structure == PICT_BOTTOM_FIELD);
            }

            /* figure out if we have a complementary field pair */
            if (!FIELD_PICTURE(h) || h->picture_structure == last_pic_structure) {
                /* Previous field is unmatched. Don't display it, but let it
                 * remain for reference if marked as such. */
                if (last_pic_structure != PICT_FRAME) {
                    ff_thread_report_progress(&h->cur_pic_ptr->tf, INT_MAX,
                                              last_pic_structure == PICT_TOP_FIELD);
                }
            } else {
                if (h->cur_pic_ptr->frame_num != h->frame_num) {
                    /* This and previous field were reference, but had
                     * different frame_nums. Consider this field first in
                     * pair. Throw away previous field except for reference
                     * purposes. */
                    if (last_pic_structure != PICT_FRAME) {
                        ff_thread_report_progress(&h->cur_pic_ptr->tf, INT_MAX,
                                                  last_pic_structure == PICT_TOP_FIELD);
                    }
                } else {
                    /* Second field in complementary pair */
                    if (!((last_pic_structure   == PICT_TOP_FIELD &&
                           h->picture_structure == PICT_BOTTOM_FIELD) ||
                          (last_pic_structure   == PICT_BOTTOM_FIELD &&
                           h->picture_structure == PICT_TOP_FIELD))) {
                        av_log(h->avctx, AV_LOG_ERROR,
                               "Invalid field mode combination %d/%d\n",
                               last_pic_structure, h->picture_structure);
                        h->picture_structure = last_pic_structure;
                        h->droppable         = last_pic_droppable;
                        return AVERROR_INVALIDDATA;
                    } else if (last_pic_droppable != h->droppable) {
                        avpriv_request_sample(h->avctx,
                                              "Found reference and non-reference fields in the same frame, which");
                        h->picture_structure = last_pic_structure;
                        h->droppable         = last_pic_droppable;
                        return AVERROR_PATCHWELCOME;
                    }
                }
            }
        }

        while (h->frame_num != h->prev_frame_num && !h->first_field &&
               h->frame_num != (h->prev_frame_num + 1) % (1 << h->sps.log2_max_frame_num)) {
            H264Picture *prev = h->short_ref_count ? h->short_ref[0] : NULL;
            av_log(h->avctx, AV_LOG_DEBUG, "Frame num gap %d %d\n",
                   h->frame_num, h->prev_frame_num);
            if (!h->sps.gaps_in_frame_num_allowed_flag)
                for(i=0; i<FF_ARRAY_ELEMS(h->last_pocs); i++)
                    h->last_pocs[i] = INT_MIN;
            ret = h264_frame_start(h);
            if (ret < 0) {
                h->first_field = 0;
                return ret;
            }

            h->prev_frame_num++;
            h->prev_frame_num        %= 1 << h->sps.log2_max_frame_num;
            h->cur_pic_ptr->frame_num = h->prev_frame_num;
            h->cur_pic_ptr->invalid_gap = !h->sps.gaps_in_frame_num_allowed_flag;
            ff_thread_report_progress(&h->cur_pic_ptr->tf, INT_MAX, 0);
            ff_thread_report_progress(&h->cur_pic_ptr->tf, INT_MAX, 1);
            ret = ff_generate_sliding_window_mmcos(h, 1);
            if (ret < 0 && (h->avctx->err_recognition & AV_EF_EXPLODE))
                return ret;
            ret = ff_h264_execute_ref_pic_marking(h, h->mmco, h->mmco_index);
            if (ret < 0 && (h->avctx->err_recognition & AV_EF_EXPLODE))
                return ret;
            /* Error concealment: If a ref is missing, copy the previous ref
             * in its place.
             * FIXME: Avoiding a memcpy would be nice, but ref handling makes
             * many assumptions about there being no actual duplicates.
             * FIXME: This does not copy padding for out-of-frame motion
             * vectors.  Given we are concealing a lost frame, this probably
             * is not noticeable by comparison, but it should be fixed. */
            if (h->short_ref_count) {
                if (prev) {
                    av_image_copy(h->short_ref[0]->f->data,
                                  h->short_ref[0]->f->linesize,
                                  (const uint8_t **)prev->f->data,
                                  prev->f->linesize,
                                  h->avctx->pix_fmt,
                                  h->mb_width  * 16,
                                  h->mb_height * 16);
                    h->short_ref[0]->poc = prev->poc + 2;
                }
                h->short_ref[0]->frame_num = h->prev_frame_num;
            }
        }

        /* See if we have a decoded first field looking for a pair...
         * We're using that to see whether to continue decoding in that
         * frame, or to allocate a new one. */
        if (h->first_field) {
<<<<<<< HEAD
            av_assert0(h->cur_pic_ptr);
            av_assert0(h->cur_pic_ptr->f.buf[0]);
=======
            assert(h->cur_pic_ptr);
            assert(h->cur_pic_ptr->f->buf[0]);
>>>>>>> a0f29460
            assert(h->cur_pic_ptr->reference != DELAYED_PIC_REF);

            /* figure out if we have a complementary field pair */
            if (!FIELD_PICTURE(h) || h->picture_structure == last_pic_structure) {
                /* Previous field is unmatched. Don't display it, but let it
                 * remain for reference if marked as such. */
                h->missing_fields ++;
                h->cur_pic_ptr = NULL;
                h->first_field = FIELD_PICTURE(h);
            } else {
                h->missing_fields = 0;
                if (h->cur_pic_ptr->frame_num != h->frame_num) {
                    ff_thread_report_progress(&h->cur_pic_ptr->tf, INT_MAX,
                                              h->picture_structure==PICT_BOTTOM_FIELD);
                    /* This and the previous field had different frame_nums.
                     * Consider this field first in pair. Throw away previous
                     * one except for reference purposes. */
                    h->first_field = 1;
                    h->cur_pic_ptr = NULL;
                } else {
                    /* Second field in complementary pair */
                    h->first_field = 0;
                }
            }
        } else {
            /* Frame or first field in a potentially complementary pair */
            h->first_field = FIELD_PICTURE(h);
        }

        if (!FIELD_PICTURE(h) || h->first_field) {
            if (h264_frame_start(h) < 0) {
                h->first_field = 0;
                return AVERROR_INVALIDDATA;
            }
        } else {
            release_unused_pictures(h, 0);
        }
        /* Some macroblocks can be accessed before they're available in case
        * of lost slices, MBAFF or threading. */
        if (FIELD_PICTURE(h)) {
            for(i = (h->picture_structure == PICT_BOTTOM_FIELD); i<h->mb_height; i++)
                memset(h->slice_table + i*h->mb_stride, -1, (h->mb_stride - (i+1==h->mb_height)) * sizeof(*h->slice_table));
        } else {
            memset(h->slice_table, -1,
                (h->mb_height * h->mb_stride - 1) * sizeof(*h->slice_table));
        }
        h->last_slice_type = -1;
    }


    h->cur_pic_ptr->frame_num = h->frame_num; // FIXME frame_num cleanup

    av_assert1(h->mb_num == h->mb_width * h->mb_height);
    if (first_mb_in_slice << FIELD_OR_MBAFF_PICTURE(h) >= h->mb_num ||
        first_mb_in_slice >= h->mb_num) {
        av_log(h->avctx, AV_LOG_ERROR, "first_mb_in_slice overflow\n");
        return AVERROR_INVALIDDATA;
    }
    sl->resync_mb_x = sl->mb_x =  first_mb_in_slice % h->mb_width;
    sl->resync_mb_y = sl->mb_y = (first_mb_in_slice / h->mb_width) <<
                                 FIELD_OR_MBAFF_PICTURE(h);
    if (h->picture_structure == PICT_BOTTOM_FIELD)
        sl->resync_mb_y = sl->mb_y = sl->mb_y + 1;
    av_assert1(sl->mb_y < h->mb_height);

    if (h->picture_structure == PICT_FRAME) {
        h->curr_pic_num = h->frame_num;
        h->max_pic_num  = 1 << h->sps.log2_max_frame_num;
    } else {
        h->curr_pic_num = 2 * h->frame_num + 1;
        h->max_pic_num  = 1 << (h->sps.log2_max_frame_num + 1);
    }

    if (h->nal_unit_type == NAL_IDR_SLICE)
        get_ue_golomb(&sl->gb); /* idr_pic_id */

    if (h->sps.poc_type == 0) {
        h->poc_lsb = get_bits(&sl->gb, h->sps.log2_max_poc_lsb);

        if (h->pps.pic_order_present == 1 && h->picture_structure == PICT_FRAME)
            h->delta_poc_bottom = get_se_golomb(&sl->gb);
    }

    if (h->sps.poc_type == 1 && !h->sps.delta_pic_order_always_zero_flag) {
        h->delta_poc[0] = get_se_golomb(&sl->gb);

        if (h->pps.pic_order_present == 1 && h->picture_structure == PICT_FRAME)
            h->delta_poc[1] = get_se_golomb(&sl->gb);
    }

    ff_init_poc(h, h->cur_pic_ptr->field_poc, &h->cur_pic_ptr->poc);

    if (h->pps.redundant_pic_cnt_present)
        sl->redundant_pic_count = get_ue_golomb(&sl->gb);

    ret = ff_set_ref_count(h, sl);
    if (ret < 0)
        return ret;

    if (slice_type != AV_PICTURE_TYPE_I &&
        (h->current_slice == 0 ||
         slice_type != h->last_slice_type ||
         memcmp(h->last_ref_count, sl->ref_count, sizeof(sl->ref_count)))) {

        ff_h264_fill_default_ref_list(h, sl);
    }

    if (sl->slice_type_nos != AV_PICTURE_TYPE_I) {
       ret = ff_h264_decode_ref_pic_list_reordering(h, sl);
       if (ret < 0) {
           sl->ref_count[1] = sl->ref_count[0] = 0;
           return ret;
       }
    }

    if ((h->pps.weighted_pred && sl->slice_type_nos == AV_PICTURE_TYPE_P) ||
        (h->pps.weighted_bipred_idc == 1 &&
         sl->slice_type_nos == AV_PICTURE_TYPE_B))
        ff_pred_weight_table(h, sl);
    else if (h->pps.weighted_bipred_idc == 2 &&
             sl->slice_type_nos == AV_PICTURE_TYPE_B) {
        implicit_weight_table(h, sl, -1);
    } else {
        sl->use_weight = 0;
        for (i = 0; i < 2; i++) {
            sl->luma_weight_flag[i]   = 0;
            sl->chroma_weight_flag[i] = 0;
        }
    }

    // If frame-mt is enabled, only update mmco tables for the first slice
    // in a field. Subsequent slices can temporarily clobber h->mmco_index
    // or h->mmco, which will cause ref list mix-ups and decoding errors
    // further down the line. This may break decoding if the first slice is
    // corrupt, thus we only do this if frame-mt is enabled.
    if (h->nal_ref_idc) {
        ret = ff_h264_decode_ref_pic_marking(h, &sl->gb,
                                             !(h->avctx->active_thread_type & FF_THREAD_FRAME) ||
                                             h->current_slice == 0);
        if (ret < 0 && (h->avctx->err_recognition & AV_EF_EXPLODE))
            return AVERROR_INVALIDDATA;
    }

    if (FRAME_MBAFF(h)) {
        ff_h264_fill_mbaff_ref_list(h, sl);

        if (h->pps.weighted_bipred_idc == 2 && sl->slice_type_nos == AV_PICTURE_TYPE_B) {
            implicit_weight_table(h, sl, 0);
            implicit_weight_table(h, sl, 1);
        }
    }

    if (sl->slice_type_nos == AV_PICTURE_TYPE_B && !sl->direct_spatial_mv_pred)
        ff_h264_direct_dist_scale_factor(h, sl);
    ff_h264_direct_ref_list_init(h, sl);

    if (sl->slice_type_nos != AV_PICTURE_TYPE_I && h->pps.cabac) {
        tmp = get_ue_golomb_31(&sl->gb);
        if (tmp > 2) {
            av_log(h->avctx, AV_LOG_ERROR, "cabac_init_idc %u overflow\n", tmp);
            return AVERROR_INVALIDDATA;
        }
        sl->cabac_init_idc = tmp;
    }

    sl->last_qscale_diff = 0;
    tmp = h->pps.init_qp + get_se_golomb(&sl->gb);
    if (tmp > 51 + 6 * (h->sps.bit_depth_luma - 8)) {
        av_log(h->avctx, AV_LOG_ERROR, "QP %u out of range\n", tmp);
        return AVERROR_INVALIDDATA;
    }
    sl->qscale       = tmp;
    sl->chroma_qp[0] = get_chroma_qp(h, 0, sl->qscale);
    sl->chroma_qp[1] = get_chroma_qp(h, 1, sl->qscale);
    // FIXME qscale / qp ... stuff
    if (sl->slice_type == AV_PICTURE_TYPE_SP)
        get_bits1(&sl->gb); /* sp_for_switch_flag */
    if (sl->slice_type == AV_PICTURE_TYPE_SP ||
        sl->slice_type == AV_PICTURE_TYPE_SI)
        get_se_golomb(&sl->gb); /* slice_qs_delta */

    sl->deblocking_filter     = 1;
    sl->slice_alpha_c0_offset = 0;
    sl->slice_beta_offset     = 0;
    if (h->pps.deblocking_filter_parameters_present) {
        tmp = get_ue_golomb_31(&sl->gb);
        if (tmp > 2) {
            av_log(h->avctx, AV_LOG_ERROR,
                   "deblocking_filter_idc %u out of range\n", tmp);
            return AVERROR_INVALIDDATA;
        }
        sl->deblocking_filter = tmp;
        if (sl->deblocking_filter < 2)
            sl->deblocking_filter ^= 1;  // 1<->0

        if (sl->deblocking_filter) {
            sl->slice_alpha_c0_offset = get_se_golomb(&sl->gb) * 2;
            sl->slice_beta_offset     = get_se_golomb(&sl->gb) * 2;
            if (sl->slice_alpha_c0_offset >  12 ||
                sl->slice_alpha_c0_offset < -12 ||
                sl->slice_beta_offset >  12     ||
                sl->slice_beta_offset < -12) {
                av_log(h->avctx, AV_LOG_ERROR,
                       "deblocking filter parameters %d %d out of range\n",
                       sl->slice_alpha_c0_offset, sl->slice_beta_offset);
                return AVERROR_INVALIDDATA;
            }
        }
    }

    if (h->avctx->skip_loop_filter >= AVDISCARD_ALL ||
        (h->avctx->skip_loop_filter >= AVDISCARD_NONKEY &&
         h->nal_unit_type != NAL_IDR_SLICE) ||
        (h->avctx->skip_loop_filter >= AVDISCARD_NONINTRA &&
         sl->slice_type_nos != AV_PICTURE_TYPE_I) ||
        (h->avctx->skip_loop_filter >= AVDISCARD_BIDIR  &&
         sl->slice_type_nos == AV_PICTURE_TYPE_B) ||
        (h->avctx->skip_loop_filter >= AVDISCARD_NONREF &&
         h->nal_ref_idc == 0))
        sl->deblocking_filter = 0;

    if (sl->deblocking_filter == 1 && h->max_contexts > 1) {
        if (h->avctx->flags2 & CODEC_FLAG2_FAST) {
            /* Cheat slightly for speed:
             * Do not bother to deblock across slices. */
            sl->deblocking_filter = 2;
        } else {
            h->max_contexts = 1;
            if (!h->single_decode_warning) {
                av_log(h->avctx, AV_LOG_INFO,
                       "Cannot parallelize slice decoding with deblocking filter type 1, decoding such frames in sequential order\n"
                       "To parallelize slice decoding you need video encoded with disable_deblocking_filter_idc set to 2 (deblock only edges that do not cross slices).\n"
                       "Setting the flags2 libavcodec option to +fast (-flags2 +fast) will disable deblocking across slices and enable parallel slice decoding "
                       "but will generate non-standard-compliant output.\n");
                h->single_decode_warning = 1;
            }
            if (sl != h->slice_ctx) {
                av_log(h->avctx, AV_LOG_ERROR,
                       "Deblocking switched inside frame.\n");
                return SLICE_SINGLETHREAD;
            }
        }
    }
    sl->qp_thresh = 15 -
                   FFMIN(sl->slice_alpha_c0_offset, sl->slice_beta_offset) -
                   FFMAX3(0,
                          h->pps.chroma_qp_index_offset[0],
                          h->pps.chroma_qp_index_offset[1]) +
                   6 * (h->sps.bit_depth_luma - 8);

    h->last_slice_type = slice_type;
    memcpy(h->last_ref_count, sl->ref_count, sizeof(h->last_ref_count));
    sl->slice_num       = ++h->current_slice;

    if (sl->slice_num)
        h->slice_row[(sl->slice_num-1)&(MAX_SLICES-1)]= sl->resync_mb_y;
    if (   h->slice_row[sl->slice_num&(MAX_SLICES-1)] + 3 >= sl->resync_mb_y
        && h->slice_row[sl->slice_num&(MAX_SLICES-1)] <= sl->resync_mb_y
        && sl->slice_num >= MAX_SLICES) {
        //in case of ASO this check needs to be updated depending on how we decide to assign slice numbers in this case
        av_log(h->avctx, AV_LOG_WARNING, "Possibly too many slices (%d >= %d), increase MAX_SLICES and recompile if there are artifacts\n", sl->slice_num, MAX_SLICES);
    }

    for (j = 0; j < 2; j++) {
        int id_list[16];
        int *ref2frm = sl->ref2frm[sl->slice_num & (MAX_SLICES - 1)][j];
        for (i = 0; i < 16; i++) {
            id_list[i] = 60;
            if (j < sl->list_count && i < sl->ref_count[j] &&
                sl->ref_list[j][i].parent->f->buf[0]) {
                int k;
                AVBuffer *buf = sl->ref_list[j][i].parent->f->buf[0]->buffer;
                for (k = 0; k < h->short_ref_count; k++)
                    if (h->short_ref[k]->f->buf[0]->buffer == buf) {
                        id_list[i] = k;
                        break;
                    }
                for (k = 0; k < h->long_ref_count; k++)
                    if (h->long_ref[k] && h->long_ref[k]->f->buf[0]->buffer == buf) {
                        id_list[i] = h->short_ref_count + k;
                        break;
                    }
            }
        }

        ref2frm[0] =
        ref2frm[1] = -1;
        for (i = 0; i < 16; i++)
            ref2frm[i + 2] = 4 * id_list[i] + (sl->ref_list[j][i].reference & 3);
        ref2frm[18 + 0] =
        ref2frm[18 + 1] = -1;
        for (i = 16; i < 48; i++)
            ref2frm[i + 4] = 4 * id_list[(i - 16) >> 1] +
                             (sl->ref_list[j][i].reference & 3);
    }

    h->au_pps_id = pps_id;
    h->sps.new =
    h->sps_buffers[h->pps.sps_id]->new = 0;
    h->current_sps_id = h->pps.sps_id;

    if (h->avctx->debug & FF_DEBUG_PICT_INFO) {
        av_log(h->avctx, AV_LOG_DEBUG,
               "slice:%d %s mb:%d %c%s%s pps:%u frame:%d poc:%d/%d ref:%d/%d qp:%d loop:%d:%d:%d weight:%d%s %s\n",
               sl->slice_num,
               (h->picture_structure == PICT_FRAME ? "F" : h->picture_structure == PICT_TOP_FIELD ? "T" : "B"),
               first_mb_in_slice,
               av_get_picture_type_char(sl->slice_type),
               sl->slice_type_fixed ? " fix" : "",
               h->nal_unit_type == NAL_IDR_SLICE ? " IDR" : "",
               pps_id, h->frame_num,
               h->cur_pic_ptr->field_poc[0],
               h->cur_pic_ptr->field_poc[1],
               sl->ref_count[0], sl->ref_count[1],
               sl->qscale,
               sl->deblocking_filter,
               sl->slice_alpha_c0_offset, sl->slice_beta_offset,
               sl->use_weight,
               sl->use_weight == 1 && sl->use_weight_chroma ? "c" : "",
               sl->slice_type == AV_PICTURE_TYPE_B ? (sl->direct_spatial_mv_pred ? "SPAT" : "TEMP") : "");
    }

    return 0;
}

int ff_h264_get_slice_type(const H264SliceContext *sl)
{
    switch (sl->slice_type) {
    case AV_PICTURE_TYPE_P:
        return 0;
    case AV_PICTURE_TYPE_B:
        return 1;
    case AV_PICTURE_TYPE_I:
        return 2;
    case AV_PICTURE_TYPE_SP:
        return 3;
    case AV_PICTURE_TYPE_SI:
        return 4;
    default:
        return AVERROR_INVALIDDATA;
    }
}

static av_always_inline void fill_filter_caches_inter(const H264Context *h,
                                                      H264SliceContext *sl,
                                                      int mb_type, int top_xy,
                                                      int left_xy[LEFT_MBS],
                                                      int top_type,
                                                      int left_type[LEFT_MBS],
                                                      int mb_xy, int list)
{
    int b_stride = h->b_stride;
    int16_t(*mv_dst)[2] = &sl->mv_cache[list][scan8[0]];
    int8_t *ref_cache   = &sl->ref_cache[list][scan8[0]];
    if (IS_INTER(mb_type) || IS_DIRECT(mb_type)) {
        if (USES_LIST(top_type, list)) {
            const int b_xy  = h->mb2b_xy[top_xy] + 3 * b_stride;
            const int b8_xy = 4 * top_xy + 2;
            int (*ref2frm)[64] = (void*)(sl->ref2frm[h->slice_table[top_xy] & (MAX_SLICES - 1)][0] + (MB_MBAFF(sl) ? 20 : 2));
            AV_COPY128(mv_dst - 1 * 8, h->cur_pic.motion_val[list][b_xy + 0]);
            ref_cache[0 - 1 * 8] =
            ref_cache[1 - 1 * 8] = ref2frm[list][h->cur_pic.ref_index[list][b8_xy + 0]];
            ref_cache[2 - 1 * 8] =
            ref_cache[3 - 1 * 8] = ref2frm[list][h->cur_pic.ref_index[list][b8_xy + 1]];
        } else {
            AV_ZERO128(mv_dst - 1 * 8);
            AV_WN32A(&ref_cache[0 - 1 * 8], ((LIST_NOT_USED) & 0xFF) * 0x01010101u);
        }

        if (!IS_INTERLACED(mb_type ^ left_type[LTOP])) {
            if (USES_LIST(left_type[LTOP], list)) {
                const int b_xy  = h->mb2b_xy[left_xy[LTOP]] + 3;
                const int b8_xy = 4 * left_xy[LTOP] + 1;
                int (*ref2frm)[64] =(void*)( sl->ref2frm[h->slice_table[left_xy[LTOP]] & (MAX_SLICES - 1)][0] + (MB_MBAFF(sl) ? 20 : 2));
                AV_COPY32(mv_dst - 1 +  0, h->cur_pic.motion_val[list][b_xy + b_stride * 0]);
                AV_COPY32(mv_dst - 1 +  8, h->cur_pic.motion_val[list][b_xy + b_stride * 1]);
                AV_COPY32(mv_dst - 1 + 16, h->cur_pic.motion_val[list][b_xy + b_stride * 2]);
                AV_COPY32(mv_dst - 1 + 24, h->cur_pic.motion_val[list][b_xy + b_stride * 3]);
                ref_cache[-1 +  0] =
                ref_cache[-1 +  8] = ref2frm[list][h->cur_pic.ref_index[list][b8_xy + 2 * 0]];
                ref_cache[-1 + 16] =
                ref_cache[-1 + 24] = ref2frm[list][h->cur_pic.ref_index[list][b8_xy + 2 * 1]];
            } else {
                AV_ZERO32(mv_dst - 1 +  0);
                AV_ZERO32(mv_dst - 1 +  8);
                AV_ZERO32(mv_dst - 1 + 16);
                AV_ZERO32(mv_dst - 1 + 24);
                ref_cache[-1 +  0] =
                ref_cache[-1 +  8] =
                ref_cache[-1 + 16] =
                ref_cache[-1 + 24] = LIST_NOT_USED;
            }
        }
    }

    if (!USES_LIST(mb_type, list)) {
        fill_rectangle(mv_dst, 4, 4, 8, pack16to32(0, 0), 4);
        AV_WN32A(&ref_cache[0 * 8], ((LIST_NOT_USED) & 0xFF) * 0x01010101u);
        AV_WN32A(&ref_cache[1 * 8], ((LIST_NOT_USED) & 0xFF) * 0x01010101u);
        AV_WN32A(&ref_cache[2 * 8], ((LIST_NOT_USED) & 0xFF) * 0x01010101u);
        AV_WN32A(&ref_cache[3 * 8], ((LIST_NOT_USED) & 0xFF) * 0x01010101u);
        return;
    }

    {
        int8_t *ref = &h->cur_pic.ref_index[list][4 * mb_xy];
        int (*ref2frm)[64] = (void*)(sl->ref2frm[sl->slice_num & (MAX_SLICES - 1)][0] + (MB_MBAFF(sl) ? 20 : 2));
        uint32_t ref01 = (pack16to32(ref2frm[list][ref[0]], ref2frm[list][ref[1]]) & 0x00FF00FF) * 0x0101;
        uint32_t ref23 = (pack16to32(ref2frm[list][ref[2]], ref2frm[list][ref[3]]) & 0x00FF00FF) * 0x0101;
        AV_WN32A(&ref_cache[0 * 8], ref01);
        AV_WN32A(&ref_cache[1 * 8], ref01);
        AV_WN32A(&ref_cache[2 * 8], ref23);
        AV_WN32A(&ref_cache[3 * 8], ref23);
    }

    {
        int16_t(*mv_src)[2] = &h->cur_pic.motion_val[list][4 * sl->mb_x + 4 * sl->mb_y * b_stride];
        AV_COPY128(mv_dst + 8 * 0, mv_src + 0 * b_stride);
        AV_COPY128(mv_dst + 8 * 1, mv_src + 1 * b_stride);
        AV_COPY128(mv_dst + 8 * 2, mv_src + 2 * b_stride);
        AV_COPY128(mv_dst + 8 * 3, mv_src + 3 * b_stride);
    }
}

/**
 *
 * @return non zero if the loop filter can be skipped
 */
static int fill_filter_caches(const H264Context *h, H264SliceContext *sl, int mb_type)
{
    const int mb_xy = sl->mb_xy;
    int top_xy, left_xy[LEFT_MBS];
    int top_type, left_type[LEFT_MBS];
    uint8_t *nnz;
    uint8_t *nnz_cache;

    top_xy = mb_xy - (h->mb_stride << MB_FIELD(sl));

    /* Wow, what a mess, why didn't they simplify the interlacing & intra
     * stuff, I can't imagine that these complex rules are worth it. */

    left_xy[LBOT] = left_xy[LTOP] = mb_xy - 1;
    if (FRAME_MBAFF(h)) {
        const int left_mb_field_flag = IS_INTERLACED(h->cur_pic.mb_type[mb_xy - 1]);
        const int curr_mb_field_flag = IS_INTERLACED(mb_type);
        if (sl->mb_y & 1) {
            if (left_mb_field_flag != curr_mb_field_flag)
                left_xy[LTOP] -= h->mb_stride;
        } else {
            if (curr_mb_field_flag)
                top_xy += h->mb_stride &
                          (((h->cur_pic.mb_type[top_xy] >> 7) & 1) - 1);
            if (left_mb_field_flag != curr_mb_field_flag)
                left_xy[LBOT] += h->mb_stride;
        }
    }

    sl->top_mb_xy        = top_xy;
    sl->left_mb_xy[LTOP] = left_xy[LTOP];
    sl->left_mb_xy[LBOT] = left_xy[LBOT];
    {
        /* For sufficiently low qp, filtering wouldn't do anything.
         * This is a conservative estimate: could also check beta_offset
         * and more accurate chroma_qp. */
        int qp_thresh = sl->qp_thresh; // FIXME strictly we should store qp_thresh for each mb of a slice
        int qp        = h->cur_pic.qscale_table[mb_xy];
        if (qp <= qp_thresh &&
            (left_xy[LTOP] < 0 ||
             ((qp + h->cur_pic.qscale_table[left_xy[LTOP]] + 1) >> 1) <= qp_thresh) &&
            (top_xy < 0 ||
             ((qp + h->cur_pic.qscale_table[top_xy] + 1) >> 1) <= qp_thresh)) {
            if (!FRAME_MBAFF(h))
                return 1;
            if ((left_xy[LTOP] < 0 ||
                 ((qp + h->cur_pic.qscale_table[left_xy[LBOT]] + 1) >> 1) <= qp_thresh) &&
                (top_xy < h->mb_stride ||
                 ((qp + h->cur_pic.qscale_table[top_xy - h->mb_stride] + 1) >> 1) <= qp_thresh))
                return 1;
        }
    }

    top_type        = h->cur_pic.mb_type[top_xy];
    left_type[LTOP] = h->cur_pic.mb_type[left_xy[LTOP]];
    left_type[LBOT] = h->cur_pic.mb_type[left_xy[LBOT]];
    if (sl->deblocking_filter == 2) {
        if (h->slice_table[top_xy] != sl->slice_num)
            top_type = 0;
        if (h->slice_table[left_xy[LBOT]] != sl->slice_num)
            left_type[LTOP] = left_type[LBOT] = 0;
    } else {
        if (h->slice_table[top_xy] == 0xFFFF)
            top_type = 0;
        if (h->slice_table[left_xy[LBOT]] == 0xFFFF)
            left_type[LTOP] = left_type[LBOT] = 0;
    }
    sl->top_type        = top_type;
    sl->left_type[LTOP] = left_type[LTOP];
    sl->left_type[LBOT] = left_type[LBOT];

    if (IS_INTRA(mb_type))
        return 0;

    fill_filter_caches_inter(h, sl, mb_type, top_xy, left_xy,
                             top_type, left_type, mb_xy, 0);
    if (sl->list_count == 2)
        fill_filter_caches_inter(h, sl, mb_type, top_xy, left_xy,
                                 top_type, left_type, mb_xy, 1);

    nnz       = h->non_zero_count[mb_xy];
    nnz_cache = sl->non_zero_count_cache;
    AV_COPY32(&nnz_cache[4 + 8 * 1], &nnz[0]);
    AV_COPY32(&nnz_cache[4 + 8 * 2], &nnz[4]);
    AV_COPY32(&nnz_cache[4 + 8 * 3], &nnz[8]);
    AV_COPY32(&nnz_cache[4 + 8 * 4], &nnz[12]);
    sl->cbp = h->cbp_table[mb_xy];

    if (top_type) {
        nnz = h->non_zero_count[top_xy];
        AV_COPY32(&nnz_cache[4 + 8 * 0], &nnz[3 * 4]);
    }

    if (left_type[LTOP]) {
        nnz = h->non_zero_count[left_xy[LTOP]];
        nnz_cache[3 + 8 * 1] = nnz[3 + 0 * 4];
        nnz_cache[3 + 8 * 2] = nnz[3 + 1 * 4];
        nnz_cache[3 + 8 * 3] = nnz[3 + 2 * 4];
        nnz_cache[3 + 8 * 4] = nnz[3 + 3 * 4];
    }

    /* CAVLC 8x8dct requires NNZ values for residual decoding that differ
     * from what the loop filter needs */
    if (!CABAC(h) && h->pps.transform_8x8_mode) {
        if (IS_8x8DCT(top_type)) {
            nnz_cache[4 + 8 * 0] =
            nnz_cache[5 + 8 * 0] = (h->cbp_table[top_xy] & 0x4000) >> 12;
            nnz_cache[6 + 8 * 0] =
            nnz_cache[7 + 8 * 0] = (h->cbp_table[top_xy] & 0x8000) >> 12;
        }
        if (IS_8x8DCT(left_type[LTOP])) {
            nnz_cache[3 + 8 * 1] =
            nnz_cache[3 + 8 * 2] = (h->cbp_table[left_xy[LTOP]] & 0x2000) >> 12; // FIXME check MBAFF
        }
        if (IS_8x8DCT(left_type[LBOT])) {
            nnz_cache[3 + 8 * 3] =
            nnz_cache[3 + 8 * 4] = (h->cbp_table[left_xy[LBOT]] & 0x8000) >> 12; // FIXME check MBAFF
        }

        if (IS_8x8DCT(mb_type)) {
            nnz_cache[scan8[0]] =
            nnz_cache[scan8[1]] =
            nnz_cache[scan8[2]] =
            nnz_cache[scan8[3]] = (sl->cbp & 0x1000) >> 12;

            nnz_cache[scan8[0 + 4]] =
            nnz_cache[scan8[1 + 4]] =
            nnz_cache[scan8[2 + 4]] =
            nnz_cache[scan8[3 + 4]] = (sl->cbp & 0x2000) >> 12;

            nnz_cache[scan8[0 + 8]] =
            nnz_cache[scan8[1 + 8]] =
            nnz_cache[scan8[2 + 8]] =
            nnz_cache[scan8[3 + 8]] = (sl->cbp & 0x4000) >> 12;

            nnz_cache[scan8[0 + 12]] =
            nnz_cache[scan8[1 + 12]] =
            nnz_cache[scan8[2 + 12]] =
            nnz_cache[scan8[3 + 12]] = (sl->cbp & 0x8000) >> 12;
        }
    }

    return 0;
}

static void loop_filter(const H264Context *h, H264SliceContext *sl, int start_x, int end_x)
{
    uint8_t *dest_y, *dest_cb, *dest_cr;
    int linesize, uvlinesize, mb_x, mb_y;
    const int end_mb_y       = sl->mb_y + FRAME_MBAFF(h);
    const int old_slice_type = sl->slice_type;
    const int pixel_shift    = h->pixel_shift;
    const int block_h        = 16 >> h->chroma_y_shift;

    if (sl->deblocking_filter) {
        for (mb_x = start_x; mb_x < end_x; mb_x++)
            for (mb_y = end_mb_y - FRAME_MBAFF(h); mb_y <= end_mb_y; mb_y++) {
                int mb_xy, mb_type;
                mb_xy         = sl->mb_xy = mb_x + mb_y * h->mb_stride;
                sl->slice_num = h->slice_table[mb_xy];
                mb_type       = h->cur_pic.mb_type[mb_xy];
                sl->list_count = h->list_counts[mb_xy];

                if (FRAME_MBAFF(h))
                    sl->mb_mbaff               =
                    sl->mb_field_decoding_flag = !!IS_INTERLACED(mb_type);

                sl->mb_x = mb_x;
                sl->mb_y = mb_y;
                dest_y  = h->cur_pic.f->data[0] +
                          ((mb_x << pixel_shift) + mb_y * sl->linesize) * 16;
                dest_cb = h->cur_pic.f->data[1] +
                          (mb_x << pixel_shift) * (8 << CHROMA444(h)) +
                          mb_y * sl->uvlinesize * block_h;
                dest_cr = h->cur_pic.f->data[2] +
                          (mb_x << pixel_shift) * (8 << CHROMA444(h)) +
                          mb_y * sl->uvlinesize * block_h;
                // FIXME simplify above

                if (MB_FIELD(sl)) {
                    linesize   = sl->mb_linesize   = sl->linesize   * 2;
                    uvlinesize = sl->mb_uvlinesize = sl->uvlinesize * 2;
                    if (mb_y & 1) { // FIXME move out of this function?
                        dest_y  -= sl->linesize   * 15;
                        dest_cb -= sl->uvlinesize * (block_h - 1);
                        dest_cr -= sl->uvlinesize * (block_h - 1);
                    }
                } else {
                    linesize   = sl->mb_linesize   = sl->linesize;
                    uvlinesize = sl->mb_uvlinesize = sl->uvlinesize;
                }
                backup_mb_border(h, sl, dest_y, dest_cb, dest_cr, linesize,
                                 uvlinesize, 0);
                if (fill_filter_caches(h, sl, mb_type))
                    continue;
                sl->chroma_qp[0] = get_chroma_qp(h, 0, h->cur_pic.qscale_table[mb_xy]);
                sl->chroma_qp[1] = get_chroma_qp(h, 1, h->cur_pic.qscale_table[mb_xy]);

                if (FRAME_MBAFF(h)) {
                    ff_h264_filter_mb(h, sl, mb_x, mb_y, dest_y, dest_cb, dest_cr,
                                      linesize, uvlinesize);
                } else {
                    ff_h264_filter_mb_fast(h, sl, mb_x, mb_y, dest_y, dest_cb,
                                           dest_cr, linesize, uvlinesize);
                }
            }
    }
    sl->slice_type  = old_slice_type;
    sl->mb_x         = end_x;
    sl->mb_y         = end_mb_y - FRAME_MBAFF(h);
    sl->chroma_qp[0] = get_chroma_qp(h, 0, sl->qscale);
    sl->chroma_qp[1] = get_chroma_qp(h, 1, sl->qscale);
}

static void predict_field_decoding_flag(const H264Context *h, H264SliceContext *sl)
{
    const int mb_xy = sl->mb_x + sl->mb_y * h->mb_stride;
    int mb_type     = (h->slice_table[mb_xy - 1] == sl->slice_num) ?
                      h->cur_pic.mb_type[mb_xy - 1] :
                      (h->slice_table[mb_xy - h->mb_stride] == sl->slice_num) ?
                      h->cur_pic.mb_type[mb_xy - h->mb_stride] : 0;
    sl->mb_mbaff    = sl->mb_field_decoding_flag = IS_INTERLACED(mb_type) ? 1 : 0;
}

/**
 * Draw edges and report progress for the last MB row.
 */
static void decode_finish_row(const H264Context *h, H264SliceContext *sl)
{
    int top            = 16 * (sl->mb_y      >> FIELD_PICTURE(h));
    int pic_height     = 16 *  h->mb_height >> FIELD_PICTURE(h);
    int height         =  16      << FRAME_MBAFF(h);
    int deblock_border = (16 + 4) << FRAME_MBAFF(h);

    if (sl->deblocking_filter) {
        if ((top + height) >= pic_height)
            height += deblock_border;
        top -= deblock_border;
    }

    if (top >= pic_height || (top + height) < 0)
        return;

    height = FFMIN(height, pic_height - top);
    if (top < 0) {
        height = top + height;
        top    = 0;
    }

    ff_h264_draw_horiz_band(h, sl, top, height);

    if (h->droppable || sl->h264->slice_ctx[0].er.error_occurred)
        return;

    ff_thread_report_progress(&h->cur_pic_ptr->tf, top + height - 1,
                              h->picture_structure == PICT_BOTTOM_FIELD);
}

static void er_add_slice(H264SliceContext *sl,
                         int startx, int starty,
                         int endx, int endy, int status)
{
    if (!sl->h264->enable_er)
        return;

    if (CONFIG_ERROR_RESILIENCE) {
        ERContext *er = &sl->h264->slice_ctx[0].er;

        ff_er_add_slice(er, startx, starty, endx, endy, status);
    }
}

static int decode_slice(struct AVCodecContext *avctx, void *arg)
{
    H264SliceContext *sl = arg;
    const H264Context *h = sl->h264;
    int lf_x_start = sl->mb_x;
    int ret;

    sl->linesize   = h->cur_pic_ptr->f->linesize[0];
    sl->uvlinesize = h->cur_pic_ptr->f->linesize[1];

    ret = alloc_scratch_buffers(sl, sl->linesize);
    if (ret < 0)
        return ret;

    sl->mb_skip_run = -1;

    av_assert0(h->block_offset[15] == (4 * ((scan8[15] - scan8[0]) & 7) << h->pixel_shift) + 4 * sl->linesize * ((scan8[15] - scan8[0]) >> 3));

    sl->is_complex = FRAME_MBAFF(h) || h->picture_structure != PICT_FRAME ||
                     avctx->codec_id != AV_CODEC_ID_H264 ||
                     (CONFIG_GRAY && (h->flags & CODEC_FLAG_GRAY));

    if (!(h->avctx->active_thread_type & FF_THREAD_SLICE) && h->picture_structure == PICT_FRAME && h->slice_ctx[0].er.error_status_table) {
        const int start_i  = av_clip(sl->resync_mb_x + sl->resync_mb_y * h->mb_width, 0, h->mb_num - 1);
        if (start_i) {
            int prev_status = h->slice_ctx[0].er.error_status_table[h->slice_ctx[0].er.mb_index2xy[start_i - 1]];
            prev_status &= ~ VP_START;
            if (prev_status != (ER_MV_END | ER_DC_END | ER_AC_END))
                h->slice_ctx[0].er.error_occurred = 1;
        }
    }

    if (h->pps.cabac) {
        /* realign */
        align_get_bits(&sl->gb);

        /* init cabac */
        ff_init_cabac_decoder(&sl->cabac,
                              sl->gb.buffer + get_bits_count(&sl->gb) / 8,
                              (get_bits_left(&sl->gb) + 7) / 8);

        ff_h264_init_cabac_states(h, sl);

        for (;;) {
            // START_TIMER
            int ret, eos;

            if (sl->mb_x + sl->mb_y * h->mb_width >= sl->mb_index_end) {
                av_log(h->avctx, AV_LOG_ERROR, "Slice overlaps next at %d\n",
                       sl->mb_index_end);
                er_add_slice(sl, sl->resync_mb_x, sl->resync_mb_y, sl->mb_x,
                             sl->mb_y, ER_MB_ERROR);
                return AVERROR_INVALIDDATA;
            }

            ret = ff_h264_decode_mb_cabac(h, sl);
            // STOP_TIMER("decode_mb_cabac")

            if (ret >= 0)
                ff_h264_hl_decode_mb(h, sl);

            // FIXME optimal? or let mb_decode decode 16x32 ?
            if (ret >= 0 && FRAME_MBAFF(h)) {
                sl->mb_y++;

                ret = ff_h264_decode_mb_cabac(h, sl);

                if (ret >= 0)
                    ff_h264_hl_decode_mb(h, sl);
                sl->mb_y--;
            }
            eos = get_cabac_terminate(&sl->cabac);

            if ((h->workaround_bugs & FF_BUG_TRUNCATED) &&
                sl->cabac.bytestream > sl->cabac.bytestream_end + 2) {
                er_add_slice(sl, sl->resync_mb_x, sl->resync_mb_y, sl->mb_x - 1,
                             sl->mb_y, ER_MB_END);
                if (sl->mb_x >= lf_x_start)
                    loop_filter(h, sl, lf_x_start, sl->mb_x + 1);
                return 0;
            }
            if (sl->cabac.bytestream > sl->cabac.bytestream_end + 2 )
                av_log(h->avctx, AV_LOG_DEBUG, "bytestream overread %"PTRDIFF_SPECIFIER"\n", sl->cabac.bytestream_end - sl->cabac.bytestream);
            if (ret < 0 || sl->cabac.bytestream > sl->cabac.bytestream_end + 4) {
                av_log(h->avctx, AV_LOG_ERROR,
                       "error while decoding MB %d %d, bytestream %"PTRDIFF_SPECIFIER"\n",
                       sl->mb_x, sl->mb_y,
                       sl->cabac.bytestream_end - sl->cabac.bytestream);
                er_add_slice(sl, sl->resync_mb_x, sl->resync_mb_y, sl->mb_x,
                             sl->mb_y, ER_MB_ERROR);
                return AVERROR_INVALIDDATA;
            }

            if (++sl->mb_x >= h->mb_width) {
                loop_filter(h, sl, lf_x_start, sl->mb_x);
                sl->mb_x = lf_x_start = 0;
                decode_finish_row(h, sl);
                ++sl->mb_y;
                if (FIELD_OR_MBAFF_PICTURE(h)) {
                    ++sl->mb_y;
                    if (FRAME_MBAFF(h) && sl->mb_y < h->mb_height)
                        predict_field_decoding_flag(h, sl);
                }
            }

            if (eos || sl->mb_y >= h->mb_height) {
                ff_tlog(h->avctx, "slice end %d %d\n",
                        get_bits_count(&sl->gb), sl->gb.size_in_bits);
                er_add_slice(sl, sl->resync_mb_x, sl->resync_mb_y, sl->mb_x - 1,
                             sl->mb_y, ER_MB_END);
                if (sl->mb_x > lf_x_start)
                    loop_filter(h, sl, lf_x_start, sl->mb_x);
                return 0;
            }
        }
    } else {
        for (;;) {
            int ret;

            if (sl->mb_x + sl->mb_y * h->mb_width >= sl->mb_index_end) {
                av_log(h->avctx, AV_LOG_ERROR, "Slice overlaps next at %d\n",
                       sl->mb_index_end);
                er_add_slice(sl, sl->resync_mb_x, sl->resync_mb_y, sl->mb_x,
                             sl->mb_y, ER_MB_ERROR);
                return AVERROR_INVALIDDATA;
            }

            ret = ff_h264_decode_mb_cavlc(h, sl);

            if (ret >= 0)
                ff_h264_hl_decode_mb(h, sl);

            // FIXME optimal? or let mb_decode decode 16x32 ?
            if (ret >= 0 && FRAME_MBAFF(h)) {
                sl->mb_y++;
                ret = ff_h264_decode_mb_cavlc(h, sl);

                if (ret >= 0)
                    ff_h264_hl_decode_mb(h, sl);
                sl->mb_y--;
            }

            if (ret < 0) {
                av_log(h->avctx, AV_LOG_ERROR,
                       "error while decoding MB %d %d\n", sl->mb_x, sl->mb_y);
                er_add_slice(sl, sl->resync_mb_x, sl->resync_mb_y, sl->mb_x,
                             sl->mb_y, ER_MB_ERROR);
                return ret;
            }

            if (++sl->mb_x >= h->mb_width) {
                loop_filter(h, sl, lf_x_start, sl->mb_x);
                sl->mb_x = lf_x_start = 0;
                decode_finish_row(h, sl);
                ++sl->mb_y;
                if (FIELD_OR_MBAFF_PICTURE(h)) {
                    ++sl->mb_y;
                    if (FRAME_MBAFF(h) && sl->mb_y < h->mb_height)
                        predict_field_decoding_flag(h, sl);
                }
                if (sl->mb_y >= h->mb_height) {
                    ff_tlog(h->avctx, "slice end %d %d\n",
                            get_bits_count(&sl->gb), sl->gb.size_in_bits);

                    if (   get_bits_left(&sl->gb) == 0
                        || get_bits_left(&sl->gb) > 0 && !(h->avctx->err_recognition & AV_EF_AGGRESSIVE)) {
                        er_add_slice(sl, sl->resync_mb_x, sl->resync_mb_y,
                                     sl->mb_x - 1, sl->mb_y, ER_MB_END);

                        return 0;
                    } else {
                        er_add_slice(sl, sl->resync_mb_x, sl->resync_mb_y,
                                     sl->mb_x, sl->mb_y, ER_MB_END);

                        return AVERROR_INVALIDDATA;
                    }
                }
            }

            if (get_bits_left(&sl->gb) <= 0 && sl->mb_skip_run <= 0) {
                ff_tlog(h->avctx, "slice end %d %d\n",
                        get_bits_count(&sl->gb), sl->gb.size_in_bits);

                if (get_bits_left(&sl->gb) == 0) {
                    er_add_slice(sl, sl->resync_mb_x, sl->resync_mb_y,
                                 sl->mb_x - 1, sl->mb_y, ER_MB_END);
                    if (sl->mb_x > lf_x_start)
                        loop_filter(h, sl, lf_x_start, sl->mb_x);

                    return 0;
                } else {
                    er_add_slice(sl, sl->resync_mb_x, sl->resync_mb_y, sl->mb_x,
                                 sl->mb_y, ER_MB_ERROR);

                    return AVERROR_INVALIDDATA;
                }
            }
        }
    }
}

/**
 * Call decode_slice() for each context.
 *
 * @param h h264 master context
 * @param context_count number of contexts to execute
 */
int ff_h264_execute_decode_slices(H264Context *h, unsigned context_count)
{
    AVCodecContext *const avctx = h->avctx;
    H264SliceContext *sl;
    int i;

    av_assert0(context_count && h->slice_ctx[context_count - 1].mb_y < h->mb_height);

    h->slice_ctx[0].mb_index_end = INT_MAX;

    if (h->avctx->hwaccel ||
        h->avctx->codec->capabilities & CODEC_CAP_HWACCEL_VDPAU)
        return 0;
    if (context_count == 1) {
        int ret = decode_slice(avctx, &h->slice_ctx[0]);
        h->mb_y = h->slice_ctx[0].mb_y;
        return ret;
    } else {
        int j, mb_index;
        av_assert0(context_count > 0);
        for (i = 0; i < context_count; i++) {
            int mb_index_end = h->mb_width * h->mb_height;
            sl                 = &h->slice_ctx[i];
            mb_index = sl->resync_mb_x + sl->resync_mb_y * h->mb_width;
            if (CONFIG_ERROR_RESILIENCE) {
                sl->er.error_count = 0;
            }
            for (j = 0; j < context_count; j++) {
                H264SliceContext *sl2 = &h->slice_ctx[j];
                int mb_index2 = sl2->resync_mb_x + sl2->resync_mb_y * h->mb_width;

                if (i==j || mb_index > mb_index2)
                    continue;
                mb_index_end = FFMIN(mb_index_end, mb_index2);
            }
            sl->mb_index_end = mb_index_end;
        }

        avctx->execute(avctx, decode_slice, h->slice_ctx,
                       NULL, context_count, sizeof(h->slice_ctx[0]));

        /* pull back stuff from slices to master context */
        sl                   = &h->slice_ctx[context_count - 1];
        h->mb_y              = sl->mb_y;
        if (CONFIG_ERROR_RESILIENCE) {
            for (i = 1; i < context_count; i++)
                h->slice_ctx[0].er.error_count += h->slice_ctx[i].er.error_count;
        }
    }

    return 0;
}<|MERGE_RESOLUTION|>--- conflicted
+++ resolved
@@ -246,15 +246,15 @@
             pic->hwaccel_picture_private = pic->hwaccel_priv_buf->data;
         }
     }
-    if (CONFIG_GRAY && !h->avctx->hwaccel && h->flags & CODEC_FLAG_GRAY && pic->f.data[2]) {
+    if (CONFIG_GRAY && !h->avctx->hwaccel && h->flags & CODEC_FLAG_GRAY && pic->f->data[2]) {
         int h_chroma_shift, v_chroma_shift;
-        av_pix_fmt_get_chroma_sub_sample(pic->f.format,
+        av_pix_fmt_get_chroma_sub_sample(pic->f->format,
                                          &h_chroma_shift, &v_chroma_shift);
 
         for(i=0; i<FF_CEIL_RSHIFT(h->avctx->height, v_chroma_shift); i++) {
-            memset(pic->f.data[1] + pic->f.linesize[1]*i,
+            memset(pic->f->data[1] + pic->f->linesize[1]*i,
                    0x80, FF_CEIL_RSHIFT(h->avctx->width, h_chroma_shift));
-            memset(pic->f.data[2] + pic->f.linesize[2]*i,
+            memset(pic->f->data[2] + pic->f->linesize[2]*i,
                    0x80, FF_CEIL_RSHIFT(h->avctx->width, h_chroma_shift));
         }
     }
@@ -612,7 +612,7 @@
         return ret;
     if(!h->frame_recovered && !h->avctx->hwaccel &&
        !(h->avctx->codec->capabilities & CODEC_CAP_HWACCEL_VDPAU))
-        avpriv_color_frame(&pic->f, c);
+        avpriv_color_frame(pic->f, c);
 
     h->cur_pic_ptr = pic;
     ff_h264_unref_picture(h, &h->cur_pic);
@@ -624,8 +624,8 @@
         return ret;
 
     for (i = 0; i < h->nb_slice_ctx; i++) {
-        h->slice_ctx[i].linesize   = h->cur_pic_ptr->f.linesize[0];
-        h->slice_ctx[i].uvlinesize = h->cur_pic_ptr->f.linesize[1];
+        h->slice_ctx[i].linesize   = h->cur_pic_ptr->f->linesize[0];
+        h->slice_ctx[i].uvlinesize = h->cur_pic_ptr->f->linesize[1];
     }
 
     if (CONFIG_ERROR_RESILIENCE && h->enable_er) {
@@ -1459,13 +1459,8 @@
          * We have to do that before the "dummy" in-between frame allocation,
          * since that can modify h->cur_pic_ptr. */
         if (h->first_field) {
-<<<<<<< HEAD
             av_assert0(h->cur_pic_ptr);
-            av_assert0(h->cur_pic_ptr->f.buf[0]);
-=======
-            assert(h->cur_pic_ptr);
-            assert(h->cur_pic_ptr->f->buf[0]);
->>>>>>> a0f29460
+            av_assert0(h->cur_pic_ptr->f->buf[0]);
             assert(h->cur_pic_ptr->reference != DELAYED_PIC_REF);
 
             /* Mark old field/frame as completed */
@@ -1567,13 +1562,8 @@
          * We're using that to see whether to continue decoding in that
          * frame, or to allocate a new one. */
         if (h->first_field) {
-<<<<<<< HEAD
             av_assert0(h->cur_pic_ptr);
-            av_assert0(h->cur_pic_ptr->f.buf[0]);
-=======
-            assert(h->cur_pic_ptr);
-            assert(h->cur_pic_ptr->f->buf[0]);
->>>>>>> a0f29460
+            av_assert0(h->cur_pic_ptr->f->buf[0]);
             assert(h->cur_pic_ptr->reference != DELAYED_PIC_REF);
 
             /* figure out if we have a complementary field pair */
