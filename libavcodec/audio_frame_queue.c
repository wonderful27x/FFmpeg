--- conflicted
+++ resolved
@@ -123,8 +123,4 @@
     }
     if (duration)
         *duration = ff_samples_to_time_base(afq->avctx, removed_samples);
-<<<<<<< HEAD
-}
-=======
-}
->>>>>>> d488c3bc
+}